{
	"comment": "",
	"ignore": "test",
	"package": [
		{
			"path": "appengine",
			"revision": ""
		},
		{
			"path": "appengine_internal",
			"revision": ""
		},
		{
			"path": "appengine_internal/base",
			"revision": ""
		},
		{
			"checksumSHA1": "AH7jcN7pvaPDU6UjHdpT081DDGk=",
			"path": "cloud.google.com/go/compute/metadata",
			"revision": "2f1da5d762c81a12c516bfb8a9ede96f42750361",
			"revisionTime": "2017-05-01T17:57:10Z"
		},
		{
			"checksumSHA1": "/ixPd+hSgsbAjBI/fPqmHtTFRM8=",
			"path": "cloud.google.com/go/iam",
			"revision": "2f1da5d762c81a12c516bfb8a9ede96f42750361",
			"revisionTime": "2017-05-01T17:57:10Z"
		},
		{
			"checksumSHA1": "vXPMGAHxvqWSpSFqqUfZBZS1dBo=",
			"path": "cloud.google.com/go/internal",
			"revision": "2f1da5d762c81a12c516bfb8a9ede96f42750361",
			"revisionTime": "2017-05-01T17:57:10Z"
		},
		{
			"checksumSHA1": "W2xJ0+fvugRhRi1PMi64bYofBbU=",
			"path": "cloud.google.com/go/internal/optional",
			"revision": "2f1da5d762c81a12c516bfb8a9ede96f42750361",
			"revisionTime": "2017-05-01T17:57:10Z"
		},
		{
			"checksumSHA1": "hhpHIMzdTOjNreQOq8vu9ZcLmJE=",
			"path": "cloud.google.com/go/internal/version",
			"revision": "2f1da5d762c81a12c516bfb8a9ede96f42750361",
			"revisionTime": "2017-05-01T17:57:10Z"
		},
		{
			"checksumSHA1": "fonldw+oSiKv0vfzngy2ocmg5wI=",
			"path": "cloud.google.com/go/storage",
			"revision": "2f1da5d762c81a12c516bfb8a9ede96f42750361",
			"revisionTime": "2017-05-01T17:57:10Z"
		},
		{
			"checksumSHA1": "02D1G/awFY2Jb/w/OLN2tlMuORk=",
			"path": "github.com/Azure/azure-sdk-for-go/storage",
			"revision": "21f5db4a3b31b290b68bd706520298d37c87cd29",
			"revisionTime": "2017-09-22T22:15:32Z"
		},
		{
			"checksumSHA1": "+4d+Y67AMKKuyR1EO33Zdt+RVx0=",
			"path": "github.com/Azure/go-autorest/autorest",
			"revision": "f6be1abbb5abd0517522f850dd785990d373da7e",
			"revisionTime": "2017-09-13T22:19:17Z"
		},
		{
			"checksumSHA1": "7G4HgRaIT25bgz/hPtXG6Kv8Fho=",
			"path": "github.com/Azure/go-autorest/autorest/adal",
			"revision": "f6be1abbb5abd0517522f850dd785990d373da7e",
			"revisionTime": "2017-09-13T22:19:17Z"
		},
		{
			"checksumSHA1": "2KdBFgT4qY+fMOkBTa5vA9V0AiM=",
			"path": "github.com/Azure/go-autorest/autorest/azure",
			"revision": "f6be1abbb5abd0517522f850dd785990d373da7e",
			"revisionTime": "2017-09-13T22:19:17Z"
		},
		{
			"checksumSHA1": "LSF/pNrjhIxl6jiS6bKooBFCOxI=",
			"path": "github.com/Azure/go-autorest/autorest/date",
			"revision": "f6be1abbb5abd0517522f850dd785990d373da7e",
			"revisionTime": "2017-09-13T22:19:17Z"
		},
		{
			"path": "github.com/Sirupsen/logrus",
			"revision": "32055c351ea8b00b96d70f28db48d9840feaf0ec",
			"revisionTime": "2016-07-12T20:17:32-04:00"
		},
		{
			"path": "github.com/cheggaaa/pb",
			"revision": "73ae1d68fe0bd482ab11913a9828634f795b987f",
			"revisionTime": "2016-07-13T13:44:25+03:00"
		},
		{
			"checksumSHA1": "/5cvgU+J4l7EhMXTK76KaCAfOuU=",
			"path": "github.com/davecgh/go-spew/spew",
			"revision": "346938d642f2ec3594ed81d874461961cd0faa76",
			"revisionTime": "2016-10-29T20:57:26Z"
		},
		{
			"path": "github.com/dgrijalva/jwt-go",
			"revision": "01aeca54ebda6e0fbfafd0a524d234159c05ec20",
			"revisionTime": "2016-07-05T13:30:06-07:00"
		},
		{
			"path": "github.com/dgrijalva/jwt-go/request",
			"revision": "01aeca54ebda6e0fbfafd0a524d234159c05ec20",
			"revisionTime": "2016-07-05T13:30:06-07:00"
		},
		{
			"checksumSHA1": "rhLUtXvcmouYuBwOq9X/nYKzvNg=",
			"path": "github.com/dustin/go-humanize",
			"revision": "259d2a102b871d17f30e3cd9881a642961a1e486",
			"revisionTime": "2017-02-28T07:34:54Z"
		},
		{
			"checksumSHA1": "y2Kh4iPlgCPXSGTCcFpzePYdzzg=",
			"path": "github.com/eapache/go-resiliency/breaker",
			"revision": "b86b1ec0dd4209a588dc1285cdd471e73525c0b3",
			"revisionTime": "2016-01-04T19:15:39Z"
		},
		{
			"checksumSHA1": "WHl96RVZlOOdF4Lb1OOadMpw8ls=",
			"path": "github.com/eapache/go-xerial-snappy",
			"revision": "bb955e01b9346ac19dc29eb16586c90ded99a98c",
			"revisionTime": "2016-06-09T14:24:08Z"
		},
		{
			"checksumSHA1": "oCCs6kDanizatplM5e/hX76busE=",
			"path": "github.com/eapache/queue",
			"revision": "44cc805cf13205b55f69e14bcb69867d1ae92f98",
			"revisionTime": "2016-08-05T00:47:13Z"
		},
		{
			"checksumSHA1": "LHwm1G0lFyQ3X0iHZ/MOYnAtjd4=",
			"path": "github.com/eclipse/paho.mqtt.golang",
			"revision": "d06cc70ac43d625e602946b5ff2346ddebb768e4",
			"revisionTime": "2017-06-02T16:30:32Z"
		},
		{
			"checksumSHA1": "g2AaO9VMaxzFQZkrCfxBUV3yAyM=",
			"path": "github.com/eclipse/paho.mqtt.golang/packets",
			"revision": "d06cc70ac43d625e602946b5ff2346ddebb768e4",
			"revisionTime": "2017-06-02T16:30:32Z"
		},
		{
			"path": "github.com/elazarl/go-bindata-assetfs",
			"revision": "57eb5e1fc594ad4b0b1dbea7b286d299e0cb43c2",
			"revisionTime": "2015-12-24T06:54:52+02:00"
		},
		{
			"checksumSHA1": "XEBl9iQQvfXNlwCSzyAOCqAlYEA=",
			"path": "github.com/fatih/color",
			"revision": "42c364ba490082e4815b5222728711b3440603eb",
			"revisionTime": "2017-01-13T15:16:12Z"
		},
		{
			"checksumSHA1": "2UmMbNHc8FBr98mJFN1k8ISOIHk=",
			"path": "github.com/garyburd/redigo/internal",
			"revision": "0d253a66e6e1349f4581d6d2b300ee434ee2da9f",
			"revisionTime": "2017-02-16T21:49:44Z"
		},
		{
			"checksumSHA1": "81OSg/NapmTaRpSS+oYsPVE0b1Y=",
			"path": "github.com/garyburd/redigo/redis",
			"revision": "0d253a66e6e1349f4581d6d2b300ee434ee2da9f",
			"revisionTime": "2017-02-16T21:49:44Z"
		},
		{
			"checksumSHA1": "+IH9gXMht4fL/fxKRZ4sqGBps1g=",
			"path": "github.com/go-ini/ini",
			"revision": "e7fea39b01aea8d5671f6858f0532f56e8bff3a5",
			"revisionTime": "2017-03-28T15:39:02Z"
		},
		{
			"checksumSHA1": "QD6LqgLz2JMxXqns8TaxtK9AuHs=",
			"path": "github.com/go-sql-driver/mysql",
			"revision": "2e00b5cd70399450106cec6431c2e2ce3cae5034",
			"revisionTime": "2016-12-24T12:10:19Z"
		},
		{
			"checksumSHA1": "3yco0089CSJ4qbyUccpbDC2+dPg=",
			"path": "github.com/gogo/protobuf/gogoproto",
			"revision": "84af2615df1ba1d35cc975ba94b64ee67d6c196e",
			"revisionTime": "2016-12-20T17:02:12Z"
		},
		{
			"checksumSHA1": "6ZxSmrIx3Jd15aou16oG0HPylP4=",
			"path": "github.com/gogo/protobuf/proto",
			"revision": "84af2615df1ba1d35cc975ba94b64ee67d6c196e",
			"revisionTime": "2016-12-20T17:02:12Z"
		},
		{
			"checksumSHA1": "EaY86bsi1nucvO0/UKvp/A72aC8=",
			"path": "github.com/gogo/protobuf/protoc-gen-gogo/descriptor",
			"revision": "84af2615df1ba1d35cc975ba94b64ee67d6c196e",
			"revisionTime": "2016-12-20T17:02:12Z"
		},
		{
			"checksumSHA1": "kBeNcaKk56FguvPSUCEaH6AxpRc=",
			"path": "github.com/golang/protobuf/proto",
			"revision": "18c9bb3261723cd5401db4d0c9fbc5c3b6c70fe8",
			"revisionTime": "2017-04-27T21:32:20Z"
		},
		{
			"checksumSHA1": "AjyXQ5eohrCPS/jSWZFPn5E8wnQ=",
			"path": "github.com/golang/protobuf/protoc-gen-go/descriptor",
			"revision": "18c9bb3261723cd5401db4d0c9fbc5c3b6c70fe8",
			"revisionTime": "2017-04-27T21:32:20Z"
		},
		{
			"checksumSHA1": "lZFWy27Qo6+m/keDjNFYTxSmvZw=",
			"path": "github.com/golang/protobuf/ptypes/any",
			"revision": "18c9bb3261723cd5401db4d0c9fbc5c3b6c70fe8",
			"revisionTime": "2017-04-27T21:32:20Z"
		},
		{
			"checksumSHA1": "W+E/2xXcE1GmJ0Qb784ald0Fn6I=",
			"path": "github.com/golang/snappy",
			"revision": "d9eb7a3d35ec988b8585d4a0068e462c27d28380",
			"revisionTime": "2016-05-29T05:00:41Z"
		},
		{
			"checksumSHA1": "0x0CoHbgoWngucjKSDPFodeL8ek=",
			"path": "github.com/googleapis/gax-go",
			"revision": "9af46dd5a1713e8b5cd71106287eba3cefdde50b",
			"revisionTime": "2017-03-21T00:53:43Z"
		},
		{
			"path": "github.com/gorilla/context",
			"revision": "aed02d124ae4a0e94fea4541c8effd05bf0c8296",
			"revisionTime": "2016-05-25T13:33:19-07:00"
		},
		{
			"path": "github.com/gorilla/handlers",
			"revision": "66e6c6f01d8da976ee113437745ca029c2b585a6",
			"revisionTime": "2016-04-10T11:53:17-07:00"
		},
		{
			"path": "github.com/gorilla/mux",
			"revision": "9fa818a44c2bf1396a17f9d5a3c0f6dd39d2ff8e",
			"revisionTime": "2016-06-05T16:35:21-07:00"
		},
		{
			"path": "github.com/gorilla/rpc/v2",
			"revision": "bd3317b8f6704b1b40e4e705ec9e987a535cd5d3",
			"revisionTime": "2016-05-16T23:23:31-07:00"
		},
		{
			"path": "github.com/gorilla/rpc/v2/json2",
			"revision": "bd3317b8f6704b1b40e4e705ec9e987a535cd5d3",
			"revisionTime": "2016-05-16T23:23:31-07:00"
		},
		{
			"checksumSHA1": "cdOCt0Yb+hdErz8NAQqayxPmRsY=",
			"path": "github.com/hashicorp/errwrap",
			"revision": "7554cd9344cec97297fa6649b055a8c98c2a1e55",
			"revisionTime": "2014-10-28T05:47:10Z"
		},
		{
			"path": "github.com/hashicorp/go-version",
			"revision": "7e3c02b30806fa5779d3bdfc152ce4c6f40e7b38",
			"revisionTime": "2016-01-19T13:13:26-08:00"
		},
		{
<<<<<<< HEAD
			"checksumSHA1": "NYs0qvjZwsMZAXMtg2HRiED2cb4=",
			"path": "github.com/joyent/triton-go",
			"revision": "8365851ee7afcbb4cc1c7ba2e414b242ce0574f1",
			"revisionTime": "2017-12-15T19:09:06Z"
		},
		{
			"checksumSHA1": "Cth7NCLH/HaeKh9ZMRpQtudTEQQ=",
			"path": "github.com/joyent/triton-go/authentication",
			"revision": "8365851ee7afcbb4cc1c7ba2e414b242ce0574f1",
			"revisionTime": "2017-12-15T19:09:06Z"
		},
		{
			"checksumSHA1": "3ju04DVaxotpCKBF3Q/0vCSOlec=",
			"path": "github.com/joyent/triton-go/client",
			"revision": "8365851ee7afcbb4cc1c7ba2e414b242ce0574f1",
			"revisionTime": "2017-12-15T19:09:06Z"
		},
		{
			"checksumSHA1": "/WtyDZMgstGbBYtQ0f+ZfKMS4v8=",
			"path": "github.com/joyent/triton-go/storage",
			"revision": "8365851ee7afcbb4cc1c7ba2e414b242ce0574f1",
			"revisionTime": "2017-12-15T19:09:06Z"
=======
			"checksumSHA1": "K6exl2ouL7d8cR2i378EzZOdRVI=",
			"path": "github.com/howeyc/gopass",
			"revision": "bf9dde6d0d2c004a008c27aaee91170c786f6db8",
			"revisionTime": "2017-01-09T16:22:49Z"
		},
		{
			"checksumSHA1": "YjZiQ5N552dJ7GpJ2P4TTRu4PKI=",
			"path": "github.com/inconshreveable/go-update",
			"revision": "8152e7eb6ccf8679a64582a66b78519688d156ad",
			"revisionTime": "2016-01-12T19:33:35Z"
		},
		{
			"checksumSHA1": "LeFW+ad/zlj30+Z0O4wwnXrVUSQ=",
			"path": "github.com/inconshreveable/go-update/internal/binarydist",
			"revision": "8152e7eb6ccf8679a64582a66b78519688d156ad",
			"revisionTime": "2016-01-12T19:33:35Z"
		},
		{
			"checksumSHA1": "H63+DW/S2nASpHk59G1wEUZD1qk=",
			"path": "github.com/inconshreveable/go-update/internal/osext",
			"revision": "8152e7eb6ccf8679a64582a66b78519688d156ad",
			"revisionTime": "2016-01-12T19:33:35Z"
>>>>>>> ffdf115b
		},
		{
			"path": "github.com/klauspost/cpuid",
			"revision": "349c675778172472f5e8f3a3e0fe187e302e5a10",
			"revisionTime": "2016-01-06T11:44:51+01:00"
		},
		{
			"checksumSHA1": "BM6ZlNJmtKy3GBoWwg2X55gnZ4A=",
			"path": "github.com/klauspost/crc32",
			"revision": "cb6bfca970f6908083f26f39a79009d608efd5cd",
			"revisionTime": "2016-10-16T15:41:25Z"
		},
		{
			"checksumSHA1": "Nlhq327ZGeEh1gkPEBNPJKFlwds=",
			"path": "github.com/klauspost/reedsolomon",
			"revision": "e52c150f961e65ab9538bf1276b33bf469f919d8",
			"revisionTime": "2017-11-18T15:17:31Z"
		},
		{
			"checksumSHA1": "dNYxHiBLalTqluak2/Z8c3RsSEM=",
			"path": "github.com/lib/pq",
			"revision": "50761b0867bd1d9d069276790bcd4a3bccf2324a",
			"revisionTime": "2016-08-31T22:25:20Z"
		},
		{
			"checksumSHA1": "xppHi82MLqVx1eyQmbhTesAEjx8=",
			"path": "github.com/lib/pq/oid",
			"revision": "50761b0867bd1d9d069276790bcd4a3bccf2324a",
			"revisionTime": "2016-08-31T22:25:20Z"
		},
		{
			"path": "github.com/mattn/go-colorable",
			"revision": "9056b7a9f2d1f2d96498d6d146acd1f9d5ed3d59",
			"revisionTime": "2016-06-03T00:08:27+09:00"
		},
		{
			"checksumSHA1": "xZuhljnmBysJPta/lMyYmJdujCg=",
			"path": "github.com/mattn/go-isatty",
			"revision": "30a891c33c7cde7b02a981314b4228ec99380cca",
			"revisionTime": "2016-11-23T14:36:37Z"
		},
		{
			"checksumSHA1": "uTShVxdYNwW+3WI6SfJwOc/LQgo=",
			"path": "github.com/minio/blazer/base",
			"revision": "2081f5bf046503f576d8712253724fbf2950fffe",
			"revisionTime": "2017-11-26T20:28:54Z"
		},
		{
			"checksumSHA1": "ucCxupZ1gyxvFsBg5igP13dySLI=",
			"path": "github.com/minio/blazer/internal/b2types",
			"revision": "8e81ddf2d8deed54c6ac3f7d264d78659e72fbb8",
			"revisionTime": "2017-10-06T21:06:28Z"
		},
		{
			"checksumSHA1": "zgBbPwwuUH2sxz8smOzOA9TrD5g=",
			"path": "github.com/minio/blazer/internal/blog",
			"revision": "8e81ddf2d8deed54c6ac3f7d264d78659e72fbb8",
			"revisionTime": "2017-10-06T21:06:28Z"
		},
		{
			"checksumSHA1": "fUWokilZyc1QDKnIgCDJE8n1S9U=",
			"path": "github.com/minio/cli",
			"revision": "b8ae5507c0ceceecc22d5dbd386b58fbd4fdce72",
			"revisionTime": "2017-02-27T07:32:28Z"
		},
		{
			"checksumSHA1": "hQ8i4UPTbFW68oPJP3uFxYTLfxk=",
			"path": "github.com/minio/dsync",
			"revision": "a26b9de6c8006208d10a9517720d3212b42c374e",
			"revisionTime": "2017-05-25T17:53:53Z"
		},
		{
			"path": "github.com/minio/go-homedir",
			"revision": "0b1069c753c94b3633cc06a1995252dbcc27c7a6",
			"revisionTime": "2016-02-15T17:25:11+05:30"
		},
		{
			"checksumSHA1": "7/Hdd23/j4/yt4BXa+h0kqz1yjw=",
			"path": "github.com/minio/lsync",
			"revision": "2d7c40f41402df6f0713a749a011cddc12d1b2f3",
			"revisionTime": "2017-08-09T21:08:26Z"
		},
		{
			"path": "github.com/minio/mc/pkg/console",
			"revision": "db6b4f13442b26995f04b3b2b31b006cae7786e6",
			"revisionTime": "2016-02-29T08:42:30-08:00"
		},
		{
			"checksumSHA1": "EjYaYvofsB9eAyRXSwRLXX12778=",
			"path": "github.com/minio/minio-go",
			"revision": "b3f9ea44f05f3fc176fc2c510e7922be09f709d4",
			"revisionTime": "2017-11-20T20:37:48Z"
		},
		{
			"checksumSHA1": "5juljGXPkBWENR2Os7dlnPQER48=",
			"path": "github.com/minio/minio-go/pkg/credentials",
			"revision": "84539d76271caeffb7a1d5f058bd83c6449f8145",
			"revisionTime": "2017-09-01T08:51:27Z"
		},
		{
			"checksumSHA1": "pggIpSePizRBQ7ybhB0CuaSQydw=",
			"path": "github.com/minio/minio-go/pkg/encrypt",
			"revision": "84539d76271caeffb7a1d5f058bd83c6449f8145",
			"revisionTime": "2017-09-01T08:51:27Z"
		},
		{
			"checksumSHA1": "3tl2ehmod/EzXE9o9WJ5HM2AQPE=",
			"path": "github.com/minio/minio-go/pkg/policy",
			"revision": "84539d76271caeffb7a1d5f058bd83c6449f8145",
			"revisionTime": "2017-09-01T08:51:27Z"
		},
		{
			"checksumSHA1": "ENjhnv4qjgfc3/v6nJhLNR4COOQ=",
			"path": "github.com/minio/minio-go/pkg/s3signer",
			"revision": "84539d76271caeffb7a1d5f058bd83c6449f8145",
			"revisionTime": "2017-09-01T08:51:27Z"
		},
		{
			"checksumSHA1": "jWv8ONT9vgsX6MAMfCWHsyJtmHU=",
			"path": "github.com/minio/minio-go/pkg/s3utils",
			"revision": "84539d76271caeffb7a1d5f058bd83c6449f8145",
			"revisionTime": "2017-09-01T08:51:27Z"
		},
		{
			"checksumSHA1": "maUy+dbN6VfTTnfErrAW2lLit1w=",
			"path": "github.com/minio/minio-go/pkg/set",
			"revision": "84539d76271caeffb7a1d5f058bd83c6449f8145",
			"revisionTime": "2017-09-01T08:51:27Z"
		},
		{
			"checksumSHA1": "cYuXpiVBMypgkEr0Wqd79jPPyBg=",
			"path": "github.com/minio/sha256-simd",
			"revision": "43ed500fe4d485d97534014d9f98521216240002",
			"revisionTime": "2017-08-28T17:39:33Z"
		},
		{
			"checksumSHA1": "/VYXTlcksV92qL4Avr5S3NJ/Fxs=",
			"path": "github.com/minio/sio",
			"revision": "d8be2518a912f0db0dd17dc55f46da4360ee60d8",
			"revisionTime": "2017-09-06T19:57:40Z"
		},
		{
			"checksumSHA1": "zvQr4zOz1/g/Fui6co0sctxrJ28=",
			"path": "github.com/nats-io/go-nats",
			"revision": "6b6bf392d34d01f57cc563ae123f00c13778bd57",
			"revisionTime": "2016-11-20T20:21:26Z"
		},
		{
			"checksumSHA1": "8Z7LvciW35L7fbH0IaSoBMae+3o=",
			"path": "github.com/nats-io/go-nats-streaming",
			"revision": "077898146bfbb849a620202e7e5eaaf707492206",
			"revisionTime": "2016-12-16T19:10:29Z"
		},
		{
			"checksumSHA1": "16sV1MZ45lYmv2tXfKHCz+ZLvyY=",
			"path": "github.com/nats-io/go-nats-streaming/pb",
			"revision": "077898146bfbb849a620202e7e5eaaf707492206",
			"revisionTime": "2016-12-16T19:10:29Z"
		},
		{
			"checksumSHA1": "Q2c9uTEIGhSIddv5pntYdFNtUdk=",
			"path": "github.com/nats-io/go-nats/encoders/builtin",
			"revision": "6b6bf392d34d01f57cc563ae123f00c13778bd57",
			"revisionTime": "2016-11-20T20:21:26Z"
		},
		{
			"checksumSHA1": "LhbIA/oMWpscEPPK9Wrx5GLcz44=",
			"path": "github.com/nats-io/go-nats/util",
			"revision": "6b6bf392d34d01f57cc563ae123f00c13778bd57",
			"revisionTime": "2016-11-20T20:21:26Z"
		},
		{
			"checksumSHA1": "Nj7vQ2GlvJiPP7sqJX5AurrDSD4=",
			"path": "github.com/nats-io/nats",
			"revision": "70b70be17b77e8da86b6a3bcfe94fb22718a8dd0",
			"revisionTime": "2016-09-16T18:17:35Z"
		},
		{
			"checksumSHA1": "qAIuHdtQrDi2fFmpaP1dZLbgpGc=",
			"path": "github.com/nats-io/nats/encoders/builtin",
			"revision": "70b70be17b77e8da86b6a3bcfe94fb22718a8dd0",
			"revisionTime": "2016-09-16T18:17:35Z"
		},
		{
			"checksumSHA1": "i8Yom1KrpDKwjlGH/gpJGAQmo68=",
			"path": "github.com/nats-io/nuid",
			"revision": "289cccf02c178dc782430d534e3c1f5b72af807f",
			"revisionTime": "2016-09-27T04:49:45Z"
		},
		{
			"path": "github.com/pkg/profile",
			"revision": "c78aac22bd43883fd2817833b982153dcac17b3b",
			"revisionTime": "2016-05-18T16:56:57+10:00"
		},
		{
			"path": "github.com/rs/cors",
			"revision": "a62a804a8a009876ca59105f7899938a1349f4b3",
			"revisionTime": "2016-06-18T04:49:35+05:30"
		},
		{
			"path": "github.com/rs/xhandler",
			"revision": "ed27b6fd65218132ee50cd95f38474a3d8a2cd12",
			"revisionTime": "2016-06-18T12:32:21-07:00"
		},
		{
			"checksumSHA1": "iqUXcP3VA+G1/gVLRpQpBUt/BuA=",
			"path": "github.com/satori/uuid",
			"revision": "5bf94b69c6b68ee1b541973bb8e1144db23a194b",
		        "revisionTime": "2017-03-21T23:07:31Z"
                },
                {
			"checksumSHA1": "llmzhtIUy63V3Pl65RuEn18ck5g=",
			"path": "github.com/segmentio/go-prompt",
			"revision": "f0d19b6901ade831d5a3204edc0d6a7d6457fbb2",
			"revisionTime": "2016-10-17T23:32:05Z"
		},
		{
			"checksumSHA1": "u0hXGADM3JDza8YjgiyNJpAJk8g=",
			"path": "github.com/skyrings/skyring-common/tools/uuid",
			"revision": "762fd2bfc12e766d90478d638255981ab1966a3d",
			"revisionTime": "2016-03-24T19:44:43+05:30"
		},
		{
			"checksumSHA1": "rKV8YLkXpeNG1Oix8hlYqVsEFb4=",
			"path": "github.com/streadway/amqp",
			"revision": "2e25825abdbd7752ff08b270d313b93519a0a232",
			"revisionTime": "2016-03-11T21:55:03Z"
		},
		{
			"checksumSHA1": "k/Xh0p5L7+tBCXAL2dOCwUf9J3Y=",
			"path": "github.com/tidwall/gjson",
			"revision": "09d1c5c5bc64e094394dfe2150220d906c55ac37",
			"revisionTime": "2017-02-05T16:10:42Z"
		},
		{
			"checksumSHA1": "qmePMXEDYGwkAfT9QvtMC58JN/E=",
			"path": "github.com/tidwall/match",
			"revision": "173748da739a410c5b0b813b956f89ff94730b4c",
			"revisionTime": "2016-08-30T17:39:30Z"
		},
		{
			"checksumSHA1": "6NS7FWJl1FobB+Xfe4SzBGD+75g=",
			"path": "go.uber.org/atomic",
			"revision": "3b8db5e93c4c02efbc313e17b2e796b0914a01fb",
			"revisionTime": "2016-12-15T19:56:52Z"
		},
		{
			"checksumSHA1": "CvMkf3KUUGUVHibg6G/zI7XtVbM=",
			"path": "golang.org/x/crypto/chacha20poly1305",
			"revision": "81e90905daefcd6fd217b62423c0908922eadb30",
			"revisionTime": "2017-08-25T20:24:07Z"
		},
		{
			"checksumSHA1": "8f1lWFSOLu7O6Jqk/e+ydH1yoms=",
			"path": "golang.org/x/crypto/chacha20poly1305/internal/chacha20",
			"revision": "81e90905daefcd6fd217b62423c0908922eadb30",
			"revisionTime": "2017-08-25T20:24:07Z"
		},
		{
			"checksumSHA1": "IQkUIOnvlf0tYloFx9mLaXSvXWQ=",
			"path": "golang.org/x/crypto/curve25519",
			"revision": "7d9177d70076375b9a59c8fde23d52d9c4a7ecd5",
			"revisionTime": "2017-09-15T19:08:28Z"
		},
		{
			"checksumSHA1": "X6Q8nYb+KXh+64AKHwWOOcyijHQ=",
			"path": "golang.org/x/crypto/ed25519",
			"revision": "7d9177d70076375b9a59c8fde23d52d9c4a7ecd5",
			"revisionTime": "2017-09-15T19:08:28Z"
		},
		{
			"checksumSHA1": "LXFcVx8I587SnWmKycSDEq9yvK8=",
			"path": "golang.org/x/crypto/ed25519/internal/edwards25519",
			"revision": "7d9177d70076375b9a59c8fde23d52d9c4a7ecd5",
			"revisionTime": "2017-09-15T19:08:28Z"
		},
		{
			"checksumSHA1": "kVKE0OX1Xdw5mG7XKT86DLLKE2I=",
			"path": "golang.org/x/crypto/poly1305",
			"revision": "81e90905daefcd6fd217b62423c0908922eadb30",
			"revisionTime": "2017-08-25T20:24:07Z"
		},
		{
			"checksumSHA1": "yPCMw2UX8Jad4GNWSwo8QgZS6TY=",
			"path": "golang.org/x/crypto/ssh",
			"revision": "7d9177d70076375b9a59c8fde23d52d9c4a7ecd5",
			"revisionTime": "2017-09-15T19:08:28Z"
		},
		{
			"checksumSHA1": "ujKeyWHFOYmXm5IgAxfyFCGefsY=",
			"path": "golang.org/x/crypto/ssh/agent",
			"revision": "7d9177d70076375b9a59c8fde23d52d9c4a7ecd5",
			"revisionTime": "2017-09-15T19:08:28Z"
		},
		{
			"path": "golang.org/x/net/context",
			"revision": "a728288923b47049b2ce791836767ffbe964a5bd",
			"revisionTime": "2016-07-07T15:24:52-07:00"
		},
		{
			"checksumSHA1": "WHc3uByvGaMcnSoI21fhzYgbOgg=",
			"path": "golang.org/x/net/context/ctxhttp",
			"revision": "f2499483f923065a842d38eb4c7f1927e6fc6e6d",
			"revisionTime": "2017-01-14T04:22:49Z"
		},
		{
			"checksumSHA1": "Zh++JEDfXo0DKQtoKVfScwVdvww=",
			"path": "golang.org/x/net/http2",
			"revision": "da118f7b8e5954f39d0d2130ab35d4bf0e3cb344",
			"revisionTime": "2017-04-23T14:02:46Z"
		},
		{
			"checksumSHA1": "CBoO1DFToP49Ezph60yZ4J4PBBs=",
			"path": "golang.org/x/net/http2/hpack",
			"revision": "da118f7b8e5954f39d0d2130ab35d4bf0e3cb344",
			"revisionTime": "2017-04-23T14:02:46Z"
		},
		{
			"checksumSHA1": "VrzPJyWI6disCgYuVEQzkjqUsJk=",
			"path": "golang.org/x/net/idna",
			"revision": "da118f7b8e5954f39d0d2130ab35d4bf0e3cb344",
			"revisionTime": "2017-04-23T14:02:46Z"
		},
		{
			"checksumSHA1": "UxahDzW2v4mf/+aFxruuupaoIwo=",
			"path": "golang.org/x/net/internal/timeseries",
			"revision": "da118f7b8e5954f39d0d2130ab35d4bf0e3cb344",
			"revisionTime": "2017-04-23T14:02:46Z"
		},
		{
			"checksumSHA1": "3xyuaSNmClqG4YWC7g0isQIbUTc=",
			"path": "golang.org/x/net/lex/httplex",
			"revision": "da118f7b8e5954f39d0d2130ab35d4bf0e3cb344",
			"revisionTime": "2017-04-23T14:02:46Z"
		},
		{
			"checksumSHA1": "9EZG3s2eOREO7WkBvigjk57wK/8=",
			"path": "golang.org/x/net/trace",
			"revision": "da118f7b8e5954f39d0d2130ab35d4bf0e3cb344",
			"revisionTime": "2017-04-23T14:02:46Z"
		},
		{
			"checksumSHA1": "SjCoL7KD7qBmgSuqGTCAuUhigDk=",
			"path": "golang.org/x/oauth2",
			"revision": "a6bd8cefa1811bd24b86f8902872e4e8225f74c4",
			"revisionTime": "2017-04-12T07:26:39Z"
		},
		{
			"checksumSHA1": "ma8yoPKIsJlRiVBDUEdX78kyAdU=",
			"path": "golang.org/x/oauth2/google",
			"revision": "a6bd8cefa1811bd24b86f8902872e4e8225f74c4",
			"revisionTime": "2017-04-12T07:26:39Z"
		},
		{
			"checksumSHA1": "BAkyxbaxkrZbzGtfG5iX8v6ypIo=",
			"path": "golang.org/x/oauth2/internal",
			"revision": "a6bd8cefa1811bd24b86f8902872e4e8225f74c4",
			"revisionTime": "2017-04-12T07:26:39Z"
		},
		{
			"checksumSHA1": "huVltYnXdRFDJLgp/ZP9IALzG7g=",
			"path": "golang.org/x/oauth2/jws",
			"revision": "a6bd8cefa1811bd24b86f8902872e4e8225f74c4",
			"revisionTime": "2017-04-12T07:26:39Z"
		},
		{
			"checksumSHA1": "/eV4E08BY+f1ZikiR7OOMJAj3m0=",
			"path": "golang.org/x/oauth2/jwt",
			"revision": "a6bd8cefa1811bd24b86f8902872e4e8225f74c4",
			"revisionTime": "2017-04-12T07:26:39Z"
		},
		{
			"checksumSHA1": "r1jWq0V3AI5DLN0aCnXXMH/is9Q=",
			"path": "golang.org/x/sys/unix",
			"revision": "1e2299c37cc91a509f1b12369872d27be0ce98a6",
			"revisionTime": "2017-11-09T13:50:42Z"
		},
		{
			"checksumSHA1": "faFDXp++cLjLBlvsr+izZ+go1WU=",
			"path": "golang.org/x/text/secure/bidirule",
			"revision": "470f45bf29f4147d6fbd7dfd0a02a848e49f5bf4",
			"revisionTime": "2017-04-25T18:31:26Z"
		},
		{
			"checksumSHA1": "ziMb9+ANGRJSSIuxYdRbA+cDRBQ=",
			"path": "golang.org/x/text/transform",
			"revision": "470f45bf29f4147d6fbd7dfd0a02a848e49f5bf4",
			"revisionTime": "2017-04-25T18:31:26Z"
		},
		{
			"checksumSHA1": "KG+XZAbxdkpBm3Fa3bJ3Ylq8CKI=",
			"path": "golang.org/x/text/unicode/bidi",
			"revision": "470f45bf29f4147d6fbd7dfd0a02a848e49f5bf4",
			"revisionTime": "2017-04-25T18:31:26Z"
		},
		{
			"checksumSHA1": "Anof4bt0AU+Sa3R8Rq0KBnlpbaQ=",
			"path": "golang.org/x/text/unicode/norm",
			"revision": "470f45bf29f4147d6fbd7dfd0a02a848e49f5bf4",
			"revisionTime": "2017-04-25T18:31:26Z"
		},
		{
			"checksumSHA1": "C7k1pbU/WU4CBoBwA4EBUnV/iek=",
			"path": "google.golang.org/api/gensupport",
			"revision": "fbbaff1827317122a8a0e1b24de25df8417ce87b",
			"revisionTime": "2017-04-21T05:17:54Z"
		},
		{
			"checksumSHA1": "BWKmb7kGYbfbvXO6E7tCpTh9zKE=",
			"path": "google.golang.org/api/googleapi",
			"revision": "fbbaff1827317122a8a0e1b24de25df8417ce87b",
			"revisionTime": "2017-04-21T05:17:54Z"
		},
		{
			"checksumSHA1": "1K0JxrUfDqAB3MyRiU1LKjfHyf4=",
			"path": "google.golang.org/api/googleapi/internal/uritemplates",
			"revision": "fbbaff1827317122a8a0e1b24de25df8417ce87b",
			"revisionTime": "2017-04-21T05:17:54Z"
		},
		{
			"checksumSHA1": "Mr2fXhMRzlQCgANFm91s536pG7E=",
			"path": "google.golang.org/api/googleapi/transport",
			"revision": "fbbaff1827317122a8a0e1b24de25df8417ce87b",
			"revisionTime": "2017-04-21T05:17:54Z"
		},
		{
			"checksumSHA1": "GAKy8Id2Qx7BI0kZPRjGn1RjVQo=",
			"path": "google.golang.org/api/internal",
			"revision": "fbbaff1827317122a8a0e1b24de25df8417ce87b",
			"revisionTime": "2017-04-21T05:17:54Z"
		},
		{
			"checksumSHA1": "slcGOTGSdukEPPSN81Q5WZGmhog=",
			"path": "google.golang.org/api/iterator",
			"revision": "fbbaff1827317122a8a0e1b24de25df8417ce87b",
			"revisionTime": "2017-04-21T05:17:54Z"
		},
		{
			"checksumSHA1": "hZ9zds+/FPwSGEiti5lGaZL3e6w=",
			"path": "google.golang.org/api/option",
			"revision": "fbbaff1827317122a8a0e1b24de25df8417ce87b",
			"revisionTime": "2017-04-21T05:17:54Z"
		},
		{
			"checksumSHA1": "ytUl5xSji3BnXBeCUnmTxZ/M8uk=",
			"path": "google.golang.org/api/storage/v1",
			"revision": "fbbaff1827317122a8a0e1b24de25df8417ce87b",
			"revisionTime": "2017-04-21T05:17:54Z"
		},
		{
			"checksumSHA1": "0RKN6+swqO9e59gDtaIx1kkt8no=",
			"path": "google.golang.org/api/transport",
			"revision": "fbbaff1827317122a8a0e1b24de25df8417ce87b",
			"revisionTime": "2017-04-21T05:17:54Z"
		},
		{
			"checksumSHA1": "WPEbk80NB3Esdh4Yk0PXr2K7xVU=",
			"path": "google.golang.org/appengine",
			"revision": "170382fa85b10b94728989dfcf6cc818b335c952",
			"revisionTime": "2017-04-10T19:43:55Z"
		},
		{
			"checksumSHA1": "4o2JkeR2LyUfZ7BQIzHUejyqKno=",
			"path": "google.golang.org/appengine/internal",
			"revision": "170382fa85b10b94728989dfcf6cc818b335c952",
			"revisionTime": "2017-04-10T19:43:55Z"
		},
		{
			"checksumSHA1": "x6Thdfyasqd68dWZWqzWWeIfAfI=",
			"path": "google.golang.org/appengine/internal/app_identity",
			"revision": "170382fa85b10b94728989dfcf6cc818b335c952",
			"revisionTime": "2017-04-10T19:43:55Z"
		},
		{
			"checksumSHA1": "TsNO8P0xUlLNyh3Ic/tzSp/fDWM=",
			"path": "google.golang.org/appengine/internal/base",
			"revision": "170382fa85b10b94728989dfcf6cc818b335c952",
			"revisionTime": "2017-04-10T19:43:55Z"
		},
		{
			"checksumSHA1": "5QsV5oLGSfKZqTCVXP6NRz5T4Tw=",
			"path": "google.golang.org/appengine/internal/datastore",
			"revision": "170382fa85b10b94728989dfcf6cc818b335c952",
			"revisionTime": "2017-04-10T19:43:55Z"
		},
		{
			"checksumSHA1": "Gep2T9zmVYV8qZfK2gu3zrmG6QE=",
			"path": "google.golang.org/appengine/internal/log",
			"revision": "170382fa85b10b94728989dfcf6cc818b335c952",
			"revisionTime": "2017-04-10T19:43:55Z"
		},
		{
			"checksumSHA1": "eLZVX1EHLclFtQnjDIszsdyWRHo=",
			"path": "google.golang.org/appengine/internal/modules",
			"revision": "170382fa85b10b94728989dfcf6cc818b335c952",
			"revisionTime": "2017-04-10T19:43:55Z"
		},
		{
			"checksumSHA1": "a1XY7rz3BieOVqVI2Et6rKiwQCk=",
			"path": "google.golang.org/appengine/internal/remote_api",
			"revision": "170382fa85b10b94728989dfcf6cc818b335c952",
			"revisionTime": "2017-04-10T19:43:55Z"
		},
		{
			"checksumSHA1": "VA88sOHmVuIslrbHaWx9yEvjGjM=",
			"path": "google.golang.org/appengine/internal/socket",
			"revision": "170382fa85b10b94728989dfcf6cc818b335c952",
			"revisionTime": "2017-04-10T19:43:55Z"
		},
		{
			"checksumSHA1": "QtAbHtHmDzcf6vOV9eqlCpKgjiw=",
			"path": "google.golang.org/appengine/internal/urlfetch",
			"revision": "170382fa85b10b94728989dfcf6cc818b335c952",
			"revisionTime": "2017-04-10T19:43:55Z"
		},
		{
			"checksumSHA1": "MharNMGnQusRPdmBYXDxz2cCHPU=",
			"path": "google.golang.org/appengine/socket",
			"revision": "170382fa85b10b94728989dfcf6cc818b335c952",
			"revisionTime": "2017-04-10T19:43:55Z"
		},
		{
			"checksumSHA1": "akOV9pYnCbcPA8wJUutSQVibdyg=",
			"path": "google.golang.org/appengine/urlfetch",
			"revision": "170382fa85b10b94728989dfcf6cc818b335c952",
			"revisionTime": "2017-04-10T19:43:55Z"
		},
		{
			"checksumSHA1": "kGGAT2jr6A8fgFrrpP3c3BYmnpY=",
			"path": "google.golang.org/genproto/googleapis/api/annotations",
			"revision": "411e09b969b1170a9f0c467558eb4c4c110d9c77",
			"revisionTime": "2017-04-04T13:20:09Z"
		},
		{
			"checksumSHA1": "QDNfQKoAE4fPKDWyV81+YVmL3H0=",
			"path": "google.golang.org/genproto/googleapis/iam/v1",
			"revision": "411e09b969b1170a9f0c467558eb4c4c110d9c77",
			"revisionTime": "2017-04-04T13:20:09Z"
		},
		{
			"checksumSHA1": "61oRC/n7DFqHNu6Z+4fAKY1FVCY=",
			"path": "google.golang.org/genproto/googleapis/rpc/status",
			"revision": "411e09b969b1170a9f0c467558eb4c4c110d9c77",
			"revisionTime": "2017-04-04T13:20:09Z"
		},
		{
			"checksumSHA1": "3mOIaBx461LykqJvlbR1rsMMBHw=",
			"path": "google.golang.org/grpc",
			"revision": "0eb507a2ca07f13baf499f89d66cc566bf644643",
			"revisionTime": "2017-04-28T22:32:14Z"
		},
		{
			"checksumSHA1": "08icuA15HRkdYCt6H+Cs90RPQsY=",
			"path": "google.golang.org/grpc/codes",
			"revision": "0eb507a2ca07f13baf499f89d66cc566bf644643",
			"revisionTime": "2017-04-28T22:32:14Z"
		},
		{
			"checksumSHA1": "K99T+YYvCBu0O1I3zuRcGhM5ADY=",
			"path": "google.golang.org/grpc/credentials",
			"revision": "0eb507a2ca07f13baf499f89d66cc566bf644643",
			"revisionTime": "2017-04-28T22:32:14Z"
		},
		{
			"checksumSHA1": "bg3wIPzajKt3QZfTG70EPaxDtpk=",
			"path": "google.golang.org/grpc/credentials/oauth",
			"revision": "0eb507a2ca07f13baf499f89d66cc566bf644643",
			"revisionTime": "2017-04-28T22:32:14Z"
		},
		{
			"checksumSHA1": "d0cyferoJguQhL6d2K6g2oC0mVM=",
			"path": "google.golang.org/grpc/grpclb/grpc_lb_v1",
			"revision": "0eb507a2ca07f13baf499f89d66cc566bf644643",
			"revisionTime": "2017-04-28T22:32:14Z"
		},
		{
			"checksumSHA1": "3Lt5hNAG8qJAYSsNghR5uA1zQns=",
			"path": "google.golang.org/grpc/grpclog",
			"revision": "0eb507a2ca07f13baf499f89d66cc566bf644643",
			"revisionTime": "2017-04-28T22:32:14Z"
		},
		{
			"checksumSHA1": "T3Q0p8kzvXFnRkMaK/G8mCv6mc0=",
			"path": "google.golang.org/grpc/internal",
			"revision": "0eb507a2ca07f13baf499f89d66cc566bf644643",
			"revisionTime": "2017-04-28T22:32:14Z"
		},
		{
			"checksumSHA1": "OJnTFsZMDUCKpblFN9NlcBq5r2w=",
			"path": "google.golang.org/grpc/keepalive",
			"revision": "0eb507a2ca07f13baf499f89d66cc566bf644643",
			"revisionTime": "2017-04-28T22:32:14Z"
		},
		{
			"checksumSHA1": "2dUKnKA66GwOfKV0M2tP78bt++o=",
			"path": "google.golang.org/grpc/metadata",
			"revision": "0eb507a2ca07f13baf499f89d66cc566bf644643",
			"revisionTime": "2017-04-28T22:32:14Z"
		},
		{
			"checksumSHA1": "4GSUFhOQ0kdFlBH4D5OTeKy78z0=",
			"path": "google.golang.org/grpc/naming",
			"revision": "0eb507a2ca07f13baf499f89d66cc566bf644643",
			"revisionTime": "2017-04-28T22:32:14Z"
		},
		{
			"checksumSHA1": "3RRoLeH6X2//7tVClOVzxW2bY+E=",
			"path": "google.golang.org/grpc/peer",
			"revision": "0eb507a2ca07f13baf499f89d66cc566bf644643",
			"revisionTime": "2017-04-28T22:32:14Z"
		},
		{
			"checksumSHA1": "xEHHTEIORdW+3USbRp52rt2I7wE=",
			"path": "google.golang.org/grpc/stats",
			"revision": "0eb507a2ca07f13baf499f89d66cc566bf644643",
			"revisionTime": "2017-04-28T22:32:14Z"
		},
		{
			"checksumSHA1": "0tlQhEkF3hex/+tjcygLxeweuiY=",
			"path": "google.golang.org/grpc/status",
			"revision": "0eb507a2ca07f13baf499f89d66cc566bf644643",
			"revisionTime": "2017-04-28T22:32:14Z"
		},
		{
			"checksumSHA1": "N0TftT6/CyWqp6VRi2DqDx60+Fo=",
			"path": "google.golang.org/grpc/tap",
			"revision": "0eb507a2ca07f13baf499f89d66cc566bf644643",
			"revisionTime": "2017-04-28T22:32:14Z"
		},
		{
			"checksumSHA1": "J/DrtqRLKrlWbzzUDP+6A3BZheY=",
			"path": "google.golang.org/grpc/transport",
			"revision": "0eb507a2ca07f13baf499f89d66cc566bf644643",
			"revisionTime": "2017-04-28T22:32:14Z"
		},
		{
			"checksumSHA1": "p36nkSZUaOs/7Wtcy/FduBLgm8g=",
			"path": "gopkg.in/Shopify/sarama.v1",
			"revision": "bd61cae2be85fa6ff40eb23dcdd24567967ac2ae",
			"revisionTime": "2016-08-30T13:25:53Z"
		},
		{
			"checksumSHA1": "ji4KugVW5dIfKLoFr1fE+3mT90A=",
			"path": "gopkg.in/olivere/elastic.v5",
			"revision": "cf4e58efdcee2e8e7c18dad44d51ed166fb256c2",
			"revisionTime": "2017-03-26T10:11:08Z"
		},
		{
			"checksumSHA1": "pCApZfp2CeDnWbNVsyzNO62ZUXA=",
			"path": "gopkg.in/olivere/elastic.v5/uritemplates",
			"revision": "cf4e58efdcee2e8e7c18dad44d51ed166fb256c2",
			"revisionTime": "2017-03-26T10:11:08Z"
		},
		{
			"checksumSHA1": "12GqsW8PiRPnezDDy0v4brZrndM=",
			"path": "gopkg.in/yaml.v2",
			"revision": "a5b47d31c556af34a302ce5d659e6fea44d90de0",
			"revisionTime": "2016-09-28T15:37:09Z"
		}
	],
	"rootPath": "github.com/minio/minio"
}<|MERGE_RESOLUTION|>--- conflicted
+++ resolved
@@ -262,7 +262,6 @@
 			"revisionTime": "2016-01-19T13:13:26-08:00"
 		},
 		{
-<<<<<<< HEAD
 			"checksumSHA1": "NYs0qvjZwsMZAXMtg2HRiED2cb4=",
 			"path": "github.com/joyent/triton-go",
 			"revision": "8365851ee7afcbb4cc1c7ba2e414b242ce0574f1",
@@ -285,7 +284,8 @@
 			"path": "github.com/joyent/triton-go/storage",
 			"revision": "8365851ee7afcbb4cc1c7ba2e414b242ce0574f1",
 			"revisionTime": "2017-12-15T19:09:06Z"
-=======
+    },
+    {
 			"checksumSHA1": "K6exl2ouL7d8cR2i378EzZOdRVI=",
 			"path": "github.com/howeyc/gopass",
 			"revision": "bf9dde6d0d2c004a008c27aaee91170c786f6db8",
@@ -308,7 +308,6 @@
 			"path": "github.com/inconshreveable/go-update/internal/osext",
 			"revision": "8152e7eb6ccf8679a64582a66b78519688d156ad",
 			"revisionTime": "2016-01-12T19:33:35Z"
->>>>>>> ffdf115b
 		},
 		{
 			"path": "github.com/klauspost/cpuid",
