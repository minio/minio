module github.com/minio/minio

go 1.24.0

toolchain go1.24.2

require (
	cloud.google.com/go/storage v1.46.0
	github.com/Azure/azure-sdk-for-go/sdk/azcore v1.17.0
	github.com/Azure/azure-sdk-for-go/sdk/azidentity v1.8.2
	github.com/Azure/azure-sdk-for-go/sdk/storage/azblob v1.6.0
	github.com/IBM/sarama v1.45.1
	github.com/alecthomas/participle v0.7.1
	github.com/beevik/ntp v1.4.3
	github.com/buger/jsonparser v1.1.1
	github.com/cespare/xxhash/v2 v2.3.0
	github.com/cheggaaa/pb v1.0.29
	github.com/coreos/go-oidc/v3 v3.12.0
	github.com/coreos/go-systemd/v22 v22.5.0
	github.com/cosnicolaou/pbzip2 v1.0.5
	github.com/dchest/siphash v1.2.3
	github.com/dustin/go-humanize v1.0.1
	github.com/eclipse/paho.mqtt.golang v1.5.0
	github.com/elastic/go-elasticsearch/v7 v7.17.10
	github.com/fatih/color v1.18.0
	github.com/felixge/fgprof v0.9.5
	github.com/fraugster/parquet-go v0.12.0
	github.com/go-ldap/ldap/v3 v3.4.10
	github.com/go-openapi/loads v0.22.0
	github.com/go-sql-driver/mysql v1.9.0
	github.com/gobwas/ws v1.4.0
	github.com/golang-jwt/jwt/v4 v4.5.2
	github.com/gomodule/redigo v1.9.2
	github.com/google/uuid v1.6.0
	github.com/inconshreveable/mousetrap v1.1.0
	github.com/json-iterator/go v1.1.12
	github.com/klauspost/compress v1.18.0
	github.com/klauspost/cpuid/v2 v2.2.10
	github.com/klauspost/filepathx v1.1.1
	github.com/klauspost/pgzip v1.2.6
	github.com/klauspost/readahead v1.4.0
	github.com/klauspost/reedsolomon v1.12.4
	github.com/lib/pq v1.10.9
	github.com/lithammer/shortuuid/v4 v4.2.0
	github.com/miekg/dns v1.1.63
	github.com/minio/cli v1.24.2
	github.com/minio/console v1.7.6
	github.com/minio/csvparser v1.0.0
	github.com/minio/dnscache v0.1.1
	github.com/minio/dperf v0.6.3
	github.com/minio/highwayhash v1.0.3
	github.com/minio/kms-go/kes v0.3.1
	github.com/minio/kms-go/kms v0.4.0
	github.com/minio/madmin-go/v3 v3.0.107-0.20250415152934-4b504b82db63
	github.com/minio/minio-go/v7 v7.0.90
	github.com/minio/mux v1.9.2
	github.com/minio/pkg/v3 v3.1.0
	github.com/minio/selfupdate v0.6.0
	github.com/minio/simdjson-go v0.4.5
	github.com/minio/sio v0.4.1
	github.com/minio/xxml v0.0.3
	github.com/minio/zipindex v0.4.0
	github.com/mitchellh/go-homedir v1.1.0
	github.com/nats-io/nats-server/v2 v2.10.27
	github.com/nats-io/nats.go v1.39.1
	github.com/nats-io/stan.go v0.10.4
	github.com/ncw/directio v1.0.5
	github.com/nsqio/go-nsq v1.1.0
	github.com/philhofer/fwd v1.1.3-0.20240916144458-20a13a1f6b7c
	github.com/pierrec/lz4/v4 v4.1.22
	github.com/pkg/errors v0.9.1
	github.com/pkg/sftp v1.13.8
	github.com/pkg/xattr v0.4.10
	github.com/prometheus/client_golang v1.21.1
	github.com/prometheus/client_model v0.6.2
	github.com/prometheus/common v0.63.0
	github.com/prometheus/procfs v0.16.0
	github.com/puzpuzpuz/xsync/v3 v3.5.1
	github.com/rabbitmq/amqp091-go v1.10.0
	github.com/rcrowley/go-metrics v0.0.0-20201227073835-cf1acfcdf475
	github.com/rs/cors v1.11.1
	github.com/secure-io/sio-go v0.3.1
	github.com/shirou/gopsutil/v3 v3.24.5
	github.com/tinylib/msgp v1.2.5
	github.com/valyala/bytebufferpool v1.0.0
	github.com/xdg/scram v1.0.5
	github.com/zeebo/xxh3 v1.0.2
	go.etcd.io/etcd/api/v3 v3.5.19
	go.etcd.io/etcd/client/v3 v3.5.19
	go.uber.org/atomic v1.11.0
	go.uber.org/zap v1.27.0
	goftp.io/server/v2 v2.0.1
	golang.org/x/crypto v0.37.0
	golang.org/x/oauth2 v0.28.0
	golang.org/x/sync v0.13.0
	golang.org/x/sys v0.32.0
	golang.org/x/term v0.31.0
	golang.org/x/time v0.11.0
	google.golang.org/api v0.224.0
	gopkg.in/yaml.v2 v2.4.0
	gopkg.in/yaml.v3 v3.0.1
)

require (
	aead.dev/mem v0.2.0 // indirect
	aead.dev/minisign v0.3.0 // indirect
	cel.dev/expr v0.22.0 // indirect
	cloud.google.com/go v0.118.0 // indirect
	cloud.google.com/go/auth v0.15.0 // indirect
	cloud.google.com/go/auth/oauth2adapt v0.2.7 // indirect
	cloud.google.com/go/compute/metadata v0.6.0 // indirect
	cloud.google.com/go/iam v1.3.1 // indirect
	cloud.google.com/go/monitoring v1.23.0 // indirect
	filippo.io/edwards25519 v1.1.0 // indirect
	github.com/Azure/azure-sdk-for-go/sdk/internal v1.10.0 // indirect
	github.com/Azure/go-ntlmssp v0.0.0-20221128193559-754e69321358 // indirect
	github.com/AzureAD/microsoft-authentication-library-for-go v1.4.1 // indirect
	github.com/GoogleCloudPlatform/opentelemetry-operations-go/detectors/gcp v1.27.0 // indirect
	github.com/GoogleCloudPlatform/opentelemetry-operations-go/exporter/metric v0.51.0 // indirect
	github.com/GoogleCloudPlatform/opentelemetry-operations-go/internal/resourcemapping v0.51.0 // indirect
	github.com/VividCortex/ewma v1.2.0 // indirect
	github.com/acarl005/stripansi v0.0.0-20180116102854-5a71ef0e047d // indirect
	github.com/apache/thrift v0.21.0 // indirect
	github.com/asaskevich/govalidator v0.0.0-20230301143203-a9d515a09cc2 // indirect
	github.com/aymanbagabas/go-osc52/v2 v2.0.1 // indirect
	github.com/beorn7/perks v1.0.1 // indirect
	github.com/charmbracelet/bubbles v0.20.0 // indirect
	github.com/charmbracelet/bubbletea v1.3.4 // indirect
	github.com/charmbracelet/lipgloss v1.0.0 // indirect
	github.com/charmbracelet/x/ansi v0.8.0 // indirect
	github.com/charmbracelet/x/term v0.2.1 // indirect
	github.com/cncf/xds/go v0.0.0-20250121191232-2f005788dc42 // indirect
	github.com/coreos/go-semver v0.3.1 // indirect
	github.com/davecgh/go-spew v1.1.2-0.20180830191138-d8f796af33cc // indirect
	github.com/decred/dcrd/dcrec/secp256k1/v4 v4.4.0 // indirect
	github.com/docker/go-units v0.5.0 // indirect
	github.com/eapache/go-resiliency v1.7.0 // indirect
	github.com/eapache/go-xerial-snappy v0.0.0-20230731223053-c322873962e3 // indirect
	github.com/eapache/queue v1.1.0 // indirect
	github.com/envoyproxy/go-control-plane/envoy v1.32.4 // indirect
	github.com/envoyproxy/protoc-gen-validate v1.2.1 // indirect
	github.com/erikgeiser/coninput v0.0.0-20211004153227-1c3628e74d0f // indirect
	github.com/fatih/structs v1.1.0 // indirect
	github.com/felixge/httpsnoop v1.0.4 // indirect
	github.com/go-asn1-ber/asn1-ber v1.5.7 // indirect
	github.com/go-ini/ini v1.67.0 // indirect
	github.com/go-jose/go-jose/v4 v4.0.5 // indirect
	github.com/go-logr/logr v1.4.2 // indirect
	github.com/go-logr/stdr v1.2.2 // indirect
	github.com/go-ole/go-ole v1.3.0 // indirect
	github.com/go-openapi/analysis v0.23.0 // indirect
	github.com/go-openapi/errors v0.22.0 // indirect
	github.com/go-openapi/jsonpointer v0.21.1 // indirect
	github.com/go-openapi/jsonreference v0.21.0 // indirect
	github.com/go-openapi/runtime v0.28.0 // indirect
	github.com/go-openapi/spec v0.21.0 // indirect
	github.com/go-openapi/strfmt v0.23.0 // indirect
	github.com/go-openapi/swag v0.23.1 // indirect
	github.com/go-openapi/validate v0.24.0 // indirect
	github.com/gobwas/httphead v0.1.0 // indirect
	github.com/gobwas/pool v0.2.1 // indirect
	github.com/goccy/go-json v0.10.5 // indirect
	github.com/gogo/protobuf v1.3.2 // indirect
	github.com/golang-jwt/jwt/v5 v5.2.2 // indirect
	github.com/golang/groupcache v0.0.0-20241129210726-2c02b8208cf8 // indirect
	github.com/golang/protobuf v1.5.4 // indirect
	github.com/golang/snappy v1.0.0 // indirect
	github.com/google/pprof v0.0.0-20250302191652-9094ed2288e7 // indirect
	github.com/google/s2a-go v0.1.9 // indirect
	github.com/google/shlex v0.0.0-20191202100458-e7afc7fbc510 // indirect
	github.com/googleapis/enterprise-certificate-proxy v0.3.5 // indirect
	github.com/googleapis/gax-go/v2 v2.14.1 // indirect
	github.com/gorilla/mux v1.8.1 // indirect
	github.com/gorilla/websocket v1.5.3 // indirect
	github.com/hashicorp/errwrap v1.1.0 // indirect
	github.com/hashicorp/go-multierror v1.1.1 // indirect
	github.com/hashicorp/go-uuid v1.0.3 // indirect
	github.com/hashicorp/golang-lru v1.0.2 // indirect
	github.com/jcmturner/aescts/v2 v2.0.0 // indirect
	github.com/jcmturner/dnsutils/v2 v2.0.0 // indirect
	github.com/jcmturner/gofork v1.7.6 // indirect
	github.com/jcmturner/gokrb5/v8 v8.4.4 // indirect
	github.com/jcmturner/rpc/v2 v2.0.3 // indirect
	github.com/jedib0t/go-pretty/v6 v6.6.7 // indirect
	github.com/jessevdk/go-flags v1.6.1 // indirect
	github.com/josharian/intern v1.0.0 // indirect
	github.com/juju/ratelimit v1.0.2 // indirect
	github.com/kr/fs v0.1.0 // indirect
	github.com/kylelemons/godebug v1.1.0 // indirect
	github.com/lestrrat-go/blackmagic v1.0.2 // indirect
	github.com/lestrrat-go/httpcc v1.0.1 // indirect
	github.com/lestrrat-go/httprc v1.0.6 // indirect
	github.com/lestrrat-go/iter v1.0.2 // indirect
	github.com/lestrrat-go/jwx/v2 v2.1.4 // indirect
	github.com/lestrrat-go/option v1.0.1 // indirect
	github.com/lucasb-eyer/go-colorful v1.2.0 // indirect
	github.com/lufia/plan9stats v0.0.0-20250317134145-8bc96cf8fc35 // indirect
	github.com/mailru/easyjson v0.9.0 // indirect
	github.com/mattn/go-colorable v0.1.14 // indirect
	github.com/mattn/go-ieproxy v0.0.12 // indirect
	github.com/mattn/go-isatty v0.0.20 // indirect
	github.com/mattn/go-localereader v0.0.1 // indirect
	github.com/mattn/go-runewidth v0.0.16 // indirect
	github.com/matttproud/golang_protobuf_extensions v1.0.4 // indirect
	github.com/minio/colorjson v1.0.8 // indirect
	github.com/minio/crc64nvme v1.0.1 // indirect
	github.com/minio/filepath v1.0.0 // indirect
	github.com/minio/mc v0.0.0-20250312172924-c1d5d4cbb4ca // indirect
	github.com/minio/md5-simd v1.1.2 // indirect
	github.com/minio/websocket v1.6.0 // indirect
	github.com/mitchellh/mapstructure v1.5.0 // indirect
	github.com/modern-go/concurrent v0.0.0-20180306012644-bacd9c7ef1dd // indirect
	github.com/modern-go/reflect2 v1.0.2 // indirect
	github.com/muesli/ansi v0.0.0-20230316100256-276c6243b2f6 // indirect
	github.com/muesli/cancelreader v0.2.2 // indirect
	github.com/muesli/reflow v0.3.0 // indirect
	github.com/muesli/termenv v0.16.0 // indirect
	github.com/munnerz/goautoneg v0.0.0-20191010083416-a7dc8b61c822 // indirect
	github.com/nats-io/jwt/v2 v2.7.3 // indirect
	github.com/nats-io/nats-streaming-server v0.24.6 // indirect
	github.com/nats-io/nkeys v0.4.10 // indirect
	github.com/nats-io/nuid v1.0.1 // indirect
	github.com/oklog/ulid v1.3.1 // indirect
	github.com/olekukonko/tablewriter v0.0.5 // indirect
	github.com/pkg/browser v0.0.0-20240102092130-5ac0b6a4141c // indirect
	github.com/planetscale/vtprotobuf v0.6.1-0.20240319094008-0393e58bdf10 // indirect
	github.com/posener/complete v1.2.3 // indirect
	github.com/power-devops/perfstat v0.0.0-20240221224432-82ca36839d55 // indirect
	github.com/prometheus/prom2json v1.4.2 // indirect
	github.com/prometheus/prometheus v0.303.0 // indirect
	github.com/rivo/uniseg v0.4.7 // indirect
	github.com/rjeczalik/notify v0.9.3 // indirect
	github.com/rs/xid v1.6.0 // indirect
	github.com/safchain/ethtool v0.5.10 // indirect
	github.com/segmentio/asm v1.2.0 // indirect
	github.com/shoenig/go-m1cpu v0.1.6 // indirect
	github.com/tidwall/gjson v1.18.0 // indirect
	github.com/tidwall/match v1.1.1 // indirect
	github.com/tidwall/pretty v1.2.1 // indirect
	github.com/tklauser/go-sysconf v0.3.15 // indirect
	github.com/tklauser/numcpus v0.10.0 // indirect
	github.com/unrolled/secure v1.17.0 // indirect
	github.com/vbauerster/mpb/v8 v8.9.3 // indirect
	github.com/xdg/stringprep v1.0.3 // indirect
	github.com/yusufpapurcu/wmi v1.2.4 // indirect
	go.etcd.io/etcd/client/pkg/v3 v3.5.19 // indirect
	go.mongodb.org/mongo-driver v1.17.3 // indirect
	go.opentelemetry.io/auto/sdk v1.1.0 // indirect
	go.opentelemetry.io/contrib/detectors/gcp v1.35.0 // indirect
	go.opentelemetry.io/contrib/instrumentation/google.golang.org/grpc/otelgrpc v0.59.0 // indirect
	go.opentelemetry.io/contrib/instrumentation/net/http/otelhttp v0.60.0 // indirect
	go.opentelemetry.io/otel v1.35.0 // indirect
	go.opentelemetry.io/otel/metric v1.35.0 // indirect
	go.opentelemetry.io/otel/sdk v1.35.0 // indirect
	go.opentelemetry.io/otel/sdk/metric v1.35.0 // indirect
	go.opentelemetry.io/otel/trace v1.35.0 // indirect
	go.uber.org/multierr v1.11.0 // indirect
	golang.org/x/mod v0.24.0 // indirect
<<<<<<< HEAD
	golang.org/x/net v0.39.0 // indirect
	golang.org/x/text v0.24.0 // indirect
=======
	golang.org/x/net v0.38.0 // indirect
	golang.org/x/text v0.23.0 // indirect
>>>>>>> e2ed6966
	golang.org/x/tools v0.31.0 // indirect
	google.golang.org/genproto v0.0.0-20250106144421-5f5ef82da422 // indirect
	google.golang.org/genproto/googleapis/api v0.0.0-20250311190419-81fb87f6b8bf // indirect
	google.golang.org/genproto/googleapis/rpc v0.0.0-20250311190419-81fb87f6b8bf // indirect
	google.golang.org/grpc v1.71.0 // indirect
	google.golang.org/protobuf v1.36.6 // indirect
)<|MERGE_RESOLUTION|>--- conflicted
+++ resolved
@@ -256,13 +256,8 @@
 	go.opentelemetry.io/otel/trace v1.35.0 // indirect
 	go.uber.org/multierr v1.11.0 // indirect
 	golang.org/x/mod v0.24.0 // indirect
-<<<<<<< HEAD
 	golang.org/x/net v0.39.0 // indirect
 	golang.org/x/text v0.24.0 // indirect
-=======
-	golang.org/x/net v0.38.0 // indirect
-	golang.org/x/text v0.23.0 // indirect
->>>>>>> e2ed6966
 	golang.org/x/tools v0.31.0 // indirect
 	google.golang.org/genproto v0.0.0-20250106144421-5f5ef82da422 // indirect
 	google.golang.org/genproto/googleapis/api v0.0.0-20250311190419-81fb87f6b8bf // indirect
