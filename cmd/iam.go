--- conflicted
+++ resolved
@@ -790,15 +790,6 @@
 
 	select {
 	case <-sys.configLoaded:
-<<<<<<< HEAD
-		ldapUsers := make(map[string]madmin.UserInfo)
-		for user, policy := range sys.store.GetUsersWithMappedPolicies() {
-			if sys.LDAPConfig.IsLDAPUserDN(user) {
-				ldapUsers[user] = madmin.UserInfo{
-					PolicyName: policy,
-					Status:     madmin.AccountEnabled,
-				}
-=======
 		stsMap, err := sys.store.GetAllSTSUserMappings(sys.LDAPConfig.IsLDAPUserDN)
 		if err != nil {
 			return nil, err
@@ -808,7 +799,6 @@
 			ldapUsers[user] = madmin.UserInfo{
 				PolicyName: policy,
 				Status:     statusEnabled,
->>>>>>> 2ec1f404
 			}
 		}
 		return ldapUsers, nil
