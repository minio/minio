// Copyright (c) 2015-2023 MinIO, Inc.
//
// This file is part of MinIO Object Storage stack
//
// This program is free software: you can redistribute it and/or modify
// it under the terms of the GNU Affero General Public License as published by
// the Free Software Foundation, either version 3 of the License, or
// (at your option) any later version.
//
// This program is distributed in the hope that it will be useful
// but WITHOUT ANY WARRANTY; without even the implied warranty of
// MERCHANTABILITY or FITNESS FOR A PARTICULAR PURPOSE.  See the
// GNU Affero General Public License for more details.
//
// You should have received a copy of the GNU Affero General Public License
// along with this program.  If not, see <http://www.gnu.org/licenses/>.

package cmd

import (
	"bytes"
	"context"
	"encoding/json"
	"errors"
	"fmt"
	"io"
	"net/http"
	"os"
	"slices"
	"sort"
	"strconv"
	"strings"
	"time"
	"unicode/utf8"

	"github.com/klauspost/compress/zip"
	"github.com/minio/madmin-go/v3"
	"github.com/minio/minio/internal/auth"
	"github.com/minio/minio/internal/config/dns"
	"github.com/minio/minio/internal/logger"
	"github.com/minio/mux"
	xldap "github.com/minio/pkg/v3/ldap"
	"github.com/minio/pkg/v3/policy"
	"github.com/puzpuzpuz/xsync/v3"
)

// RemoveUser - DELETE /minio/admin/v3/remove-user?accessKey=<access_key>
func (a adminAPIHandlers) RemoveUser(w http.ResponseWriter, r *http.Request) {
	ctx := r.Context()

	objectAPI, cred := validateAdminReq(ctx, w, r, policy.DeleteUserAdminAction)
	if objectAPI == nil {
		return
	}

	vars := mux.Vars(r)
	accessKey := vars["accessKey"]

	ok, _, err := globalIAMSys.IsTempUser(accessKey)
	if err != nil {
		writeErrorResponseJSON(ctx, w, toAdminAPIErr(ctx, err), r.URL)
		return
	}
	if ok {
		writeErrorResponseJSON(ctx, w, toAdminAPIErr(ctx, errIAMActionNotAllowed), r.URL)
		return
	}

	// This API only supports removal of internal users not service accounts.
	ok, _, err = globalIAMSys.IsServiceAccount(accessKey)
	if err != nil {
		writeErrorResponseJSON(ctx, w, toAdminAPIErr(ctx, err), r.URL)
		return
	}
	if ok {
		writeErrorResponseJSON(ctx, w, toAdminAPIErr(ctx, errIAMActionNotAllowed), r.URL)
		return
	}

	// When the user is root credential you are not allowed to
	// remove the root user. Also you cannot delete yourself.
	if accessKey == globalActiveCred.AccessKey || accessKey == cred.AccessKey {
		writeErrorResponseJSON(ctx, w, toAdminAPIErr(ctx, errIAMActionNotAllowed), r.URL)
		return
	}

	if err := globalIAMSys.DeleteUser(ctx, accessKey, true); err != nil {
		writeErrorResponseJSON(ctx, w, toAdminAPIErr(ctx, err), r.URL)
		return
	}

	replLogIf(ctx, globalSiteReplicationSys.IAMChangeHook(ctx, madmin.SRIAMItem{
		Type: madmin.SRIAMItemIAMUser,
		IAMUser: &madmin.SRIAMUser{
			AccessKey:   accessKey,
			IsDeleteReq: true,
		},
		UpdatedAt: UTCNow(),
	}))
}

// ListBucketUsers - GET /minio/admin/v3/list-users?bucket={bucket}
func (a adminAPIHandlers) ListBucketUsers(w http.ResponseWriter, r *http.Request) {
	ctx := r.Context()

	objectAPI, cred := validateAdminReq(ctx, w, r, policy.ListUsersAdminAction)
	if objectAPI == nil {
		return
	}

	bucket := mux.Vars(r)["bucket"]

	password := cred.SecretKey

	allCredentials, err := globalIAMSys.ListBucketUsers(ctx, bucket)
	if err != nil {
		writeErrorResponseJSON(ctx, w, toAdminAPIErr(ctx, err), r.URL)
		return
	}

	data, err := json.Marshal(allCredentials)
	if err != nil {
		writeErrorResponseJSON(ctx, w, toAdminAPIErr(ctx, err), r.URL)
		return
	}

	econfigData, err := madmin.EncryptData(password, data)
	if err != nil {
		writeErrorResponseJSON(ctx, w, toAdminAPIErr(ctx, err), r.URL)
		return
	}

	writeSuccessResponseJSON(w, econfigData)
}

// ListUsers - GET /minio/admin/v3/list-users
func (a adminAPIHandlers) ListUsers(w http.ResponseWriter, r *http.Request) {
	ctx := r.Context()

	objectAPI, cred := validateAdminReq(ctx, w, r, policy.ListUsersAdminAction)
	if objectAPI == nil {
		return
	}

	password := cred.SecretKey

	allCredentials, err := globalIAMSys.ListUsers(ctx)
	if err != nil {
		writeErrorResponseJSON(ctx, w, toAdminAPIErr(ctx, err), r.URL)
		return
	}

	// Add ldap users which have mapped policies if in LDAP mode
	// FIXME(vadmeste): move this to policy info in the future
	ldapUsers, err := globalIAMSys.ListLDAPUsers(ctx)
	if err != nil && err != errIAMActionNotAllowed {
		writeErrorResponseJSON(ctx, w, toAdminAPIErr(ctx, err), r.URL)
		return
	}
	for k, v := range ldapUsers {
		allCredentials[k] = v
	}

	// Marshal the response
	data, err := json.Marshal(allCredentials)
	if err != nil {
		writeErrorResponseJSON(ctx, w, toAdminAPIErr(ctx, err), r.URL)
		return
	}

	econfigData, err := madmin.EncryptData(password, data)
	if err != nil {
		writeErrorResponseJSON(ctx, w, toAdminAPIErr(ctx, err), r.URL)
		return
	}

	writeSuccessResponseJSON(w, econfigData)
}

// GetUserInfo - GET /minio/admin/v3/user-info
func (a adminAPIHandlers) GetUserInfo(w http.ResponseWriter, r *http.Request) {
	ctx := r.Context()

	vars := mux.Vars(r)
	name := vars["accessKey"]

	// Get current object layer instance.
	objectAPI := newObjectLayerFn()
	if objectAPI == nil || globalNotificationSys == nil {
		writeErrorResponseJSON(ctx, w, errorCodes.ToAPIErr(ErrServerNotInitialized), r.URL)
		return
	}

	cred, owner, s3Err := validateAdminSignature(ctx, r, "")
	if s3Err != ErrNone {
		writeErrorResponseJSON(ctx, w, errorCodes.ToAPIErr(s3Err), r.URL)
		return
	}

	checkDenyOnly := name == cred.AccessKey

	if !globalIAMSys.IsAllowed(policy.Args{
		AccountName:     cred.AccessKey,
		Groups:          cred.Groups,
		Action:          policy.GetUserAdminAction,
		ConditionValues: getConditionValues(r, "", cred),
		IsOwner:         owner,
		Claims:          cred.Claims,
		DenyOnly:        checkDenyOnly,
	}) {
		writeErrorResponseJSON(ctx, w, errorCodes.ToAPIErr(ErrAccessDenied), r.URL)
		return
	}

	userInfo, err := globalIAMSys.GetUserInfo(ctx, name)
	if err != nil {
		writeErrorResponseJSON(ctx, w, toAdminAPIErr(ctx, err), r.URL)
		return
	}

	data, err := json.Marshal(userInfo)
	if err != nil {
		writeErrorResponseJSON(ctx, w, toAdminAPIErr(ctx, err), r.URL)
		return
	}

	writeSuccessResponseJSON(w, data)
}

// UpdateGroupMembers - PUT /minio/admin/v3/update-group-members
func (a adminAPIHandlers) UpdateGroupMembers(w http.ResponseWriter, r *http.Request) {
	ctx := r.Context()

	objectAPI, _ := validateAdminReq(ctx, w, r, policy.AddUserToGroupAdminAction)
	if objectAPI == nil {
		return
	}

	data, err := io.ReadAll(r.Body)
	if err != nil {
		writeErrorResponseJSON(ctx, w, errorCodes.ToAPIErr(ErrInvalidRequest), r.URL)
		return
	}

	var updReq madmin.GroupAddRemove
	err = json.Unmarshal(data, &updReq)
	if err != nil {
		writeErrorResponseJSON(ctx, w, errorCodes.ToAPIErr(ErrInvalidRequest), r.URL)
		return
	}

	// Reject if the group add and remove are temporary credentials, or root credential.
	for _, member := range updReq.Members {
		ok, _, err := globalIAMSys.IsTempUser(member)
		if err != nil && err != errNoSuchUser {
			writeErrorResponseJSON(ctx, w, toAdminAPIErr(ctx, err), r.URL)
			return
		}
		if ok {
			writeErrorResponseJSON(ctx, w, toAdminAPIErr(ctx, errIAMActionNotAllowed), r.URL)
			return
		}
		// When the user is root credential you are not allowed to
		// add policies for root user.
		if member == globalActiveCred.AccessKey {
			writeErrorResponseJSON(ctx, w, toAdminAPIErr(ctx, errIAMActionNotAllowed), r.URL)
			return
		}
	}

	var updatedAt time.Time
	if updReq.IsRemove {
		updatedAt, err = globalIAMSys.RemoveUsersFromGroup(ctx, updReq.Group, updReq.Members)
	} else {
		// Check if group already exists
		if _, gerr := globalIAMSys.GetGroupDescription(updReq.Group); gerr != nil {
			// If group does not exist, then check if the group has beginning and end space characters
			// we will reject such group names.
			if errors.Is(gerr, errNoSuchGroup) && hasSpaceBE(updReq.Group) {
				writeErrorResponseJSON(ctx, w, errorCodes.ToAPIErr(ErrAdminResourceInvalidArgument), r.URL)
				return
			}
		}

		if globalIAMSys.LDAPConfig.Enabled() {
			// We don't allow internal group manipulation in this API when LDAP
			// is enabled for now.
			err = errIAMActionNotAllowed
		} else {
			updatedAt, err = globalIAMSys.AddUsersToGroup(ctx, updReq.Group, updReq.Members)
		}
	}
	if err != nil {
		writeErrorResponseJSON(ctx, w, toAdminAPIErr(ctx, err), r.URL)
		return
	}

	replLogIf(ctx, globalSiteReplicationSys.IAMChangeHook(ctx, madmin.SRIAMItem{
		Type: madmin.SRIAMItemGroupInfo,
		GroupInfo: &madmin.SRGroupInfo{
			UpdateReq: updReq,
		},
		UpdatedAt: updatedAt,
	}))
}

// GetGroup - /minio/admin/v3/group?group=mygroup1
func (a adminAPIHandlers) GetGroup(w http.ResponseWriter, r *http.Request) {
	ctx := r.Context()

	objectAPI, _ := validateAdminReq(ctx, w, r, policy.GetGroupAdminAction)
	if objectAPI == nil {
		return
	}

	vars := mux.Vars(r)
	group := vars["group"]

	gdesc, err := globalIAMSys.GetGroupDescription(group)
	if err != nil {
		writeErrorResponseJSON(ctx, w, toAdminAPIErr(ctx, err), r.URL)
		return
	}

	body, err := json.Marshal(gdesc)
	if err != nil {
		writeErrorResponseJSON(ctx, w, toAdminAPIErr(ctx, err), r.URL)
		return
	}

	writeSuccessResponseJSON(w, body)
}

// ListGroups - GET /minio/admin/v3/groups
func (a adminAPIHandlers) ListGroups(w http.ResponseWriter, r *http.Request) {
	ctx := r.Context()

	objectAPI, _ := validateAdminReq(ctx, w, r, policy.ListGroupsAdminAction)
	if objectAPI == nil {
		return
	}

	groups, err := globalIAMSys.ListGroups(ctx)
	if err != nil {
		writeErrorResponseJSON(ctx, w, toAdminAPIErr(ctx, err), r.URL)
		return
	}

	body, err := json.Marshal(groups)
	if err != nil {
		writeErrorResponseJSON(ctx, w, toAdminAPIErr(ctx, err), r.URL)
		return
	}

	writeSuccessResponseJSON(w, body)
}

// SetGroupStatus - PUT /minio/admin/v3/set-group-status?group=mygroup1&status=enabled
func (a adminAPIHandlers) SetGroupStatus(w http.ResponseWriter, r *http.Request) {
	ctx := r.Context()

	objectAPI, _ := validateAdminReq(ctx, w, r, policy.EnableGroupAdminAction)
	if objectAPI == nil {
		return
	}

	vars := mux.Vars(r)
	group := vars["group"]
	status := vars["status"]

	var (
		err       error
		updatedAt time.Time
	)
	switch status {
	case statusEnabled:
		updatedAt, err = globalIAMSys.SetGroupStatus(ctx, group, true)
	case statusDisabled:
		updatedAt, err = globalIAMSys.SetGroupStatus(ctx, group, false)
	default:
		err = errInvalidArgument
	}
	if err != nil {
		writeErrorResponseJSON(ctx, w, toAdminAPIErr(ctx, err), r.URL)
		return
	}

	replLogIf(ctx, globalSiteReplicationSys.IAMChangeHook(ctx, madmin.SRIAMItem{
		Type: madmin.SRIAMItemGroupInfo,
		GroupInfo: &madmin.SRGroupInfo{
			UpdateReq: madmin.GroupAddRemove{
				Group:    group,
				Status:   madmin.GroupStatus(status),
				IsRemove: false,
			},
		},
		UpdatedAt: updatedAt,
	}))
}

// SetUserStatus - PUT /minio/admin/v3/set-user-status?accessKey=<access_key>&status=[enabled|disabled]
func (a adminAPIHandlers) SetUserStatus(w http.ResponseWriter, r *http.Request) {
	ctx := r.Context()

	objectAPI, creds := validateAdminReq(ctx, w, r, policy.EnableUserAdminAction)
	if objectAPI == nil {
		return
	}

	vars := mux.Vars(r)
	accessKey := vars["accessKey"]
	status := vars["status"]

	// you cannot enable or disable yourself.
	if accessKey == creds.AccessKey {
		writeErrorResponseJSON(ctx, w, toAdminAPIErr(ctx, errInvalidArgument), r.URL)
		return
	}

	updatedAt, err := globalIAMSys.SetUserStatus(ctx, accessKey, madmin.AccountStatus(status))
	if err != nil {
		writeErrorResponseJSON(ctx, w, toAdminAPIErr(ctx, err), r.URL)
		return
	}

	replLogIf(ctx, globalSiteReplicationSys.IAMChangeHook(ctx, madmin.SRIAMItem{
		Type: madmin.SRIAMItemIAMUser,
		IAMUser: &madmin.SRIAMUser{
			AccessKey:   accessKey,
			IsDeleteReq: false,
			UserReq: &madmin.AddOrUpdateUserReq{
				Status: madmin.AccountStatus(status),
			},
		},
		UpdatedAt: updatedAt,
	}))
}

// AddUser - PUT /minio/admin/v3/add-user?accessKey=<access_key>
func (a adminAPIHandlers) AddUser(w http.ResponseWriter, r *http.Request) {
	ctx := r.Context()

	vars := mux.Vars(r)
	accessKey := vars["accessKey"]

	// Get current object layer instance.
	objectAPI := newObjectLayerFn()
	if objectAPI == nil || globalNotificationSys == nil {
		writeErrorResponseJSON(ctx, w, errorCodes.ToAPIErr(ErrServerNotInitialized), r.URL)
		return
	}

	cred, owner, s3Err := validateAdminSignature(ctx, r, "")
	if s3Err != ErrNone {
		writeErrorResponseJSON(ctx, w, errorCodes.ToAPIErr(s3Err), r.URL)
		return
	}

	// Not allowed to add a user with same access key as root credential
	if accessKey == globalActiveCred.AccessKey {
		writeErrorResponseJSON(ctx, w, errorCodes.ToAPIErr(ErrAddUserInvalidArgument), r.URL)
		return
	}

	user, exists := globalIAMSys.GetUser(ctx, accessKey)
	if exists && (user.Credentials.IsTemp() || user.Credentials.IsServiceAccount()) {
		// Updating STS credential is not allowed, and this API does not
		// support updating service accounts.
		writeErrorResponseJSON(ctx, w, errorCodes.ToAPIErr(ErrAddUserInvalidArgument), r.URL)
		return
	}

	if (cred.IsTemp() || cred.IsServiceAccount()) && cred.ParentUser == accessKey {
		// Incoming access key matches parent user then we should
		// reject password change requests.
		writeErrorResponseJSON(ctx, w, errorCodes.ToAPIErr(ErrAddUserInvalidArgument), r.URL)
		return
	}

	// Check if accessKey has beginning and end space characters, this only applies to new users.
	if !exists && hasSpaceBE(accessKey) {
		writeErrorResponseJSON(ctx, w, errorCodes.ToAPIErr(ErrAdminResourceInvalidArgument), r.URL)
		return
	}

	if !utf8.ValidString(accessKey) {
		writeErrorResponseJSON(ctx, w, errorCodes.ToAPIErr(ErrAddUserValidUTF), r.URL)
		return
	}

	checkDenyOnly := accessKey == cred.AccessKey

	if !globalIAMSys.IsAllowed(policy.Args{
		AccountName:     cred.AccessKey,
		Groups:          cred.Groups,
		Action:          policy.CreateUserAdminAction,
		ConditionValues: getConditionValues(r, "", cred),
		IsOwner:         owner,
		Claims:          cred.Claims,
		DenyOnly:        checkDenyOnly,
	}) {
		writeErrorResponseJSON(ctx, w, errorCodes.ToAPIErr(ErrAccessDenied), r.URL)
		return
	}

	if r.ContentLength > maxEConfigJSONSize || r.ContentLength == -1 {
		// More than maxConfigSize bytes were available
		writeErrorResponseJSON(ctx, w, errorCodes.ToAPIErr(ErrAdminConfigTooLarge), r.URL)
		return
	}

	password := cred.SecretKey
	configBytes, err := madmin.DecryptData(password, io.LimitReader(r.Body, r.ContentLength))
	if err != nil {
		adminLogIf(ctx, err)
		writeErrorResponseJSON(ctx, w, errorCodes.ToAPIErr(ErrAdminConfigBadJSON), r.URL)
		return
	}

	var ureq madmin.AddOrUpdateUserReq
	if err = json.Unmarshal(configBytes, &ureq); err != nil {
		adminLogIf(ctx, err)
		writeErrorResponseJSON(ctx, w, errorCodes.ToAPIErr(ErrAdminConfigBadJSON), r.URL)
		return
	}

	// We don't allow internal user creation with LDAP enabled for now.
	if globalIAMSys.LDAPConfig.Enabled() {
		writeErrorResponseJSON(ctx, w, toAdminAPIErr(ctx, errIAMActionNotAllowed), r.URL)
		return
	}

	updatedAt, err := globalIAMSys.CreateUser(ctx, accessKey, ureq)
	if err != nil {
		writeErrorResponseJSON(ctx, w, toAdminAPIErr(ctx, err), r.URL)
		return
	}

	replLogIf(ctx, globalSiteReplicationSys.IAMChangeHook(ctx, madmin.SRIAMItem{
		Type: madmin.SRIAMItemIAMUser,
		IAMUser: &madmin.SRIAMUser{
			AccessKey:   accessKey,
			IsDeleteReq: false,
			UserReq:     &ureq,
		},
		UpdatedAt: updatedAt,
	}))
}

// TemporaryAccountInfo - GET /minio/admin/v3/temporary-account-info
func (a adminAPIHandlers) TemporaryAccountInfo(w http.ResponseWriter, r *http.Request) {
	ctx := r.Context()

	// Get current object layer instance.
	objectAPI := newObjectLayerFn()
	if objectAPI == nil || globalNotificationSys == nil {
		writeErrorResponseJSON(ctx, w, errorCodes.ToAPIErr(ErrServerNotInitialized), r.URL)
		return
	}

	cred, owner, s3Err := validateAdminSignature(ctx, r, "")
	if s3Err != ErrNone {
		writeErrorResponseJSON(ctx, w, errorCodes.ToAPIErr(s3Err), r.URL)
		return
	}

	accessKey := mux.Vars(r)["accessKey"]
	if accessKey == "" {
		writeErrorResponseJSON(ctx, w, errorCodes.ToAPIErr(ErrInvalidRequest), r.URL)
		return
	}

	args := policy.Args{
		AccountName:     cred.AccessKey,
		Groups:          cred.Groups,
		Action:          policy.ListTemporaryAccountsAdminAction,
		ConditionValues: getConditionValues(r, "", cred),
		IsOwner:         owner,
		Claims:          cred.Claims,
	}

	if !globalIAMSys.IsAllowed(args) {
		writeErrorResponseJSON(ctx, w, errorCodes.ToAPIErr(ErrAccessDenied), r.URL)
		return
	}

	stsAccount, sessionPolicy, err := globalIAMSys.GetTemporaryAccount(ctx, accessKey)
	if err != nil {
		writeErrorResponseJSON(ctx, w, toAdminAPIErr(ctx, err), r.URL)
		return
	}

	var stsAccountPolicy policy.Policy

	if sessionPolicy != nil {
		stsAccountPolicy = *sessionPolicy
	} else {
		policiesNames, err := globalIAMSys.PolicyDBGet(stsAccount.ParentUser, stsAccount.Groups...)
		if err != nil {
			writeErrorResponseJSON(ctx, w, toAdminAPIErr(ctx, err), r.URL)
			return
		}
		if len(policiesNames) == 0 {
			policySet, _ := args.GetPolicies(iamPolicyClaimNameOpenID())
			policiesNames = policySet.ToSlice()
		}

		stsAccountPolicy = globalIAMSys.GetCombinedPolicy(policiesNames...)
	}

	policyJSON, err := json.MarshalIndent(stsAccountPolicy, "", " ")
	if err != nil {
		writeErrorResponseJSON(ctx, w, toAdminAPIErr(ctx, err), r.URL)
		return
	}

	infoResp := madmin.TemporaryAccountInfoResp{
		ParentUser:    stsAccount.ParentUser,
		AccountStatus: stsAccount.Status,
		ImpliedPolicy: sessionPolicy == nil,
		Policy:        string(policyJSON),
		Expiration:    &stsAccount.Expiration,
	}

	data, err := json.Marshal(infoResp)
	if err != nil {
		writeErrorResponseJSON(ctx, w, toAdminAPIErr(ctx, err), r.URL)
		return
	}

	encryptedData, err := madmin.EncryptData(cred.SecretKey, data)
	if err != nil {
		writeErrorResponseJSON(ctx, w, toAdminAPIErr(ctx, err), r.URL)
		return
	}

	writeSuccessResponseJSON(w, encryptedData)
}

// AddServiceAccount - PUT /minio/admin/v3/add-service-account
func (a adminAPIHandlers) AddServiceAccount(w http.ResponseWriter, r *http.Request) {
	ctx, cred, opts, createReq, targetUser, APIError := commonAddServiceAccount(r, false)
	if APIError.Code != "" {
		writeErrorResponseJSON(ctx, w, APIError, r.URL)
		return
	}

	if createReq.AccessKey == globalActiveCred.AccessKey {
		writeErrorResponseJSON(ctx, w, errorCodes.ToAPIErr(ErrAddUserInvalidArgument), r.URL)
		return
	}

	var (
		targetGroups []string
		err          error
	)

	// Find the user for the request sender (as it may be sent via a service
	// account or STS account):
	requestorUser := cred.AccessKey
	requestorParentUser := cred.AccessKey
	requestorGroups := cred.Groups
	requestorIsDerivedCredential := false
	if cred.IsServiceAccount() || cred.IsTemp() {
		requestorParentUser = cred.ParentUser
		requestorIsDerivedCredential = true
	}

	if globalIAMSys.GetUsersSysType() == MinIOUsersSysType && targetUser != cred.AccessKey {
		// For internal IDP, ensure that the targetUser's parent account exists.
		// It could be a regular user account or the root account.
		_, isRegularUser := globalIAMSys.GetUser(ctx, targetUser)
		if !isRegularUser && targetUser != globalActiveCred.AccessKey {
			apiErr := toAdminAPIErr(ctx, errNoSuchUser)
			apiErr.Description = fmt.Sprintf("Specified target user %s does not exist", targetUser)
			writeErrorResponseJSON(ctx, w, apiErr, r.URL)
			return
		}
	}

	// Check if we are creating svc account for request sender.
	isSvcAccForRequestor := targetUser == requestorUser || targetUser == requestorParentUser

	// If we are creating svc account for request sender, ensure
	// that targetUser is a real user (i.e. not derived
	// credentials).
	if isSvcAccForRequestor {
		if requestorIsDerivedCredential {
			if requestorParentUser == "" {
				writeErrorResponseJSON(ctx, w, toAdminAPIErr(ctx,
					errors.New("service accounts cannot be generated for temporary credentials without parent")), r.URL)
				return
			}
			targetUser = requestorParentUser
		}
		targetGroups = requestorGroups

		// In case of LDAP/OIDC we need to set `opts.claims` to ensure
		// it is associated with the LDAP/OIDC user properly.
		for k, v := range cred.Claims {
			if k == expClaim {
				continue
			}
			opts.claims[k] = v
		}
	} else if globalIAMSys.LDAPConfig.Enabled() {
		// In case of LDAP we need to resolve the targetUser to a DN and
		// query their groups:
		opts.claims[ldapUserN] = targetUser // simple username
		var lookupResult *xldap.DNSearchResult
		lookupResult, targetGroups, err = globalIAMSys.LDAPConfig.LookupUserDN(targetUser)
		if err != nil {
			writeErrorResponseJSON(ctx, w, toAdminAPIErr(ctx, err), r.URL)
			return
		}
		targetUser = lookupResult.NormDN
		opts.claims[ldapUser] = targetUser // username DN
		opts.claims[ldapActualUser] = lookupResult.ActualDN

		// Add LDAP attributes that were looked up into the claims.
		for attribKey, attribValue := range lookupResult.Attributes {
			opts.claims[ldapAttribPrefix+attribKey] = attribValue
		}

		// NOTE: if not using LDAP, then internal IDP or open ID is
		// being used - in the former, group info is enforced when
		// generated credentials are used to make requests, and in the
		// latter, a group notion is not supported.
	}

	newCred, updatedAt, err := globalIAMSys.NewServiceAccount(ctx, targetUser, targetGroups, opts)
	if err != nil {
		writeErrorResponseJSON(ctx, w, toAdminAPIErr(ctx, err), r.URL)
		return
	}

	createResp := madmin.AddServiceAccountResp{
		Credentials: madmin.Credentials{
			AccessKey:  newCred.AccessKey,
			SecretKey:  newCred.SecretKey,
			Expiration: newCred.Expiration,
		},
	}

	data, err := json.Marshal(createResp)
	if err != nil {
		writeErrorResponseJSON(ctx, w, toAdminAPIErr(ctx, err), r.URL)
		return
	}

	encryptedData, err := madmin.EncryptData(cred.SecretKey, data)
	if err != nil {
		writeErrorResponseJSON(ctx, w, toAdminAPIErr(ctx, err), r.URL)
		return
	}

	writeSuccessResponseJSON(w, encryptedData)

	// Call hook for cluster-replication if the service account is not for a
	// root user.
	if newCred.ParentUser != globalActiveCred.AccessKey {
		replLogIf(ctx, globalSiteReplicationSys.IAMChangeHook(ctx, madmin.SRIAMItem{
			Type: madmin.SRIAMItemSvcAcc,
			SvcAccChange: &madmin.SRSvcAccChange{
				Create: &madmin.SRSvcAccCreate{
					Parent:        newCred.ParentUser,
					AccessKey:     newCred.AccessKey,
					SecretKey:     newCred.SecretKey,
					Groups:        newCred.Groups,
					Name:          newCred.Name,
					Description:   newCred.Description,
					Claims:        opts.claims,
					SessionPolicy: madmin.SRSessionPolicy(createReq.Policy),
					Status:        auth.AccountOn,
					Expiration:    createReq.Expiration,
				},
			},
			UpdatedAt: updatedAt,
		}))
	}
}

// UpdateServiceAccount - POST /minio/admin/v3/update-service-account
func (a adminAPIHandlers) UpdateServiceAccount(w http.ResponseWriter, r *http.Request) {
	ctx := r.Context()

	// Get current object layer instance.
	objectAPI := newObjectLayerFn()
	if objectAPI == nil || globalNotificationSys == nil {
		writeErrorResponseJSON(ctx, w, errorCodes.ToAPIErr(ErrServerNotInitialized), r.URL)
		return
	}

	cred, owner, s3Err := validateAdminSignature(ctx, r, "")
	if s3Err != ErrNone {
		writeErrorResponseJSON(ctx, w, errorCodes.ToAPIErr(s3Err), r.URL)
		return
	}

	accessKey := mux.Vars(r)["accessKey"]
	if accessKey == "" {
		writeErrorResponseJSON(ctx, w, errorCodes.ToAPIErr(ErrInvalidRequest), r.URL)
		return
	}

	svcAccount, _, err := globalIAMSys.GetServiceAccount(ctx, accessKey)
	if err != nil {
		writeErrorResponseJSON(ctx, w, toAdminAPIErr(ctx, err), r.URL)
		return
	}

	password := cred.SecretKey
	reqBytes, err := madmin.DecryptData(password, io.LimitReader(r.Body, r.ContentLength))
	if err != nil {
		writeErrorResponseJSON(ctx, w, errorCodes.ToAPIErrWithErr(ErrAdminConfigBadJSON, err), r.URL)
		return
	}

	var updateReq madmin.UpdateServiceAccountReq
	if err = json.Unmarshal(reqBytes, &updateReq); err != nil {
		writeErrorResponseJSON(ctx, w, errorCodes.ToAPIErrWithErr(ErrAdminConfigBadJSON, err), r.URL)
		return
	}

	if err := updateReq.Validate(); err != nil {
		// Since this validation would happen client side as well, we only send
		// a generic error message here.
		writeErrorResponseJSON(ctx, w, errorCodes.ToAPIErr(ErrAdminResourceInvalidArgument), r.URL)
		return
	}

	condValues := getConditionValues(r, "", cred)
	err = addExpirationToCondValues(updateReq.NewExpiration, condValues)
	if err != nil {
		writeErrorResponseJSON(ctx, w, toAdminAPIErr(ctx, err), r.URL)
		return
	}

	// Permission checks:
	//
	// 1. Any type of account (i.e. access keys (previously/still called service
	// accounts), STS accounts, internal IDP accounts, etc) with the
	// policy.UpdateServiceAccountAdminAction permission can update any service
	// account.
	//
	// 2. We would like to let a user update their own access keys, however it
	// is currently blocked pending a re-design. Users are still able to delete
	// and re-create them.
	if !globalIAMSys.IsAllowed(policy.Args{
		AccountName:     cred.AccessKey,
		Groups:          cred.Groups,
		Action:          policy.UpdateServiceAccountAdminAction,
		ConditionValues: condValues,
		IsOwner:         owner,
		Claims:          cred.Claims,
	}) {
		writeErrorResponseJSON(ctx, w, errorCodes.ToAPIErr(ErrAccessDenied), r.URL)
		return
	}

	var sp *policy.Policy
	if len(updateReq.NewPolicy) > 0 {
		sp, err = policy.ParseConfig(bytes.NewReader(updateReq.NewPolicy))
		if err != nil {
			writeErrorResponseJSON(ctx, w, toAdminAPIErr(ctx, err), r.URL)
			return
		}
		if sp.Version == "" && len(sp.Statements) == 0 {
			sp = nil
		}
	}
	opts := updateServiceAccountOpts{
		secretKey:     updateReq.NewSecretKey,
		status:        updateReq.NewStatus,
		name:          updateReq.NewName,
		description:   updateReq.NewDescription,
		expiration:    updateReq.NewExpiration,
		sessionPolicy: sp,
	}
	updatedAt, err := globalIAMSys.UpdateServiceAccount(ctx, accessKey, opts)
	if err != nil {
		writeErrorResponseJSON(ctx, w, toAdminAPIErr(ctx, err), r.URL)
		return
	}

	// Call site replication hook - non-root user accounts are replicated.
	if svcAccount.ParentUser != globalActiveCred.AccessKey {
		replLogIf(ctx, globalSiteReplicationSys.IAMChangeHook(ctx, madmin.SRIAMItem{
			Type: madmin.SRIAMItemSvcAcc,
			SvcAccChange: &madmin.SRSvcAccChange{
				Update: &madmin.SRSvcAccUpdate{
					AccessKey:     accessKey,
					SecretKey:     opts.secretKey,
					Status:        opts.status,
					Name:          opts.name,
					Description:   opts.description,
					SessionPolicy: madmin.SRSessionPolicy(updateReq.NewPolicy),
					Expiration:    updateReq.NewExpiration,
				},
			},
			UpdatedAt: updatedAt,
		}))
	}

	writeSuccessNoContent(w)
}

// InfoServiceAccount - GET /minio/admin/v3/info-service-account
func (a adminAPIHandlers) InfoServiceAccount(w http.ResponseWriter, r *http.Request) {
	ctx := r.Context()

	// Get current object layer instance.
	objectAPI := newObjectLayerFn()
	if objectAPI == nil || globalNotificationSys == nil {
		writeErrorResponseJSON(ctx, w, errorCodes.ToAPIErr(ErrServerNotInitialized), r.URL)
		return
	}

	cred, owner, s3Err := validateAdminSignature(ctx, r, "")
	if s3Err != ErrNone {
		writeErrorResponseJSON(ctx, w, errorCodes.ToAPIErr(s3Err), r.URL)
		return
	}

	accessKey := mux.Vars(r)["accessKey"]
	if accessKey == "" {
		writeErrorResponseJSON(ctx, w, errorCodes.ToAPIErr(ErrInvalidRequest), r.URL)
		return
	}

	svcAccount, sessionPolicy, err := globalIAMSys.GetServiceAccount(ctx, accessKey)
	if err != nil {
		writeErrorResponseJSON(ctx, w, toAdminAPIErr(ctx, err), r.URL)
		return
	}

	if !globalIAMSys.IsAllowed(policy.Args{
		AccountName:     cred.AccessKey,
		Groups:          cred.Groups,
		Action:          policy.ListServiceAccountsAdminAction,
		ConditionValues: getConditionValues(r, "", cred),
		IsOwner:         owner,
		Claims:          cred.Claims,
	}) {
		requestUser := cred.AccessKey
		if cred.ParentUser != "" {
			requestUser = cred.ParentUser
		}

		if requestUser != svcAccount.ParentUser {
			writeErrorResponseJSON(ctx, w, errorCodes.ToAPIErr(ErrAccessDenied), r.URL)
			return
		}
	}

	// if session policy is nil or empty, then it is implied policy
	impliedPolicy := sessionPolicy == nil || (sessionPolicy.Version == "" && len(sessionPolicy.Statements) == 0)

	var svcAccountPolicy policy.Policy

	if !impliedPolicy {
		svcAccountPolicy = *sessionPolicy
	} else {
		policiesNames, err := globalIAMSys.PolicyDBGet(svcAccount.ParentUser, svcAccount.Groups...)
		if err != nil {
			writeErrorResponseJSON(ctx, w, toAdminAPIErr(ctx, err), r.URL)
			return
		}
		svcAccountPolicy = globalIAMSys.GetCombinedPolicy(policiesNames...)
	}

	policyJSON, err := json.MarshalIndent(svcAccountPolicy, "", " ")
	if err != nil {
		writeErrorResponseJSON(ctx, w, toAdminAPIErr(ctx, err), r.URL)
		return
	}

	var expiration *time.Time
	if !svcAccount.Expiration.IsZero() && !svcAccount.Expiration.Equal(timeSentinel) {
		expiration = &svcAccount.Expiration
	}

	infoResp := madmin.InfoServiceAccountResp{
		ParentUser:    svcAccount.ParentUser,
		Name:          svcAccount.Name,
		Description:   svcAccount.Description,
		AccountStatus: svcAccount.Status,
		ImpliedPolicy: impliedPolicy,
		Policy:        string(policyJSON),
		Expiration:    expiration,
	}

	data, err := json.Marshal(infoResp)
	if err != nil {
		writeErrorResponseJSON(ctx, w, toAdminAPIErr(ctx, err), r.URL)
		return
	}

	encryptedData, err := madmin.EncryptData(cred.SecretKey, data)
	if err != nil {
		writeErrorResponseJSON(ctx, w, toAdminAPIErr(ctx, err), r.URL)
		return
	}

	writeSuccessResponseJSON(w, encryptedData)
}

// ListServiceAccounts - GET /minio/admin/v3/list-service-accounts
func (a adminAPIHandlers) ListServiceAccounts(w http.ResponseWriter, r *http.Request) {
	ctx := r.Context()

	// Get current object layer instance.
	objectAPI := newObjectLayerFn()
	if objectAPI == nil || globalNotificationSys == nil {
		writeErrorResponseJSON(ctx, w, errorCodes.ToAPIErr(ErrServerNotInitialized), r.URL)
		return
	}

	cred, owner, s3Err := validateAdminSignature(ctx, r, "")
	if s3Err != ErrNone {
		writeErrorResponseJSON(ctx, w, errorCodes.ToAPIErr(s3Err), r.URL)
		return
	}

	var targetAccount string

	// If listing is requested for a specific user (who is not the request
	// sender), check that the user has permissions.
	user := r.Form.Get("user")
	if user != "" && user != cred.AccessKey {
		if !globalIAMSys.IsAllowed(policy.Args{
			AccountName:     cred.AccessKey,
			Groups:          cred.Groups,
			Action:          policy.ListServiceAccountsAdminAction,
			ConditionValues: getConditionValues(r, "", cred),
			IsOwner:         owner,
			Claims:          cred.Claims,
		}) {
			writeErrorResponseJSON(ctx, w, errorCodes.ToAPIErr(ErrAccessDenied), r.URL)
			return
		}
		targetAccount = user
	} else {
		targetAccount = cred.AccessKey
		if cred.ParentUser != "" {
			targetAccount = cred.ParentUser
		}
	}

	serviceAccounts, err := globalIAMSys.ListServiceAccounts(ctx, targetAccount)
	if err != nil {
		writeErrorResponseJSON(ctx, w, toAdminAPIErr(ctx, err), r.URL)
		return
	}

	var serviceAccountList []madmin.ServiceAccountInfo

	for _, svc := range serviceAccounts {
		expiryTime := svc.Expiration
		serviceAccountList = append(serviceAccountList, madmin.ServiceAccountInfo{
			Description:   svc.Description,
			ParentUser:    svc.ParentUser,
			Name:          svc.Name,
			AccountStatus: svc.Status,
			AccessKey:     svc.AccessKey,
			ImpliedPolicy: svc.IsImpliedPolicy(),
			Expiration:    &expiryTime,
		})
	}

	listResp := madmin.ListServiceAccountsResp{
		Accounts: serviceAccountList,
	}

	data, err := json.Marshal(listResp)
	if err != nil {
		writeErrorResponseJSON(ctx, w, toAdminAPIErr(ctx, err), r.URL)
		return
	}

	encryptedData, err := madmin.EncryptData(cred.SecretKey, data)
	if err != nil {
		writeErrorResponseJSON(ctx, w, toAdminAPIErr(ctx, err), r.URL)
		return
	}

	writeSuccessResponseJSON(w, encryptedData)
}

// DeleteServiceAccount - DELETE /minio/admin/v3/delete-service-account
func (a adminAPIHandlers) DeleteServiceAccount(w http.ResponseWriter, r *http.Request) {
	ctx := r.Context()

	// Get current object layer instance.
	objectAPI := newObjectLayerFn()
	if objectAPI == nil || globalNotificationSys == nil {
		writeErrorResponseJSON(ctx, w, errorCodes.ToAPIErr(ErrServerNotInitialized), r.URL)
		return
	}

	cred, owner, s3Err := validateAdminSignature(ctx, r, "")
	if s3Err != ErrNone {
		writeErrorResponseJSON(ctx, w, errorCodes.ToAPIErr(s3Err), r.URL)
		return
	}

	serviceAccount := mux.Vars(r)["accessKey"]
	if serviceAccount == "" {
		writeErrorResponseJSON(ctx, w, errorCodes.ToAPIErr(ErrAdminInvalidArgument), r.URL)
		return
	}

	if serviceAccount == siteReplicatorSvcAcc && globalSiteReplicationSys.isEnabled() {
		writeErrorResponseJSON(ctx, w, errorCodes.ToAPIErr(ErrInvalidArgument), r.URL)
		return
	}
	// We do not care if service account is readable or not at this point,
	// since this is a delete call we shall allow it to be deleted if possible.
	svcAccount, _, err := globalIAMSys.GetServiceAccount(ctx, serviceAccount)
	if errors.Is(err, errNoSuchServiceAccount) {
		writeErrorResponseJSON(ctx, w, errorCodes.ToAPIErr(ErrAdminServiceAccountNotFound), r.URL)
		return
	}

	adminPrivilege := globalIAMSys.IsAllowed(policy.Args{
		AccountName:     cred.AccessKey,
		Groups:          cred.Groups,
		Action:          policy.RemoveServiceAccountAdminAction,
		ConditionValues: getConditionValues(r, "", cred),
		IsOwner:         owner,
		Claims:          cred.Claims,
	})

	if !adminPrivilege {
		parentUser := cred.AccessKey
		if cred.ParentUser != "" {
			parentUser = cred.ParentUser
		}
		if svcAccount.ParentUser != "" && parentUser != svcAccount.ParentUser {
			// The service account belongs to another user but return not
			// found error to mitigate brute force attacks. or the
			// serviceAccount doesn't exist.
			writeErrorResponseJSON(ctx, w, errorCodes.ToAPIErr(ErrAdminServiceAccountNotFound), r.URL)
			return
		}
	}

	if err := globalIAMSys.DeleteServiceAccount(ctx, serviceAccount, true); err != nil {
		writeErrorResponseJSON(ctx, w, toAdminAPIErr(ctx, err), r.URL)
		return
	}

	// Call site replication hook - non-root user accounts are replicated.
	if svcAccount.ParentUser != "" && svcAccount.ParentUser != globalActiveCred.AccessKey {
		replLogIf(ctx, globalSiteReplicationSys.IAMChangeHook(ctx, madmin.SRIAMItem{
			Type: madmin.SRIAMItemSvcAcc,
			SvcAccChange: &madmin.SRSvcAccChange{
				Delete: &madmin.SRSvcAccDelete{
					AccessKey: serviceAccount,
				},
			},
			UpdatedAt: UTCNow(),
		}))
	}

	writeSuccessNoContent(w)
}

// ListAccessKeysBulk - GET /minio/admin/v3/list-access-keys-bulk
func (a adminAPIHandlers) ListAccessKeysBulk(w http.ResponseWriter, r *http.Request) {
	ctx := r.Context()

	// Get current object layer instance.
	objectAPI := newObjectLayerFn()
	if objectAPI == nil || globalNotificationSys == nil {
		writeErrorResponseJSON(ctx, w, errorCodes.ToAPIErr(ErrServerNotInitialized), r.URL)
		return
	}

	cred, owner, s3Err := validateAdminSignature(ctx, r, "")
	if s3Err != ErrNone {
		writeErrorResponseJSON(ctx, w, errorCodes.ToAPIErr(s3Err), r.URL)
		return
	}

	users := r.Form["users"]
	isAll := r.Form.Get("all") == "true"
	selfOnly := !isAll && len(users) == 0

	if isAll && len(users) > 0 {
		// This should be checked on client side, so return generic error
		writeErrorResponseJSON(ctx, w, errorCodes.ToAPIErr(ErrInvalidRequest), r.URL)
		return
	}

	// Empty user list and not self, list access keys for all users
	if isAll {
		if !globalIAMSys.IsAllowed(policy.Args{
			AccountName:     cred.AccessKey,
			Groups:          cred.Groups,
			Action:          policy.ListUsersAdminAction,
			ConditionValues: getConditionValues(r, "", cred),
			IsOwner:         owner,
			Claims:          cred.Claims,
		}) {
			writeErrorResponseJSON(ctx, w, errorCodes.ToAPIErr(ErrAccessDenied), r.URL)
			return
		}
	} else if len(users) == 1 {
		if users[0] == cred.AccessKey || users[0] == cred.ParentUser {
			selfOnly = true
		}
	}

	if !globalIAMSys.IsAllowed(policy.Args{
		AccountName:     cred.AccessKey,
		Groups:          cred.Groups,
		Action:          policy.ListServiceAccountsAdminAction,
		ConditionValues: getConditionValues(r, "", cred),
		IsOwner:         owner,
		Claims:          cred.Claims,
		DenyOnly:        selfOnly,
	}) {
		writeErrorResponseJSON(ctx, w, errorCodes.ToAPIErr(ErrAccessDenied), r.URL)
		return
	}

	if selfOnly && len(users) == 0 {
		selfUser := cred.AccessKey
		if cred.ParentUser != "" {
			selfUser = cred.ParentUser
		}
		users = append(users, selfUser)
	}

	var checkedUserList []string
	if isAll {
		users, err := globalIAMSys.ListUsers(ctx)
		if err != nil {
			writeErrorResponseJSON(ctx, w, toAdminAPIErr(ctx, err), r.URL)
			return
		}
		for user := range users {
			checkedUserList = append(checkedUserList, user)
		}
		checkedUserList = append(checkedUserList, globalActiveCred.AccessKey)
	} else {
		for _, user := range users {
			// Validate the user
			_, ok := globalIAMSys.GetUser(ctx, user)
			if !ok {
				continue
			}
			checkedUserList = append(checkedUserList, user)
		}
	}

	listType := r.Form.Get("listType")
	var listSTSKeys, listServiceAccounts bool
	switch listType {
	case madmin.AccessKeyListUsersOnly:
		listSTSKeys = false
		listServiceAccounts = false
	case madmin.AccessKeyListSTSOnly:
		listSTSKeys = true
		listServiceAccounts = false
	case madmin.AccessKeyListSvcaccOnly:
		listSTSKeys = false
		listServiceAccounts = true
	case madmin.AccessKeyListAll:
		listSTSKeys = true
		listServiceAccounts = true
	default:
		err := errors.New("invalid list type")
		writeErrorResponseJSON(ctx, w, errorCodes.ToAPIErrWithErr(ErrInvalidRequest, err), r.URL)
		return
	}

	accessKeyMap := make(map[string]madmin.ListAccessKeysResp)
	for _, user := range checkedUserList {
		accessKeys := madmin.ListAccessKeysResp{}
		if listSTSKeys {
			stsKeys, err := globalIAMSys.ListSTSAccounts(ctx, user)
			if err != nil {
				writeErrorResponseJSON(ctx, w, toAdminAPIErr(ctx, err), r.URL)
				return
			}
			for _, sts := range stsKeys {
				accessKeys.STSKeys = append(accessKeys.STSKeys, madmin.ServiceAccountInfo{
					AccessKey:  sts.AccessKey,
					Expiration: &sts.Expiration,
				})
			}
			// if only STS keys, skip if user has no STS keys
			if !listServiceAccounts && len(stsKeys) == 0 {
				continue
			}
		}

		if listServiceAccounts {
			serviceAccounts, err := globalIAMSys.ListServiceAccounts(ctx, user)
			if err != nil {
				writeErrorResponseJSON(ctx, w, toAdminAPIErr(ctx, err), r.URL)
				return
			}
			for _, svc := range serviceAccounts {
				accessKeys.ServiceAccounts = append(accessKeys.ServiceAccounts, madmin.ServiceAccountInfo{
					AccessKey:  svc.AccessKey,
					Expiration: &svc.Expiration,
				})
			}
			// if only service accounts, skip if user has no service accounts
			if !listSTSKeys && len(serviceAccounts) == 0 {
				continue
			}
		}
		accessKeyMap[user] = accessKeys
	}

	data, err := json.Marshal(accessKeyMap)
	if err != nil {
		writeErrorResponseJSON(ctx, w, toAdminAPIErr(ctx, err), r.URL)
		return
	}

	encryptedData, err := madmin.EncryptData(cred.SecretKey, data)
	if err != nil {
		writeErrorResponseJSON(ctx, w, toAdminAPIErr(ctx, err), r.URL)
		return
	}

	writeSuccessResponseJSON(w, encryptedData)
}

// AccountInfoHandler returns usage, permissions and other bucket metadata for incoming us
func (a adminAPIHandlers) AccountInfoHandler(w http.ResponseWriter, r *http.Request) {
	ctx := r.Context()

	// Get current object layer instance.
	objectAPI := newObjectLayerFn()
	if objectAPI == nil || globalNotificationSys == nil {
		writeErrorResponseJSON(ctx, w, errorCodes.ToAPIErr(ErrServerNotInitialized), r.URL)
		return
	}

	cred, owner, s3Err := validateAdminSignature(ctx, r, "")
	if s3Err != ErrNone {
		writeErrorResponseJSON(ctx, w, errorCodes.ToAPIErr(s3Err), r.URL)
		return
	}

	// Set prefix value for "s3:prefix" policy conditionals.
	r.Header.Set("prefix", "")

	// Set delimiter value for "s3:delimiter" policy conditionals.
	r.Header.Set("delimiter", SlashSeparator)

	// Check if we are asked to return prefix usage
	enablePrefixUsage := r.Form.Get("prefix-usage") == "true"

	isAllowedAccess := func(bucketName string) (rd, wr bool) {
		if globalIAMSys.IsAllowed(policy.Args{
			AccountName:     cred.AccessKey,
			Groups:          cred.Groups,
			Action:          policy.ListBucketAction,
			BucketName:      bucketName,
			ConditionValues: getConditionValues(r, "", cred),
			IsOwner:         owner,
			ObjectName:      "",
			Claims:          cred.Claims,
		}) {
			rd = true
		}

		if globalIAMSys.IsAllowed(policy.Args{
			AccountName:     cred.AccessKey,
			Groups:          cred.Groups,
			Action:          policy.GetBucketLocationAction,
			BucketName:      bucketName,
			ConditionValues: getConditionValues(r, "", cred),
			IsOwner:         owner,
			ObjectName:      "",
			Claims:          cred.Claims,
		}) {
			rd = true
		}

		if globalIAMSys.IsAllowed(policy.Args{
			AccountName:     cred.AccessKey,
			Groups:          cred.Groups,
			Action:          policy.PutObjectAction,
			BucketName:      bucketName,
			ConditionValues: getConditionValues(r, "", cred),
			IsOwner:         owner,
			ObjectName:      "",
			Claims:          cred.Claims,
		}) {
			wr = true
		}

		return rd, wr
	}

	// If etcd, dns federation configured list buckets from etcd.
	var err error
	var buckets []BucketInfo
	if globalDNSConfig != nil && globalBucketFederation {
		dnsBuckets, err := globalDNSConfig.List()
		if err != nil && !IsErrIgnored(err,
			dns.ErrNoEntriesFound,
			dns.ErrDomainMissing) {
			writeErrorResponseJSON(ctx, w, toAdminAPIErr(ctx, err), r.URL)
			return
		}
		for _, dnsRecords := range dnsBuckets {
			buckets = append(buckets, BucketInfo{
				Name:    dnsRecords[0].Key,
				Created: dnsRecords[0].CreationDate,
			})
		}
		sort.Slice(buckets, func(i, j int) bool {
			return buckets[i].Name < buckets[j].Name
		})
	} else {
		buckets, err = objectAPI.ListBuckets(ctx, BucketOptions{Cached: true})
		if err != nil {
			writeErrorResponseJSON(ctx, w, toAdminAPIErr(ctx, err), r.URL)
			return
		}
	}

	accountName := cred.AccessKey
	if cred.IsTemp() || cred.IsServiceAccount() {
		// For derived credentials, check the parent user's permissions.
		accountName = cred.ParentUser
	}

	roleArn := policy.Args{Claims: cred.Claims}.GetRoleArn()
	policySetFromClaims, hasPolicyClaim := policy.GetPoliciesFromClaims(cred.Claims, iamPolicyClaimNameOpenID())
	var effectivePolicy policy.Policy

	var buf []byte
	switch {
	case accountName == globalActiveCred.AccessKey || newGlobalAuthZPluginFn() != nil:
		// For owner account and when plugin authZ is configured always set
		// effective policy as `consoleAdmin`.
		//
		// In the latter case, we let the UI render everything, but individual
		// actions would fail if not permitted by the external authZ service.
		for _, policy := range policy.DefaultPolicies {
			if policy.Name == "consoleAdmin" {
				effectivePolicy = policy.Definition
				break
			}
		}

	case roleArn != "":
		_, policy, err := globalIAMSys.GetRolePolicy(roleArn)
		if err != nil {
			writeErrorResponseJSON(ctx, w, toAdminAPIErr(ctx, err), r.URL)
			return
		}
		policySlice := newMappedPolicy(policy).toSlice()
		effectivePolicy = globalIAMSys.GetCombinedPolicy(policySlice...)

	case hasPolicyClaim:
		effectivePolicy = globalIAMSys.GetCombinedPolicy(policySetFromClaims.ToSlice()...)

	default:
		policies, err := globalIAMSys.PolicyDBGet(accountName, cred.Groups...)
		if err != nil {
			adminLogIf(ctx, err)
			writeErrorResponseJSON(ctx, w, toAdminAPIErr(ctx, err), r.URL)
			return
		}
		effectivePolicy = globalIAMSys.GetCombinedPolicy(policies...)
	}

	buf, err = json.MarshalIndent(effectivePolicy, "", " ")
	if err != nil {
		writeErrorResponseJSON(ctx, w, toAdminAPIErr(ctx, err), r.URL)
		return
	}

	acctInfo := madmin.AccountInfo{
		AccountName: accountName,
		Server:      objectAPI.BackendInfo(),
		Policy:      buf,
	}

	for _, bucket := range buckets {
		rd, wr := isAllowedAccess(bucket.Name)
		if rd || wr {
			// Fetch the data usage of the current bucket
			bui := globalBucketQuotaSys.GetBucketUsageInfo(ctx, bucket.Name)
			size := bui.Size
			objectsCount := bui.ObjectsCount
			objectsHist := bui.ObjectSizesHistogram
			versionsHist := bui.ObjectVersionsHistogram

			// Fetch the prefix usage of the current bucket
			var prefixUsage map[string]uint64
			if enablePrefixUsage {
				prefixUsage, _ = loadPrefixUsageFromBackend(ctx, objectAPI, bucket.Name)
			}

			lcfg, _ := globalBucketObjectLockSys.Get(bucket.Name)
			quota, _ := globalBucketQuotaSys.Get(ctx, bucket.Name)
			rcfg, _, _ := globalBucketMetadataSys.GetReplicationConfig(ctx, bucket.Name)
			tcfg, _, _ := globalBucketMetadataSys.GetTaggingConfig(bucket.Name)

			acctInfo.Buckets = append(acctInfo.Buckets, madmin.BucketAccessInfo{
				Name:                    bucket.Name,
				Created:                 bucket.Created,
				Size:                    size,
				Objects:                 objectsCount,
				ObjectSizesHistogram:    objectsHist,
				ObjectVersionsHistogram: versionsHist,
				PrefixUsage:             prefixUsage,
				Details: &madmin.BucketDetails{
					Versioning:          globalBucketVersioningSys.Enabled(bucket.Name),
					VersioningSuspended: globalBucketVersioningSys.Suspended(bucket.Name),
					Replication:         rcfg != nil,
					Locking:             lcfg.LockEnabled,
					Quota:               quota,
					Tagging:             tcfg,
				},
				Access: madmin.AccountAccess{
					Read:  rd,
					Write: wr,
				},
			})
		}
	}

	usageInfoJSON, err := json.Marshal(acctInfo)
	if err != nil {
		writeErrorResponseJSON(ctx, w, toAdminAPIErr(ctx, err), r.URL)
		return
	}

	writeSuccessResponseJSON(w, usageInfoJSON)
}

// InfoCannedPolicy - GET /minio/admin/v3/info-canned-policy?name={policyName}
//
// Newer API response with policy timestamps is returned with query parameter
// `v=2` like:
//
// GET /minio/admin/v3/info-canned-policy?name={policyName}&v=2
//
// The newer API will eventually become the default (and only) one. The older
// response is to return only the policy JSON. The newer response returns
// timestamps along with the policy JSON. Both versions are supported for now,
// for smooth transition to new API.
func (a adminAPIHandlers) InfoCannedPolicy(w http.ResponseWriter, r *http.Request) {
	ctx := r.Context()

	objectAPI, _ := validateAdminReq(ctx, w, r, policy.GetPolicyAdminAction)
	if objectAPI == nil {
		return
	}

	name := mux.Vars(r)["name"]
	policies := newMappedPolicy(name).toSlice()
	if len(policies) != 1 {
		writeErrorResponseJSON(ctx, w, toAdminAPIErr(ctx, errTooManyPolicies), r.URL)
		return
	}
	setReqInfoPolicyName(ctx, name)

	policyDoc, err := globalIAMSys.InfoPolicy(name)
	if err != nil {
		writeErrorResponseJSON(ctx, w, toAdminAPIErr(ctx, err), r.URL)
		return
	}

	// Is the new API version being requested?
	infoPolicyAPIVersion := r.Form.Get("v")
	if infoPolicyAPIVersion == "2" {
		buf, err := json.MarshalIndent(policyDoc, "", " ")
		if err != nil {
			writeErrorResponseJSON(ctx, w, toAdminAPIErr(ctx, err), r.URL)
			return
		}
		w.Write(buf)
		return
	} else if infoPolicyAPIVersion != "" {
		writeErrorResponseJSON(ctx, w, toAdminAPIErr(ctx, errors.New("invalid version parameter 'v' supplied")), r.URL)
		return
	}

	// Return the older API response value of just the policy json.
	buf, err := json.MarshalIndent(policyDoc.Policy, "", " ")
	if err != nil {
		writeErrorResponseJSON(ctx, w, toAdminAPIErr(ctx, err), r.URL)
		return
	}
	w.Write(buf)
}

// ListBucketPolicies - GET /minio/admin/v3/list-canned-policies?bucket={bucket}
func (a adminAPIHandlers) ListBucketPolicies(w http.ResponseWriter, r *http.Request) {
	ctx := r.Context()

	objectAPI, _ := validateAdminReq(ctx, w, r, policy.ListUserPoliciesAdminAction)
	if objectAPI == nil {
		return
	}

	bucket := mux.Vars(r)["bucket"]
	policies, err := globalIAMSys.ListPolicies(ctx, bucket)
	if err != nil {
		writeErrorResponseJSON(ctx, w, toAdminAPIErr(ctx, err), r.URL)
		return
	}

	newPolicies := make(map[string]policy.Policy)
	for name, p := range policies {
		_, err = json.Marshal(p)
		if err != nil {
			adminLogIf(ctx, err)
			continue
		}
		newPolicies[name] = p
	}
	if err = json.NewEncoder(w).Encode(newPolicies); err != nil {
		writeErrorResponseJSON(ctx, w, toAdminAPIErr(ctx, err), r.URL)
		return
	}
}

// ListCannedPolicies - GET /minio/admin/v3/list-canned-policies
func (a adminAPIHandlers) ListCannedPolicies(w http.ResponseWriter, r *http.Request) {
	ctx := r.Context()

	objectAPI, _ := validateAdminReq(ctx, w, r, policy.ListUserPoliciesAdminAction)
	if objectAPI == nil {
		return
	}

	policies, err := globalIAMSys.ListPolicies(ctx, "")
	if err != nil {
		writeErrorResponseJSON(ctx, w, toAdminAPIErr(ctx, err), r.URL)
		return
	}

	newPolicies := make(map[string]policy.Policy)
	for name, p := range policies {
		_, err = json.Marshal(p)
		if err != nil {
			adminLogIf(ctx, err)
			continue
		}
		newPolicies[name] = p
	}
	if err = json.NewEncoder(w).Encode(newPolicies); err != nil {
		writeErrorResponseJSON(ctx, w, toAdminAPIErr(ctx, err), r.URL)
		return
	}
}

// RemoveCannedPolicy - DELETE /minio/admin/v3/remove-canned-policy?name=<policy_name>
func (a adminAPIHandlers) RemoveCannedPolicy(w http.ResponseWriter, r *http.Request) {
	ctx := r.Context()

	objectAPI, _ := validateAdminReq(ctx, w, r, policy.DeletePolicyAdminAction)
	if objectAPI == nil {
		return
	}

	vars := mux.Vars(r)
	policyName := vars["name"]
	setReqInfoPolicyName(ctx, policyName)

	if err := globalIAMSys.DeletePolicy(ctx, policyName, true); err != nil {
		writeErrorResponseJSON(ctx, w, toAdminAPIErr(ctx, err), r.URL)
		return
	}

	// Call cluster-replication policy creation hook to replicate policy deletion to
	// other minio clusters.
	replLogIf(ctx, globalSiteReplicationSys.IAMChangeHook(ctx, madmin.SRIAMItem{
		Type:      madmin.SRIAMItemPolicy,
		Name:      policyName,
		UpdatedAt: UTCNow(),
	}))
}

// AddCannedPolicy - PUT /minio/admin/v3/add-canned-policy?name=<policy_name>
func (a adminAPIHandlers) AddCannedPolicy(w http.ResponseWriter, r *http.Request) {
	ctx := r.Context()

	objectAPI, _ := validateAdminReq(ctx, w, r, policy.CreatePolicyAdminAction)
	if objectAPI == nil {
		return
	}

	vars := mux.Vars(r)
	policyName := vars["name"]

	// Policy has space characters in begin and end reject such inputs.
	if hasSpaceBE(policyName) {
		writeErrorResponseJSON(ctx, w, errorCodes.ToAPIErr(ErrAdminResourceInvalidArgument), r.URL)
		return
	}
	setReqInfoPolicyName(ctx, policyName)

	// Reject policy names with commas.
	if strings.Contains(policyName, ",") {
		writeErrorResponseJSON(ctx, w, errorCodes.ToAPIErr(ErrPolicyInvalidName), r.URL)
		return
	}

	// Error out if Content-Length is missing.
	if r.ContentLength <= 0 {
		writeErrorResponseJSON(ctx, w, errorCodes.ToAPIErr(ErrMissingContentLength), r.URL)
		return
	}

	// Error out if Content-Length is beyond allowed size.
	if r.ContentLength > maxBucketPolicySize {
		writeErrorResponseJSON(ctx, w, errorCodes.ToAPIErr(ErrEntityTooLarge), r.URL)
		return
	}

	iamPolicyBytes, err := io.ReadAll(io.LimitReader(r.Body, r.ContentLength))
	if err != nil {
		writeErrorResponseJSON(ctx, w, toAdminAPIErr(ctx, err), r.URL)
		return
	}

	iamPolicy, err := policy.ParseConfig(bytes.NewReader(iamPolicyBytes))
	if err != nil {
		writeErrorResponseJSON(ctx, w, toAdminAPIErr(ctx, err), r.URL)
		return
	}

	// Version in policy must not be empty
	if iamPolicy.Version == "" {
		writeErrorResponseJSON(ctx, w, errorCodes.ToAPIErr(ErrPolicyInvalidVersion), r.URL)
		return
	}

	updatedAt, err := globalIAMSys.SetPolicy(ctx, policyName, *iamPolicy)
	if err != nil {
		writeErrorResponseJSON(ctx, w, toAdminAPIErr(ctx, err), r.URL)
		return
	}

	// Call cluster-replication policy creation hook to replicate policy to
	// other minio clusters.
	replLogIf(ctx, globalSiteReplicationSys.IAMChangeHook(ctx, madmin.SRIAMItem{
		Type:      madmin.SRIAMItemPolicy,
		Name:      policyName,
		Policy:    iamPolicyBytes,
		UpdatedAt: updatedAt,
	}))
}

// SetPolicyForUserOrGroup - sets a policy on a user or a group.
//
// PUT /minio/admin/v3/set-policy?policy=xxx&user-or-group=?[&is-group]
//
// Deprecated: This API is replaced by attach/detach policy APIs for specific
// type of users (builtin or LDAP).
func (a adminAPIHandlers) SetPolicyForUserOrGroup(w http.ResponseWriter, r *http.Request) {
	ctx := r.Context()

	objectAPI, _ := validateAdminReq(ctx, w, r, policy.AttachPolicyAdminAction)
	if objectAPI == nil {
		return
	}

	vars := mux.Vars(r)
	policyName := vars["policyName"]
	entityName := vars["userOrGroup"]
	isGroup := vars["isGroup"] == "true"
	setReqInfoPolicyName(ctx, policyName)

	if !isGroup {
		ok, _, err := globalIAMSys.IsTempUser(entityName)
		if err != nil && err != errNoSuchUser {
			writeErrorResponseJSON(ctx, w, toAdminAPIErr(ctx, err), r.URL)
			return
		}
		if ok {
			writeErrorResponseJSON(ctx, w, toAdminAPIErr(ctx, errIAMActionNotAllowed), r.URL)
			return
		}
		// When the user is root credential you are not allowed to
		// add policies for root user.
		if entityName == globalActiveCred.AccessKey {
			writeErrorResponseJSON(ctx, w, toAdminAPIErr(ctx, errIAMActionNotAllowed), r.URL)
			return
		}
	}

	// Validate that user or group exists.
	if !isGroup {
		if globalIAMSys.GetUsersSysType() == MinIOUsersSysType {
			_, ok := globalIAMSys.GetUser(ctx, entityName)
			if !ok {
				writeErrorResponseJSON(ctx, w, toAdminAPIErr(ctx, errNoSuchUser), r.URL)
				return
			}
		}
	} else {
		_, err := globalIAMSys.GetGroupDescription(entityName)
		if err != nil {
			writeErrorResponseJSON(ctx, w, toAdminAPIErr(ctx, err), r.URL)
			return
		}
	}

	userType := regUser
	if globalIAMSys.GetUsersSysType() == LDAPUsersSysType {
		userType = stsUser

		// Validate that the user or group exists in LDAP and use the normalized
		// form of the entityName (which will be an LDAP DN).
		var err error
		if isGroup {
			var foundGroupDN *xldap.DNSearchResult
			var underBaseDN bool
			if foundGroupDN, underBaseDN, err = globalIAMSys.LDAPConfig.GetValidatedGroupDN(nil, entityName); err != nil {
				iamLogIf(ctx, err)
			} else if foundGroupDN == nil || !underBaseDN {
				err = errNoSuchGroup
			}
			entityName = foundGroupDN.NormDN
		} else {
			var foundUserDN *xldap.DNSearchResult
			if foundUserDN, err = globalIAMSys.LDAPConfig.GetValidatedDNForUsername(entityName); err != nil {
				iamLogIf(ctx, err)
			} else if foundUserDN == nil {
				err = errNoSuchUser
			}
			entityName = foundUserDN.NormDN
		}
		if err != nil {
			writeErrorResponseJSON(ctx, w, toAdminAPIErr(ctx, err), r.URL)
			return
		}
	}

	updatedAt, err := globalIAMSys.PolicyDBSet(ctx, entityName, policyName, userType, isGroup)
	if err != nil {
		writeErrorResponseJSON(ctx, w, toAdminAPIErr(ctx, err), r.URL)
		return
	}

	replLogIf(ctx, globalSiteReplicationSys.IAMChangeHook(ctx, madmin.SRIAMItem{
		Type: madmin.SRIAMItemPolicyMapping,
		PolicyMapping: &madmin.SRPolicyMapping{
			UserOrGroup: entityName,
			UserType:    int(userType),
			IsGroup:     isGroup,
			Policy:      policyName,
		},
		UpdatedAt: updatedAt,
	}))
}

// ListPolicyMappingEntities - GET /minio/admin/v3/idp/builtin/policy-entities?policy=xxx&user=xxx&group=xxx
func (a adminAPIHandlers) ListPolicyMappingEntities(w http.ResponseWriter, r *http.Request) {
	ctx := r.Context()

	// Check authorization.
	objectAPI, cred := validateAdminReq(ctx, w, r,
		policy.ListGroupsAdminAction, policy.ListUsersAdminAction, policy.ListUserPoliciesAdminAction)
	if objectAPI == nil {
		return
	}

	// Validate API arguments.
	q := madmin.PolicyEntitiesQuery{
		Users:  r.Form["user"],
		Groups: r.Form["group"],
		Policy: r.Form["policy"],
	}

	// Query IAM
	res, err := globalIAMSys.QueryPolicyEntities(r.Context(), q)
	if err != nil {
		writeErrorResponseJSON(ctx, w, toAdminAPIErr(ctx, err), r.URL)
		return
	}

	// Encode result and send response.
	data, err := json.Marshal(res)
	if err != nil {
		writeErrorResponseJSON(ctx, w, toAdminAPIErr(ctx, err), r.URL)
		return
	}
	password := cred.SecretKey
	econfigData, err := madmin.EncryptData(password, data)
	if err != nil {
		writeErrorResponseJSON(ctx, w, toAdminAPIErr(ctx, err), r.URL)
		return
	}
	writeSuccessResponseJSON(w, econfigData)
}

// AttachDetachPolicyBuiltin - POST /minio/admin/v3/idp/builtin/policy/{operation}
func (a adminAPIHandlers) AttachDetachPolicyBuiltin(w http.ResponseWriter, r *http.Request) {
	ctx := r.Context()

	objectAPI, cred := validateAdminReq(ctx, w, r, policy.UpdatePolicyAssociationAction,
		policy.AttachPolicyAdminAction)
	if objectAPI == nil {
		return
	}

	if r.ContentLength > maxEConfigJSONSize || r.ContentLength == -1 {
		// More than maxConfigSize bytes were available
		writeErrorResponseJSON(ctx, w, errorCodes.ToAPIErr(ErrAdminConfigTooLarge), r.URL)
		return
	}

	// Ensure body content type is opaque to ensure that request body has not
	// been interpreted as form data.
	contentType := r.Header.Get("Content-Type")
	if contentType != "application/octet-stream" {
		writeErrorResponseJSON(ctx, w, errorCodes.ToAPIErr(ErrBadRequest), r.URL)
		return
	}

	operation := mux.Vars(r)["operation"]
	if operation != "attach" && operation != "detach" {
		writeErrorResponseJSON(ctx, w, errorCodes.ToAPIErr(ErrAdminInvalidArgument), r.URL)
		return
	}
	isAttach := operation == "attach"

	password := cred.SecretKey
	reqBytes, err := madmin.DecryptData(password, io.LimitReader(r.Body, r.ContentLength))
	if err != nil {
		writeErrorResponseJSON(ctx, w, toAdminAPIErr(ctx, err), r.URL)
		return
	}

	var par madmin.PolicyAssociationReq
	if err = json.Unmarshal(reqBytes, &par); err != nil {
		writeErrorResponseJSON(ctx, w, toAdminAPIErr(ctx, err), r.URL)
		return
	}

	if err = par.IsValid(); err != nil {
		writeErrorResponseJSON(ctx, w, toAdminAPIErr(ctx, err), r.URL)
		return
	}

	updatedAt, addedOrRemoved, _, err := globalIAMSys.PolicyDBUpdateBuiltin(ctx, isAttach, par)
	if err != nil {
		if err == errNoSuchUser || err == errNoSuchGroup {
			if globalIAMSys.LDAPConfig.Enabled() {
				// When LDAP is enabled, warn user that they are using the wrong
				// API. FIXME: error can be no such group as well - fix errNoSuchUserLDAPWarn
				writeErrorResponseJSON(ctx, w, toAdminAPIErr(ctx, errNoSuchUserLDAPWarn), r.URL)
				return
			}
		}
		writeErrorResponseJSON(ctx, w, toAdminAPIErr(ctx, err), r.URL)
		return
	}
	setReqInfoPolicyName(ctx, strings.Join(addedOrRemoved, ","))

	respBody := madmin.PolicyAssociationResp{
		UpdatedAt: updatedAt,
	}
	if isAttach {
		respBody.PoliciesAttached = addedOrRemoved
	} else {
		respBody.PoliciesDetached = addedOrRemoved
	}

	data, err := json.Marshal(respBody)
	if err != nil {
		writeErrorResponseJSON(ctx, w, toAdminAPIErr(ctx, err), r.URL)
		return
	}

	encryptedData, err := madmin.EncryptData(password, data)
	if err != nil {
		writeErrorResponseJSON(ctx, w, toAdminAPIErr(ctx, err), r.URL)
		return
	}

	writeSuccessResponseJSON(w, encryptedData)
}

<<<<<<< HEAD
// InfoAccessKey - GET /minio/admin/v3/info-access-key?access-key=<access-key>
func (a adminAPIHandlers) InfoAccessKey(w http.ResponseWriter, r *http.Request) {
=======
// RevokeTokens - POST /minio/admin/v3/revoke-tokens/{userProvider}
func (a adminAPIHandlers) RevokeTokens(w http.ResponseWriter, r *http.Request) {
>>>>>>> a0e3f1cc
	ctx := r.Context()

	// Get current object layer instance.
	objectAPI := newObjectLayerFn()
	if objectAPI == nil || globalNotificationSys == nil {
		writeErrorResponseJSON(ctx, w, errorCodes.ToAPIErr(ErrServerNotInitialized), r.URL)
		return
	}

	cred, owner, s3Err := validateAdminSignature(ctx, r, "")
	if s3Err != ErrNone {
		writeErrorResponseJSON(ctx, w, errorCodes.ToAPIErr(s3Err), r.URL)
		return
	}

<<<<<<< HEAD
	accessKey := mux.Vars(r)["accessKey"]
	if accessKey == "" {
		accessKey = cred.AccessKey
	}

	u, ok := globalIAMSys.GetUser(ctx, accessKey)
	targetCred := u.Credentials

	if !globalIAMSys.IsAllowed(policy.Args{
		AccountName:     cred.AccessKey,
		Groups:          cred.Groups,
		Action:          policy.ListServiceAccountsAdminAction,
		ConditionValues: getConditionValues(r, "", cred),
		IsOwner:         owner,
		Claims:          cred.Claims,
	}) {
		// If requested user does not exist and requestor is not allowed to list service accounts, return access denied.
		if !ok {
			writeErrorResponseJSON(ctx, w, errorCodes.ToAPIErr(ErrAccessDenied), r.URL)
			return
		}

		requestUser := cred.AccessKey
		if cred.ParentUser != "" {
			requestUser = cred.ParentUser
		}

		if requestUser != targetCred.ParentUser {
			writeErrorResponseJSON(ctx, w, errorCodes.ToAPIErr(ErrAccessDenied), r.URL)
			return
		}
	}

	if !ok {
		writeErrorResponseJSON(ctx, w, errorCodes.ToAPIErr(ErrAdminNoSuchUser), r.URL) // TODO: Add a new error code for this
		return
	}

	var (
		sessionPolicy *policy.Policy
		err           error
		userType      string
	)
	switch {
	case targetCred.IsTemp():
		userType = "STS"
		_, sessionPolicy, err = globalIAMSys.GetTemporaryAccount(ctx, accessKey)
	case targetCred.IsServiceAccount():
		userType = "Service Account"
		_, sessionPolicy, err = globalIAMSys.GetServiceAccount(ctx, accessKey)
	default:
		err = errNoSuchAccount
	}
	if err != nil {
		writeErrorResponseJSON(ctx, w, toAdminAPIErr(ctx, err), r.URL)
		return
	}

	// if session policy is nil or empty, then it is implied policy
	impliedPolicy := sessionPolicy == nil || (sessionPolicy.Version == "" && len(sessionPolicy.Statements) == 0)

	var svcAccountPolicy policy.Policy

	if !impliedPolicy {
		svcAccountPolicy = *sessionPolicy
	} else {
		policiesNames, err := globalIAMSys.PolicyDBGet(targetCred.ParentUser, targetCred.Groups...)
		if err != nil {
			writeErrorResponseJSON(ctx, w, toAdminAPIErr(ctx, err), r.URL)
			return
		}
		svcAccountPolicy = globalIAMSys.GetCombinedPolicy(policiesNames...)
	}

	policyJSON, err := json.MarshalIndent(svcAccountPolicy, "", " ")
	if err != nil {
		writeErrorResponseJSON(ctx, w, toAdminAPIErr(ctx, err), r.URL)
		return
	}

	var expiration *time.Time
	if !targetCred.Expiration.IsZero() && !targetCred.Expiration.Equal(timeSentinel) {
		expiration = &targetCred.Expiration
	}

	userProvider := guessUserProvider(targetCred)

	infoResp := madmin.InfoAccessKeyResp{
		AccessKey: accessKey,
		InfoServiceAccountResp: madmin.InfoServiceAccountResp{
			ParentUser:    targetCred.ParentUser,
			Name:          targetCred.Name,
			Description:   targetCred.Description,
			AccountStatus: targetCred.Status,
			ImpliedPolicy: impliedPolicy,
			Policy:        string(policyJSON),
			Expiration:    expiration,
		},

		UserType:     userType,
		UserProvider: userProvider,
	}

	populateProviderInfoFromClaims(targetCred.Claims, userProvider, &infoResp)

	data, err := json.Marshal(infoResp)
	if err != nil {
		writeErrorResponseJSON(ctx, w, toAdminAPIErr(ctx, err), r.URL)
		return
	}

	encryptedData, err := madmin.EncryptData(cred.SecretKey, data)
=======
	userProvider := mux.Vars(r)["userProvider"]

	user := r.Form.Get("user")
	tokenRevokeType := r.Form.Get("tokenRevokeType")
	fullRevoke := r.Form.Get("fullRevoke") == "true"
	isTokenSelfRevoke := user == ""
	if !isTokenSelfRevoke {
		var err error
		user, err = getUserWithProvider(ctx, userProvider, user, false)
		if err != nil {
			writeErrorResponseJSON(ctx, w, toAdminAPIErr(ctx, err), r.URL)
			return
		}
	}

	if (user != "" && tokenRevokeType == "" && !fullRevoke) || (tokenRevokeType != "" && fullRevoke) {
		writeErrorResponseJSON(ctx, w, errorCodes.ToAPIErr(ErrInvalidRequest), r.URL)
		return
	}

	adminPrivilege := globalIAMSys.IsAllowed(policy.Args{
		AccountName:     cred.AccessKey,
		Groups:          cred.Groups,
		Action:          policy.RemoveServiceAccountAdminAction,
		ConditionValues: getConditionValues(r, "", cred),
		IsOwner:         owner,
		Claims:          cred.Claims,
	})

	if !adminPrivilege || isTokenSelfRevoke {
		parentUser := cred.AccessKey
		if cred.ParentUser != "" {
			parentUser = cred.ParentUser
		}
		if !isTokenSelfRevoke && user != parentUser {
			writeErrorResponseJSON(ctx, w, errorCodes.ToAPIErr(ErrAccessDenied), r.URL)
			return
		}
		user = parentUser
	}

	// Infer token revoke type from the request if requestor is STS.
	if isTokenSelfRevoke && tokenRevokeType == "" && !fullRevoke {
		if cred.IsTemp() {
			tokenRevokeType, _ = cred.Claims[tokenRevokeTypeClaim].(string)
		}
		if tokenRevokeType == "" {
			writeErrorResponseJSON(ctx, w, errorCodes.ToAPIErr(ErrNoTokenRevokeType), r.URL)
			return
		}
	}

	err := globalIAMSys.RevokeTokens(ctx, user, tokenRevokeType)
>>>>>>> a0e3f1cc
	if err != nil {
		writeErrorResponseJSON(ctx, w, toAdminAPIErr(ctx, err), r.URL)
		return
	}

<<<<<<< HEAD
	writeSuccessResponseJSON(w, encryptedData)
=======
	writeSuccessNoContent(w)
>>>>>>> a0e3f1cc
}

const (
	allPoliciesFile           = "policies.json"
	allUsersFile              = "users.json"
	allGroupsFile             = "groups.json"
	allSvcAcctsFile           = "svcaccts.json"
	userPolicyMappingsFile    = "user_mappings.json"
	groupPolicyMappingsFile   = "group_mappings.json"
	stsUserPolicyMappingsFile = "stsuser_mappings.json"

	iamAssetsDir = "iam-assets"
)

var iamExportFiles = []string{
	allPoliciesFile,
	allUsersFile,
	allGroupsFile,
	allSvcAcctsFile,
	userPolicyMappingsFile,
	groupPolicyMappingsFile,
	stsUserPolicyMappingsFile,
}

// ExportIAMHandler - exports all iam info as a zipped file
func (a adminAPIHandlers) ExportIAM(w http.ResponseWriter, r *http.Request) {
	ctx := r.Context()

	// Get current object layer instance.
	objectAPI, _ := validateAdminReq(ctx, w, r, policy.ExportIAMAction)
	if objectAPI == nil {
		writeErrorResponseJSON(ctx, w, errorCodes.ToAPIErr(ErrServerNotInitialized), r.URL)
		return
	}
	// Initialize a zip writer which will provide a zipped content
	// of bucket metadata
	zipWriter := zip.NewWriter(w)
	defer zipWriter.Close()
	rawDataFn := func(r io.Reader, filename string, sz int) error {
		header, zerr := zip.FileInfoHeader(dummyFileInfo{
			name:    filename,
			size:    int64(sz),
			mode:    0o600,
			modTime: time.Now(),
			isDir:   false,
			sys:     nil,
		})
		if zerr != nil {
			adminLogIf(ctx, zerr)
			return nil
		}
		header.Method = zip.Deflate
		zwriter, zerr := zipWriter.CreateHeader(header)
		if zerr != nil {
			adminLogIf(ctx, zerr)
			return nil
		}
		if _, err := io.Copy(zwriter, r); err != nil {
			adminLogIf(ctx, err)
		}
		return nil
	}

	for _, f := range iamExportFiles {
		iamFile := pathJoin(iamAssetsDir, f)
		switch f {
		case allPoliciesFile:
			allPolicies, err := globalIAMSys.ListPolicies(ctx, "")
			if err != nil {
				adminLogIf(ctx, err)
				writeErrorResponse(ctx, w, exportError(ctx, err, iamFile, ""), r.URL)
				return
			}

			policiesData, err := json.Marshal(allPolicies)
			if err != nil {
				writeErrorResponse(ctx, w, exportError(ctx, err, iamFile, ""), r.URL)
				return
			}
			if err = rawDataFn(bytes.NewReader(policiesData), iamFile, len(policiesData)); err != nil {
				writeErrorResponse(ctx, w, exportError(ctx, err, iamFile, ""), r.URL)
				return
			}
		case allUsersFile:
			userIdentities := make(map[string]UserIdentity)
			err := globalIAMSys.store.loadUsers(ctx, regUser, userIdentities)
			if err != nil {
				writeErrorResponse(ctx, w, exportError(ctx, err, iamFile, ""), r.URL)
				return
			}
			userAccounts := make(map[string]madmin.AddOrUpdateUserReq)
			for u, uid := range userIdentities {
				userAccounts[u] = madmin.AddOrUpdateUserReq{
					SecretKey: uid.Credentials.SecretKey,
					Status: func() madmin.AccountStatus {
						// Export current credential status
						if uid.Credentials.Status == auth.AccountOff {
							return madmin.AccountDisabled
						}
						return madmin.AccountEnabled
					}(),
				}
			}
			userData, err := json.Marshal(userAccounts)
			if err != nil {
				writeErrorResponse(ctx, w, exportError(ctx, err, iamFile, ""), r.URL)
				return
			}

			if err = rawDataFn(bytes.NewReader(userData), iamFile, len(userData)); err != nil {
				writeErrorResponse(ctx, w, exportError(ctx, err, iamFile, ""), r.URL)
				return
			}
		case allGroupsFile:
			groups := make(map[string]GroupInfo)
			err := globalIAMSys.store.loadGroups(ctx, groups)
			if err != nil {
				writeErrorResponse(ctx, w, exportError(ctx, err, iamFile, ""), r.URL)
				return
			}
			groupData, err := json.Marshal(groups)
			if err != nil {
				writeErrorResponse(ctx, w, exportError(ctx, err, iamFile, ""), r.URL)
				return
			}

			if err = rawDataFn(bytes.NewReader(groupData), iamFile, len(groupData)); err != nil {
				writeErrorResponse(ctx, w, exportError(ctx, err, iamFile, ""), r.URL)
				return
			}
		case allSvcAcctsFile:
			serviceAccounts := make(map[string]UserIdentity)
			err := globalIAMSys.store.loadUsers(ctx, svcUser, serviceAccounts)
			if err != nil {
				writeErrorResponse(ctx, w, exportError(ctx, err, iamFile, ""), r.URL)
				return
			}
			svcAccts := make(map[string]madmin.SRSvcAccCreate)
			for user, acc := range serviceAccounts {
				if user == siteReplicatorSvcAcc {
					// skip site-replication service account.
					continue
				}
				claims, err := globalIAMSys.GetClaimsForSvcAcc(ctx, acc.Credentials.AccessKey)
				if err != nil {
					writeErrorResponse(ctx, w, exportError(ctx, err, iamFile, ""), r.URL)
					return
				}
				sa, policy, err := globalIAMSys.GetServiceAccount(ctx, acc.Credentials.AccessKey)
				if err != nil {
					writeErrorResponse(ctx, w, exportError(ctx, err, iamFile, ""), r.URL)
					return
				}

				var policyJSON []byte
				if policy != nil {
					policyJSON, err = json.Marshal(policy)
					if err != nil {
						writeErrorResponse(ctx, w, exportError(ctx, err, iamFile, ""), r.URL)
						return
					}
				}
				svcAccts[user] = madmin.SRSvcAccCreate{
					Parent:        acc.Credentials.ParentUser,
					AccessKey:     user,
					SecretKey:     acc.Credentials.SecretKey,
					Groups:        acc.Credentials.Groups,
					Claims:        claims,
					SessionPolicy: policyJSON,
					Status:        acc.Credentials.Status,
					Name:          sa.Name,
					Description:   sa.Description,
					Expiration:    &sa.Expiration,
				}
			}

			svcAccData, err := json.Marshal(svcAccts)
			if err != nil {
				writeErrorResponse(ctx, w, exportError(ctx, err, iamFile, ""), r.URL)
				return
			}

			if err = rawDataFn(bytes.NewReader(svcAccData), iamFile, len(svcAccData)); err != nil {
				writeErrorResponse(ctx, w, exportError(ctx, err, iamFile, ""), r.URL)
				return
			}
		case userPolicyMappingsFile:
			userPolicyMap := xsync.NewMapOf[string, MappedPolicy]()
			err := globalIAMSys.store.loadMappedPolicies(ctx, regUser, false, userPolicyMap)
			if err != nil {
				writeErrorResponse(ctx, w, exportError(ctx, err, iamFile, ""), r.URL)
				return
			}
			userPolData, err := json.Marshal(mappedPoliciesToMap(userPolicyMap))
			if err != nil {
				writeErrorResponse(ctx, w, exportError(ctx, err, iamFile, ""), r.URL)
				return
			}

			if err = rawDataFn(bytes.NewReader(userPolData), iamFile, len(userPolData)); err != nil {
				writeErrorResponse(ctx, w, exportError(ctx, err, iamFile, ""), r.URL)
				return
			}
		case groupPolicyMappingsFile:
			groupPolicyMap := xsync.NewMapOf[string, MappedPolicy]()
			err := globalIAMSys.store.loadMappedPolicies(ctx, regUser, true, groupPolicyMap)
			if err != nil {
				writeErrorResponse(ctx, w, exportError(ctx, err, iamFile, ""), r.URL)
				return
			}
			grpPolData, err := json.Marshal(mappedPoliciesToMap(groupPolicyMap))
			if err != nil {
				writeErrorResponse(ctx, w, exportError(ctx, err, iamFile, ""), r.URL)
				return
			}

			if err = rawDataFn(bytes.NewReader(grpPolData), iamFile, len(grpPolData)); err != nil {
				writeErrorResponse(ctx, w, exportError(ctx, err, iamFile, ""), r.URL)
				return
			}
		case stsUserPolicyMappingsFile:
			userPolicyMap := xsync.NewMapOf[string, MappedPolicy]()
			err := globalIAMSys.store.loadMappedPolicies(ctx, stsUser, false, userPolicyMap)
			if err != nil {
				writeErrorResponse(ctx, w, exportError(ctx, err, iamFile, ""), r.URL)
				return
			}
			userPolData, err := json.Marshal(mappedPoliciesToMap(userPolicyMap))
			if err != nil {
				writeErrorResponse(ctx, w, exportError(ctx, err, iamFile, ""), r.URL)
				return
			}
			if err = rawDataFn(bytes.NewReader(userPolData), iamFile, len(userPolData)); err != nil {
				writeErrorResponse(ctx, w, exportError(ctx, err, iamFile, ""), r.URL)
				return
			}
		}
	}
}

// ImportIAM - imports all IAM info into MinIO
func (a adminAPIHandlers) ImportIAM(w http.ResponseWriter, r *http.Request) {
	a.importIAM(w, r, "")
}

// ImportIAMV2 - imports all IAM info into MinIO
func (a adminAPIHandlers) ImportIAMV2(w http.ResponseWriter, r *http.Request) {
	a.importIAM(w, r, "v2")
}

// ImportIAM - imports all IAM info into MinIO
func (a adminAPIHandlers) importIAM(w http.ResponseWriter, r *http.Request, apiVer string) {
	ctx := r.Context()

	// Validate signature, permissions and get current object layer instance.
	objectAPI, _ := validateAdminReq(ctx, w, r, policy.ImportIAMAction)
	if objectAPI == nil || globalNotificationSys == nil {
		writeErrorResponseJSON(ctx, w, errorCodes.ToAPIErr(ErrServerNotInitialized), r.URL)
		return
	}

	data, err := io.ReadAll(r.Body)
	if err != nil {
		writeErrorResponseJSON(ctx, w, errorCodes.ToAPIErr(ErrInvalidRequest), r.URL)
		return
	}
	reader := bytes.NewReader(data)
	zr, err := zip.NewReader(reader, int64(len(data)))
	if err != nil {
		writeErrorResponseJSON(ctx, w, errorCodes.ToAPIErr(ErrInvalidRequest), r.URL)
		return
	}

	var skipped, removed, added madmin.IAMEntities
	var failed madmin.IAMErrEntities

	// import policies first
	{
		f, err := zr.Open(pathJoin(iamAssetsDir, allPoliciesFile))
		switch {
		case errors.Is(err, os.ErrNotExist):
		case err != nil:
			writeErrorResponseJSON(ctx, w, importErrorWithAPIErr(ctx, ErrInvalidRequest, err, allPoliciesFile, ""), r.URL)
			return
		default:
			defer f.Close()
			var allPolicies map[string]policy.Policy
			data, err = io.ReadAll(f)
			if err != nil {
				writeErrorResponseJSON(ctx, w, importErrorWithAPIErr(ctx, ErrInvalidRequest, err, allPoliciesFile, ""), r.URL)
				return
			}
			err = json.Unmarshal(data, &allPolicies)
			if err != nil {
				writeErrorResponseJSON(ctx, w, importErrorWithAPIErr(ctx, ErrAdminConfigBadJSON, err, allPoliciesFile, ""), r.URL)
				return
			}
			for policyName, policy := range allPolicies {
				if policy.IsEmpty() {
					err = globalIAMSys.DeletePolicy(ctx, policyName, true)
					removed.Policies = append(removed.Policies, policyName)
				} else {
					_, err = globalIAMSys.SetPolicy(ctx, policyName, policy)
					added.Policies = append(added.Policies, policyName)
				}
				if err != nil {
					writeErrorResponseJSON(ctx, w, importError(ctx, err, allPoliciesFile, policyName), r.URL)
					return
				}
			}
		}
	}

	// import users
	{
		f, err := zr.Open(pathJoin(iamAssetsDir, allUsersFile))
		switch {
		case errors.Is(err, os.ErrNotExist):
		case err != nil:
			writeErrorResponseJSON(ctx, w, importErrorWithAPIErr(ctx, ErrInvalidRequest, err, allUsersFile, ""), r.URL)
			return
		default:
			defer f.Close()
			var userAccts map[string]madmin.AddOrUpdateUserReq
			data, err := io.ReadAll(f)
			if err != nil {
				writeErrorResponseJSON(ctx, w, importErrorWithAPIErr(ctx, ErrInvalidRequest, err, allUsersFile, ""), r.URL)
				return
			}
			err = json.Unmarshal(data, &userAccts)
			if err != nil {
				writeErrorResponseJSON(ctx, w, importErrorWithAPIErr(ctx, ErrAdminConfigBadJSON, err, allUsersFile, ""), r.URL)
				return
			}
			for accessKey, ureq := range userAccts {
				// Not allowed to add a user with same access key as root credential
				if accessKey == globalActiveCred.AccessKey {
					writeErrorResponseJSON(ctx, w, importErrorWithAPIErr(ctx, ErrAddUserInvalidArgument, err, allUsersFile, accessKey), r.URL)
					return
				}

				user, exists := globalIAMSys.GetUser(ctx, accessKey)
				if exists && (user.Credentials.IsTemp() || user.Credentials.IsServiceAccount()) {
					// Updating STS credential is not allowed, and this API does not
					// support updating service accounts.
					writeErrorResponseJSON(ctx, w, importErrorWithAPIErr(ctx, ErrAddUserInvalidArgument, err, allUsersFile, accessKey), r.URL)
					return
				}

				// Check if accessKey has beginning and end space characters, this only applies to new users.
				if !exists && hasSpaceBE(accessKey) {
					writeErrorResponseJSON(ctx, w, importErrorWithAPIErr(ctx, ErrAdminResourceInvalidArgument, err, allUsersFile, accessKey), r.URL)
					return
				}

				if _, err = globalIAMSys.CreateUser(ctx, accessKey, ureq); err != nil {
					failed.Users = append(failed.Users, madmin.IAMErrEntity{Name: accessKey, Error: err})
				} else {
					added.Users = append(added.Users, accessKey)
				}
			}
		}
	}

	// import groups
	{
		f, err := zr.Open(pathJoin(iamAssetsDir, allGroupsFile))
		switch {
		case errors.Is(err, os.ErrNotExist):
		case err != nil:
			writeErrorResponseJSON(ctx, w, importErrorWithAPIErr(ctx, ErrInvalidRequest, err, allGroupsFile, ""), r.URL)
			return
		default:
			defer f.Close()
			var grpInfos map[string]GroupInfo
			data, err := io.ReadAll(f)
			if err != nil {
				writeErrorResponseJSON(ctx, w, importErrorWithAPIErr(ctx, ErrInvalidRequest, err, allGroupsFile, ""), r.URL)
				return
			}
			if err = json.Unmarshal(data, &grpInfos); err != nil {
				writeErrorResponseJSON(ctx, w, importErrorWithAPIErr(ctx, ErrAdminConfigBadJSON, err, allGroupsFile, ""), r.URL)
				return
			}
			for group, grpInfo := range grpInfos {
				// Check if group already exists
				if _, gerr := globalIAMSys.GetGroupDescription(group); gerr != nil {
					// If group does not exist, then check if the group has beginning and end space characters
					// we will reject such group names.
					if errors.Is(gerr, errNoSuchGroup) && hasSpaceBE(group) {
						writeErrorResponseJSON(ctx, w, importErrorWithAPIErr(ctx, ErrAdminResourceInvalidArgument, gerr, allGroupsFile, group), r.URL)
						return
					}
				}
				if _, gerr := globalIAMSys.AddUsersToGroup(ctx, group, grpInfo.Members); gerr != nil {
					failed.Groups = append(failed.Groups, madmin.IAMErrEntity{Name: group, Error: err})
				} else {
					added.Groups = append(added.Groups, group)
				}
			}
		}
	}

	// import service accounts
	{
		f, err := zr.Open(pathJoin(iamAssetsDir, allSvcAcctsFile))
		switch {
		case errors.Is(err, os.ErrNotExist):
		case err != nil:
			writeErrorResponseJSON(ctx, w, importErrorWithAPIErr(ctx, ErrInvalidRequest, err, allSvcAcctsFile, ""), r.URL)
			return
		default:
			defer f.Close()
			var serviceAcctReqs map[string]madmin.SRSvcAccCreate
			data, err := io.ReadAll(f)
			if err != nil {
				writeErrorResponseJSON(ctx, w, importErrorWithAPIErr(ctx, ErrInvalidRequest, err, allSvcAcctsFile, ""), r.URL)
				return
			}
			if err = json.Unmarshal(data, &serviceAcctReqs); err != nil {
				writeErrorResponseJSON(ctx, w, importErrorWithAPIErr(ctx, ErrAdminConfigBadJSON, err, allSvcAcctsFile, ""), r.URL)
				return
			}

			// Validations for LDAP enabled deployments.
			if globalIAMSys.LDAPConfig.Enabled() {
				skippedAccessKeys, err := globalIAMSys.NormalizeLDAPAccessKeypairs(ctx, serviceAcctReqs)
				skipped.ServiceAccounts = append(skipped.ServiceAccounts, skippedAccessKeys...)
				if err != nil {
					writeErrorResponseJSON(ctx, w, importError(ctx, err, allSvcAcctsFile, ""), r.URL)
					return
				}
			}

			for user, svcAcctReq := range serviceAcctReqs {
				if slices.Contains(skipped.ServiceAccounts, user) {
					continue
				}
				var sp *policy.Policy
				var err error
				if len(svcAcctReq.SessionPolicy) > 0 {
					sp, err = policy.ParseConfig(bytes.NewReader(svcAcctReq.SessionPolicy))
					if err != nil {
						writeErrorResponseJSON(ctx, w, importError(ctx, err, allSvcAcctsFile, user), r.URL)
						return
					}
				}
				// service account access key cannot have space characters
				// beginning and end of the string.
				if hasSpaceBE(svcAcctReq.AccessKey) {
					writeErrorResponseJSON(ctx, w, errorCodes.ToAPIErr(ErrAdminResourceInvalidArgument), r.URL)
					return
				}
				updateReq := true
				_, _, err = globalIAMSys.GetServiceAccount(ctx, svcAcctReq.AccessKey)
				if err != nil {
					if !errors.Is(err, errNoSuchServiceAccount) {
						writeErrorResponseJSON(ctx, w, importError(ctx, err, allSvcAcctsFile, user), r.URL)
						return
					}
					updateReq = false
				}
				if updateReq {
					// If the service account exists, we remove it to ensure a
					// clean import.
					err := globalIAMSys.DeleteServiceAccount(ctx, svcAcctReq.AccessKey, true)
					if err != nil {
						delErr := fmt.Errorf("failed to delete existing service account (%s) before importing it: %w", svcAcctReq.AccessKey, err)
						writeErrorResponseJSON(ctx, w, importError(ctx, delErr, allSvcAcctsFile, user), r.URL)
						return
					}
				}
				opts := newServiceAccountOpts{
					accessKey:                  user,
					secretKey:                  svcAcctReq.SecretKey,
					sessionPolicy:              sp,
					claims:                     svcAcctReq.Claims,
					name:                       svcAcctReq.Name,
					description:                svcAcctReq.Description,
					expiration:                 svcAcctReq.Expiration,
					allowSiteReplicatorAccount: false,
				}

				if _, _, err = globalIAMSys.NewServiceAccount(ctx, svcAcctReq.Parent, svcAcctReq.Groups, opts); err != nil {
					failed.ServiceAccounts = append(failed.ServiceAccounts, madmin.IAMErrEntity{Name: user, Error: err})
				} else {
					added.ServiceAccounts = append(added.ServiceAccounts, user)
				}
			}
		}
	}

	// import user policy mappings
	{
		f, err := zr.Open(pathJoin(iamAssetsDir, userPolicyMappingsFile))
		switch {
		case errors.Is(err, os.ErrNotExist):
		case err != nil:
			writeErrorResponseJSON(ctx, w, importErrorWithAPIErr(ctx, ErrInvalidRequest, err, userPolicyMappingsFile, ""), r.URL)
			return
		default:
			defer f.Close()
			var userPolicyMap map[string]MappedPolicy
			data, err := io.ReadAll(f)
			if err != nil {
				writeErrorResponseJSON(ctx, w, importErrorWithAPIErr(ctx, ErrInvalidRequest, err, userPolicyMappingsFile, ""), r.URL)
				return
			}
			if err = json.Unmarshal(data, &userPolicyMap); err != nil {
				writeErrorResponseJSON(ctx, w, importErrorWithAPIErr(ctx, ErrAdminConfigBadJSON, err, userPolicyMappingsFile, ""), r.URL)
				return
			}
			for u, pm := range userPolicyMap {
				// disallow setting policy mapping if user is a temporary user
				ok, _, err := globalIAMSys.IsTempUser(u)
				if err != nil && err != errNoSuchUser {
					writeErrorResponseJSON(ctx, w, importError(ctx, err, userPolicyMappingsFile, u), r.URL)
					return
				}
				if ok {
					writeErrorResponseJSON(ctx, w, importError(ctx, errIAMActionNotAllowed, userPolicyMappingsFile, u), r.URL)
					return
				}
				if _, err := globalIAMSys.PolicyDBSet(ctx, u, pm.Policies, regUser, false); err != nil {
					failed.UserPolicies = append(
						failed.UserPolicies,
						madmin.IAMErrPolicyEntity{
							Name:     u,
							Policies: strings.Split(pm.Policies, ","),
							Error:    err,
						})
				} else {
					added.UserPolicies = append(added.UserPolicies, map[string][]string{u: strings.Split(pm.Policies, ",")})
				}
			}
		}
	}

	// import group policy mappings
	{
		f, err := zr.Open(pathJoin(iamAssetsDir, groupPolicyMappingsFile))
		switch {
		case errors.Is(err, os.ErrNotExist):
		case err != nil:
			writeErrorResponseJSON(ctx, w, importErrorWithAPIErr(ctx, ErrInvalidRequest, err, groupPolicyMappingsFile, ""), r.URL)
			return
		default:
			defer f.Close()
			var grpPolicyMap map[string]MappedPolicy
			data, err := io.ReadAll(f)
			if err != nil {
				writeErrorResponseJSON(ctx, w, importErrorWithAPIErr(ctx, ErrInvalidRequest, err, groupPolicyMappingsFile, ""), r.URL)
				return
			}
			if err = json.Unmarshal(data, &grpPolicyMap); err != nil {
				writeErrorResponseJSON(ctx, w, importErrorWithAPIErr(ctx, ErrAdminConfigBadJSON, err, groupPolicyMappingsFile, ""), r.URL)
				return
			}

			// Validations for LDAP enabled deployments.
			if globalIAMSys.LDAPConfig.Enabled() {
				isGroup := true
				skippedDN, err := globalIAMSys.NormalizeLDAPMappingImport(ctx, isGroup, grpPolicyMap)
				skipped.Groups = append(skipped.Groups, skippedDN...)
				if err != nil {
					writeErrorResponseJSON(ctx, w, importError(ctx, err, groupPolicyMappingsFile, ""), r.URL)
					return
				}
			}

			for g, pm := range grpPolicyMap {
				if slices.Contains(skipped.Groups, g) {
					continue
				}
				if _, err := globalIAMSys.PolicyDBSet(ctx, g, pm.Policies, unknownIAMUserType, true); err != nil {
					failed.GroupPolicies = append(
						failed.GroupPolicies,
						madmin.IAMErrPolicyEntity{
							Name:     g,
							Policies: strings.Split(pm.Policies, ","),
							Error:    err,
						})
				} else {
					added.GroupPolicies = append(added.GroupPolicies, map[string][]string{g: strings.Split(pm.Policies, ",")})
				}
			}
		}
	}

	// import sts user policy mappings
	{
		f, err := zr.Open(pathJoin(iamAssetsDir, stsUserPolicyMappingsFile))
		switch {
		case errors.Is(err, os.ErrNotExist):
		case err != nil:
			writeErrorResponseJSON(ctx, w, importErrorWithAPIErr(ctx, ErrInvalidRequest, err, stsUserPolicyMappingsFile, ""), r.URL)
			return
		default:
			defer f.Close()
			var userPolicyMap map[string]MappedPolicy
			data, err := io.ReadAll(f)
			if err != nil {
				writeErrorResponseJSON(ctx, w, importErrorWithAPIErr(ctx, ErrInvalidRequest, err, stsUserPolicyMappingsFile, ""), r.URL)
				return
			}
			if err = json.Unmarshal(data, &userPolicyMap); err != nil {
				writeErrorResponseJSON(ctx, w, importErrorWithAPIErr(ctx, ErrAdminConfigBadJSON, err, stsUserPolicyMappingsFile, ""), r.URL)
				return
			}

			// Validations for LDAP enabled deployments.
			if globalIAMSys.LDAPConfig.Enabled() {
				isGroup := true
				skippedDN, err := globalIAMSys.NormalizeLDAPMappingImport(ctx, !isGroup, userPolicyMap)
				skipped.Users = append(skipped.Users, skippedDN...)
				if err != nil {
					writeErrorResponseJSON(ctx, w, importError(ctx, err, stsUserPolicyMappingsFile, ""), r.URL)
					return
				}
			}
			for u, pm := range userPolicyMap {
				if slices.Contains(skipped.Users, u) {
					continue
				}
				// disallow setting policy mapping if user is a temporary user
				ok, _, err := globalIAMSys.IsTempUser(u)
				if err != nil && err != errNoSuchUser {
					writeErrorResponseJSON(ctx, w, importError(ctx, err, stsUserPolicyMappingsFile, u), r.URL)
					return
				}
				if ok {
					writeErrorResponseJSON(ctx, w, importError(ctx, errIAMActionNotAllowed, stsUserPolicyMappingsFile, u), r.URL)
					return
				}

				if _, err := globalIAMSys.PolicyDBSet(ctx, u, pm.Policies, stsUser, false); err != nil {
					failed.STSPolicies = append(
						failed.STSPolicies,
						madmin.IAMErrPolicyEntity{
							Name:     u,
							Policies: strings.Split(pm.Policies, ","),
							Error:    err,
						})
				} else {
					added.STSPolicies = append(added.STSPolicies, map[string][]string{u: strings.Split(pm.Policies, ",")})
				}
			}
		}
	}

	if apiVer == "v2" {
		iamr := madmin.ImportIAMResult{
			Skipped: skipped,
			Removed: removed,
			Added:   added,
			Failed:  failed,
		}

		b, err := json.Marshal(iamr)
		if err != nil {
			writeErrorResponseJSON(ctx, w, toAdminAPIErr(ctx, err), r.URL)
			return
		}

		writeSuccessResponseJSON(w, b)
	}
}

func addExpirationToCondValues(exp *time.Time, condValues map[string][]string) error {
	if exp == nil || exp.IsZero() || exp.Equal(timeSentinel) {
		return nil
	}
	dur := time.Until(*exp)
	if dur <= 0 {
		return errors.New("unsupported expiration time")
	}
	condValues["DurationSeconds"] = []string{strconv.FormatInt(int64(dur.Seconds()), 10)}
	return nil
}

func commonAddServiceAccount(r *http.Request, ldap bool) (context.Context, auth.Credentials, newServiceAccountOpts, madmin.AddServiceAccountReq, string, APIError) {
	ctx := r.Context()

	// Get current object layer instance.
	objectAPI := newObjectLayerFn()
	if objectAPI == nil || globalNotificationSys == nil {
		return ctx, auth.Credentials{}, newServiceAccountOpts{}, madmin.AddServiceAccountReq{}, "", errorCodes.ToAPIErr(ErrServerNotInitialized)
	}

	cred, owner, s3Err := validateAdminSignature(ctx, r, "")
	if s3Err != ErrNone {
		return ctx, auth.Credentials{}, newServiceAccountOpts{}, madmin.AddServiceAccountReq{}, "", errorCodes.ToAPIErr(s3Err)
	}

	password := cred.SecretKey
	reqBytes, err := madmin.DecryptData(password, io.LimitReader(r.Body, r.ContentLength))
	if err != nil {
		return ctx, auth.Credentials{}, newServiceAccountOpts{}, madmin.AddServiceAccountReq{}, "", errorCodes.ToAPIErrWithErr(ErrAdminConfigBadJSON, err)
	}

	var createReq madmin.AddServiceAccountReq
	if err = json.Unmarshal(reqBytes, &createReq); err != nil {
		return ctx, auth.Credentials{}, newServiceAccountOpts{}, madmin.AddServiceAccountReq{}, "", errorCodes.ToAPIErrWithErr(ErrAdminConfigBadJSON, err)
	}

	if createReq.Expiration != nil && !createReq.Expiration.IsZero() {
		// truncate expiration at the second.
		truncateTime := createReq.Expiration.Truncate(time.Second)
		createReq.Expiration = &truncateTime
	}

	// service account access key cannot have space characters beginning and end of the string.
	if hasSpaceBE(createReq.AccessKey) {
		return ctx, auth.Credentials{}, newServiceAccountOpts{}, madmin.AddServiceAccountReq{}, "", errorCodes.ToAPIErr(ErrAdminResourceInvalidArgument)
	}

	if err := createReq.Validate(); err != nil {
		// Since this validation would happen client side as well, we only send
		// a generic error message here.
		return ctx, auth.Credentials{}, newServiceAccountOpts{}, madmin.AddServiceAccountReq{}, "", errorCodes.ToAPIErr(ErrAdminResourceInvalidArgument)
	}
	// If the request did not set a TargetUser, the service account is
	// created for the request sender.
	targetUser := createReq.TargetUser
	if targetUser == "" {
		targetUser = cred.AccessKey
	}

	description := createReq.Description
	if description == "" {
		description = createReq.Comment
	}
	opts := newServiceAccountOpts{
		accessKey:   createReq.AccessKey,
		secretKey:   createReq.SecretKey,
		name:        createReq.Name,
		description: description,
		expiration:  createReq.Expiration,
		claims:      make(map[string]interface{}),
	}

	condValues := getConditionValues(r, "", cred)
	err = addExpirationToCondValues(createReq.Expiration, condValues)
	if err != nil {
		return ctx, auth.Credentials{}, newServiceAccountOpts{}, madmin.AddServiceAccountReq{}, "", toAdminAPIErr(ctx, err)
	}

	denyOnly := (targetUser == cred.AccessKey || targetUser == cred.ParentUser)
	if ldap && !denyOnly {
		res, _ := globalIAMSys.LDAPConfig.GetValidatedDNForUsername(targetUser)
		if res.NormDN == cred.ParentUser {
			denyOnly = true
		}
	}

	// Check if action is allowed if creating access key for another user
	// Check if action is explicitly denied if for self
	if !globalIAMSys.IsAllowed(policy.Args{
		AccountName:     cred.AccessKey,
		Groups:          cred.Groups,
		Action:          policy.CreateServiceAccountAdminAction,
		ConditionValues: condValues,
		IsOwner:         owner,
		Claims:          cred.Claims,
		DenyOnly:        denyOnly,
	}) {
		return ctx, auth.Credentials{}, newServiceAccountOpts{}, madmin.AddServiceAccountReq{}, "", errorCodes.ToAPIErr(ErrAccessDenied)
	}

	var sp *policy.Policy
	if len(createReq.Policy) > 0 {
		sp, err = policy.ParseConfig(bytes.NewReader(createReq.Policy))
		if err != nil {
			return ctx, auth.Credentials{}, newServiceAccountOpts{}, madmin.AddServiceAccountReq{}, "", toAdminAPIErr(ctx, err)
		}
	}

	opts.sessionPolicy = sp

	return ctx, cred, opts, createReq, targetUser, APIError{}
}

// setReqInfoPolicyName will set the given policyName as a tag on the context's request info,
// so that it appears in audit logs.
func setReqInfoPolicyName(ctx context.Context, policyName string) {
	reqInfo := logger.GetReqInfo(ctx)
	reqInfo.SetTags("policyName", policyName)
}<|MERGE_RESOLUTION|>--- conflicted
+++ resolved
@@ -1990,13 +1990,8 @@
 	writeSuccessResponseJSON(w, encryptedData)
 }
 
-<<<<<<< HEAD
-// InfoAccessKey - GET /minio/admin/v3/info-access-key?access-key=<access-key>
-func (a adminAPIHandlers) InfoAccessKey(w http.ResponseWriter, r *http.Request) {
-=======
 // RevokeTokens - POST /minio/admin/v3/revoke-tokens/{userProvider}
 func (a adminAPIHandlers) RevokeTokens(w http.ResponseWriter, r *http.Request) {
->>>>>>> a0e3f1cc
 	ctx := r.Context()
 
 	// Get current object layer instance.
@@ -2012,7 +2007,84 @@
 		return
 	}
 
-<<<<<<< HEAD
+	userProvider := mux.Vars(r)["userProvider"]
+
+	user := r.Form.Get("user")
+	tokenRevokeType := r.Form.Get("tokenRevokeType")
+	fullRevoke := r.Form.Get("fullRevoke") == "true"
+	isTokenSelfRevoke := user == ""
+	if !isTokenSelfRevoke {
+		var err error
+		user, err = getUserWithProvider(ctx, userProvider, user, false)
+		if err != nil {
+			writeErrorResponseJSON(ctx, w, toAdminAPIErr(ctx, err), r.URL)
+			return
+		}
+	}
+
+	if (user != "" && tokenRevokeType == "" && !fullRevoke) || (tokenRevokeType != "" && fullRevoke) {
+		writeErrorResponseJSON(ctx, w, errorCodes.ToAPIErr(ErrInvalidRequest), r.URL)
+		return
+	}
+
+	adminPrivilege := globalIAMSys.IsAllowed(policy.Args{
+		AccountName:     cred.AccessKey,
+		Groups:          cred.Groups,
+		Action:          policy.RemoveServiceAccountAdminAction,
+		ConditionValues: getConditionValues(r, "", cred),
+		IsOwner:         owner,
+		Claims:          cred.Claims,
+	})
+
+	if !adminPrivilege || isTokenSelfRevoke {
+		parentUser := cred.AccessKey
+		if cred.ParentUser != "" {
+			parentUser = cred.ParentUser
+		}
+		if !isTokenSelfRevoke && user != parentUser {
+			writeErrorResponseJSON(ctx, w, errorCodes.ToAPIErr(ErrAccessDenied), r.URL)
+			return
+		}
+		user = parentUser
+	}
+
+	// Infer token revoke type from the request if requestor is STS.
+	if isTokenSelfRevoke && tokenRevokeType == "" && !fullRevoke {
+		if cred.IsTemp() {
+			tokenRevokeType, _ = cred.Claims[tokenRevokeTypeClaim].(string)
+		}
+		if tokenRevokeType == "" {
+			writeErrorResponseJSON(ctx, w, errorCodes.ToAPIErr(ErrNoTokenRevokeType), r.URL)
+			return
+		}
+	}
+
+	err := globalIAMSys.RevokeTokens(ctx, user, tokenRevokeType)
+	if err != nil {
+		writeErrorResponseJSON(ctx, w, toAdminAPIErr(ctx, err), r.URL)
+		return
+	}
+
+	writeSuccessNoContent(w)
+}
+
+// InfoAccessKey - GET /minio/admin/v3/info-access-key?access-key=<access-key>
+func (a adminAPIHandlers) InfoAccessKey(w http.ResponseWriter, r *http.Request) {
+	ctx := r.Context()
+
+	// Get current object layer instance.
+	objectAPI := newObjectLayerFn()
+	if objectAPI == nil || globalNotificationSys == nil {
+		writeErrorResponseJSON(ctx, w, errorCodes.ToAPIErr(ErrServerNotInitialized), r.URL)
+		return
+	}
+
+	cred, owner, s3Err := validateAdminSignature(ctx, r, "")
+	if s3Err != ErrNone {
+		writeErrorResponseJSON(ctx, w, errorCodes.ToAPIErr(s3Err), r.URL)
+		return
+	}
+
 	accessKey := mux.Vars(r)["accessKey"]
 	if accessKey == "" {
 		accessKey = cred.AccessKey
@@ -2125,71 +2197,12 @@
 	}
 
 	encryptedData, err := madmin.EncryptData(cred.SecretKey, data)
-=======
-	userProvider := mux.Vars(r)["userProvider"]
-
-	user := r.Form.Get("user")
-	tokenRevokeType := r.Form.Get("tokenRevokeType")
-	fullRevoke := r.Form.Get("fullRevoke") == "true"
-	isTokenSelfRevoke := user == ""
-	if !isTokenSelfRevoke {
-		var err error
-		user, err = getUserWithProvider(ctx, userProvider, user, false)
-		if err != nil {
-			writeErrorResponseJSON(ctx, w, toAdminAPIErr(ctx, err), r.URL)
-			return
-		}
-	}
-
-	if (user != "" && tokenRevokeType == "" && !fullRevoke) || (tokenRevokeType != "" && fullRevoke) {
-		writeErrorResponseJSON(ctx, w, errorCodes.ToAPIErr(ErrInvalidRequest), r.URL)
-		return
-	}
-
-	adminPrivilege := globalIAMSys.IsAllowed(policy.Args{
-		AccountName:     cred.AccessKey,
-		Groups:          cred.Groups,
-		Action:          policy.RemoveServiceAccountAdminAction,
-		ConditionValues: getConditionValues(r, "", cred),
-		IsOwner:         owner,
-		Claims:          cred.Claims,
-	})
-
-	if !adminPrivilege || isTokenSelfRevoke {
-		parentUser := cred.AccessKey
-		if cred.ParentUser != "" {
-			parentUser = cred.ParentUser
-		}
-		if !isTokenSelfRevoke && user != parentUser {
-			writeErrorResponseJSON(ctx, w, errorCodes.ToAPIErr(ErrAccessDenied), r.URL)
-			return
-		}
-		user = parentUser
-	}
-
-	// Infer token revoke type from the request if requestor is STS.
-	if isTokenSelfRevoke && tokenRevokeType == "" && !fullRevoke {
-		if cred.IsTemp() {
-			tokenRevokeType, _ = cred.Claims[tokenRevokeTypeClaim].(string)
-		}
-		if tokenRevokeType == "" {
-			writeErrorResponseJSON(ctx, w, errorCodes.ToAPIErr(ErrNoTokenRevokeType), r.URL)
-			return
-		}
-	}
-
-	err := globalIAMSys.RevokeTokens(ctx, user, tokenRevokeType)
->>>>>>> a0e3f1cc
-	if err != nil {
-		writeErrorResponseJSON(ctx, w, toAdminAPIErr(ctx, err), r.URL)
-		return
-	}
-
-<<<<<<< HEAD
+	if err != nil {
+		writeErrorResponseJSON(ctx, w, toAdminAPIErr(ctx, err), r.URL)
+		return
+	}
+
 	writeSuccessResponseJSON(w, encryptedData)
-=======
-	writeSuccessNoContent(w)
->>>>>>> a0e3f1cc
 }
 
 const (
