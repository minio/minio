/*
 * Minio Cloud Storage, (C) 2015 Minio, Inc.
 *
 * Licensed under the Apache License, Version 2.0 (the "License");
 * you may not use this file except in compliance with the License.
 * You may obtain a copy of the License at
 *
 *     http://www.apache.org/licenses/LICENSE-2.0
 *
 * Unless required by applicable law or agreed to in writing, software
 * distributed under the License is distributed on an "AS IS" BASIS,
 * WITHOUT WARRANTIES OR CONDITIONS OF ANY KIND, either express or implied.
 * See the License for the specific language governing permissions and
 * limitations under the License.
 */

package cmd

import (
	"encoding/xml"
	"net/http"
)

// APIError structure
type APIError struct {
	Code           string
	Description    string
	HTTPStatusCode int
}

// APIErrorResponse - error response format
type APIErrorResponse struct {
	XMLName    xml.Name `xml:"Error" json:"-"`
	Code       string
	Message    string
	Key        string
	BucketName string
	Resource   string
	RequestID  string `xml:"RequestId"`
	HostID     string `xml:"HostId"`
}

// APIErrorCode type of error status.
type APIErrorCode int

// Error codes, non exhaustive list - http://docs.aws.amazon.com/AmazonS3/latest/API/ErrorResponses.html
const (
	ErrNone APIErrorCode = iota
	ErrAccessDenied
	ErrBadDigest
	ErrEntityTooSmall
	ErrEntityTooLarge
	ErrIncompleteBody
	ErrInternalError
	ErrInvalidAccessKeyID
	ErrInvalidBucketName
	ErrInvalidDigest
	ErrInvalidRange
	ErrInvalidCopyPartRange
	ErrInvalidCopyPartRangeSource
	ErrInvalidMaxKeys
	ErrInvalidMaxUploads
	ErrInvalidMaxParts
	ErrInvalidPartNumberMarker
	ErrInvalidRequestBody
	ErrInvalidCopySource
	ErrInvalidMetadataDirective
	ErrInvalidCopyDest
	ErrInvalidPolicyDocument
	ErrInvalidObjectState
	ErrMalformedXML
	ErrMissingContentLength
	ErrMissingContentMD5
	ErrMissingRequestBodyError
	ErrNoSuchBucket
	ErrNoSuchBucketPolicy
	ErrNoSuchKey
	ErrNoSuchUpload
	ErrNotImplemented
	ErrPreconditionFailed
	ErrRequestTimeTooSkewed
	ErrSignatureDoesNotMatch
	ErrMethodNotAllowed
	ErrInvalidPart
	ErrInvalidPartOrder
	ErrAuthorizationHeaderMalformed
	ErrMalformedPOSTRequest
	ErrPOSTFileRequired
	ErrSignatureVersionNotSupported
	ErrBucketNotEmpty
	ErrAllAccessDisabled
	ErrMalformedPolicy
	ErrMissingFields
	ErrMissingCredTag
	ErrCredMalformed
	ErrInvalidRegion
	ErrInvalidService
	ErrInvalidRequestVersion
	ErrMissingSignTag
	ErrMissingSignHeadersTag
	ErrPolicyAlreadyExpired
	ErrMalformedDate
	ErrMalformedPresignedDate
	ErrMalformedCredentialDate
	ErrMalformedCredentialRegion
	ErrMalformedExpires
	ErrNegativeExpires
	ErrAuthHeaderEmpty
	ErrExpiredPresignRequest
	ErrRequestNotReadyYet
	ErrUnsignedHeaders
	ErrMissingDateHeader
	ErrInvalidQuerySignatureAlgo
	ErrInvalidQueryParams
	ErrBucketAlreadyOwnedByYou
	ErrInvalidDuration
	ErrNotSupported
	ErrBucketAlreadyExists
	ErrMetadataTooLarge
	// Add new error codes here.

	// Bucket notification related errors.
	ErrEventNotification
	ErrARNNotification
	ErrRegionNotification
	ErrOverlappingFilterNotification
	ErrFilterNameInvalid
	ErrFilterNamePrefix
	ErrFilterNameSuffix
	ErrFilterValueInvalid
	ErrOverlappingConfigs
	ErrUnsupportedNotification

	// S3 extended errors.
	ErrContentSHA256Mismatch

	// Add new extended error codes here.

	// Minio extended errors.
	ErrReadQuorum
	ErrWriteQuorum
	ErrStorageFull
	ErrObjectExistsAsDirectory
	ErrPolicyNesting
	ErrInvalidObjectName
	ErrInvalidResourceName
	ErrServerNotInitialized
	ErrOperationTimedOut
	// Add new extended error codes here.
	// Please open a https://github.com/minio/minio/issues before adding
	// new error codes here.

	ErrAdminInvalidAccessKey
	ErrAdminInvalidSecretKey
	ErrAdminConfigNoQuorum
	ErrInsecureClientRequest
)

// error code to APIError structure, these fields carry respective
// descriptions for all the error responses.
var errorCodeResponse = map[APIErrorCode]APIError{
	ErrInvalidCopyDest: {
		Code:           "InvalidRequest",
		Description:    "This copy request is illegal because it is trying to copy an object to itself without changing the object's metadata, storage class, website redirect location or encryption attributes.",
		HTTPStatusCode: http.StatusBadRequest,
	},
	ErrInvalidCopySource: {
		Code:           "InvalidArgument",
		Description:    "Copy Source must mention the source bucket and key: sourcebucket/sourcekey.",
		HTTPStatusCode: http.StatusBadRequest,
	},
	ErrInvalidMetadataDirective: {
		Code:           "InvalidArgument",
		Description:    "Unknown metadata directive.",
		HTTPStatusCode: http.StatusBadRequest,
	},
	ErrInvalidRequestBody: {
		Code:           "InvalidArgument",
		Description:    "Body shouldn't be set for this request.",
		HTTPStatusCode: http.StatusBadRequest,
	},
	ErrInvalidMaxUploads: {
		Code:           "InvalidArgument",
		Description:    "Argument max-uploads must be an integer between 0 and 2147483647",
		HTTPStatusCode: http.StatusBadRequest,
	},
	ErrInvalidMaxKeys: {
		Code:           "InvalidArgument",
		Description:    "Argument maxKeys must be an integer between 0 and 2147483647",
		HTTPStatusCode: http.StatusBadRequest,
	},
	ErrInvalidMaxParts: {
		Code:           "InvalidArgument",
		Description:    "Argument max-parts must be an integer between 0 and 2147483647",
		HTTPStatusCode: http.StatusBadRequest,
	},
	ErrInvalidPartNumberMarker: {
		Code:           "InvalidArgument",
		Description:    "Argument partNumberMarker must be an integer.",
		HTTPStatusCode: http.StatusBadRequest,
	},
	ErrInvalidPolicyDocument: {
		Code:           "InvalidPolicyDocument",
		Description:    "The content of the form does not meet the conditions specified in the policy document.",
		HTTPStatusCode: http.StatusBadRequest,
	},
	ErrAccessDenied: {
		Code:           "AccessDenied",
		Description:    "Access Denied.",
		HTTPStatusCode: http.StatusForbidden,
	},
	ErrBadDigest: {
		Code:           "BadDigest",
		Description:    "The Content-Md5 you specified did not match what we received.",
		HTTPStatusCode: http.StatusBadRequest,
	},
	ErrEntityTooSmall: {
		Code:           "EntityTooSmall",
		Description:    "Your proposed upload is smaller than the minimum allowed object size.",
		HTTPStatusCode: http.StatusBadRequest,
	},
	ErrEntityTooLarge: {
		Code:           "EntityTooLarge",
		Description:    "Your proposed upload exceeds the maximum allowed object size.",
		HTTPStatusCode: http.StatusBadRequest,
	},
	ErrIncompleteBody: {
		Code:           "IncompleteBody",
		Description:    "You did not provide the number of bytes specified by the Content-Length HTTP header.",
		HTTPStatusCode: http.StatusBadRequest,
	},
	ErrInternalError: {
		Code:           "InternalError",
		Description:    "We encountered an internal error, please try again.",
		HTTPStatusCode: http.StatusInternalServerError,
	},
	ErrInvalidAccessKeyID: {
		Code:           "InvalidAccessKeyId",
		Description:    "The access key ID you provided does not exist in our records.",
		HTTPStatusCode: http.StatusForbidden,
	},
	ErrInvalidBucketName: {
		Code:           "InvalidBucketName",
		Description:    "The specified bucket is not valid.",
		HTTPStatusCode: http.StatusBadRequest,
	},
	ErrInvalidDigest: {
		Code:           "InvalidDigest",
		Description:    "The Content-Md5 you specified is not valid.",
		HTTPStatusCode: http.StatusBadRequest,
	},
	ErrInvalidRange: {
		Code:           "InvalidRange",
		Description:    "The requested range is not satisfiable",
		HTTPStatusCode: http.StatusRequestedRangeNotSatisfiable,
	},
	ErrMalformedXML: {
		Code:           "MalformedXML",
		Description:    "The XML you provided was not well-formed or did not validate against our published schema.",
		HTTPStatusCode: http.StatusBadRequest,
	},
	ErrMissingContentLength: {
		Code:           "MissingContentLength",
		Description:    "You must provide the Content-Length HTTP header.",
		HTTPStatusCode: http.StatusLengthRequired,
	},
	ErrMissingContentMD5: {
		Code:           "MissingContentMD5",
		Description:    "Missing required header for this request: Content-Md5.",
		HTTPStatusCode: http.StatusBadRequest,
	},
	ErrMissingRequestBodyError: {
		Code:           "MissingRequestBodyError",
		Description:    "Request body is empty.",
		HTTPStatusCode: http.StatusLengthRequired,
	},
	ErrNoSuchBucket: {
		Code:           "NoSuchBucket",
		Description:    "The specified bucket does not exist",
		HTTPStatusCode: http.StatusNotFound,
	},
	ErrNoSuchBucketPolicy: {
		Code:           "NoSuchBucketPolicy",
		Description:    "The bucket policy does not exist",
		HTTPStatusCode: http.StatusNotFound,
	},
	ErrNoSuchKey: {
		Code:           "NoSuchKey",
		Description:    "The specified key does not exist.",
		HTTPStatusCode: http.StatusNotFound,
	},
	ErrNoSuchUpload: {
		Code:           "NoSuchUpload",
		Description:    "The specified multipart upload does not exist. The upload ID may be invalid, or the upload may have been aborted or completed.",
		HTTPStatusCode: http.StatusNotFound,
	},
	ErrNotImplemented: {
		Code:           "NotImplemented",
		Description:    "A header you provided implies functionality that is not implemented",
		HTTPStatusCode: http.StatusNotImplemented,
	},
	ErrPreconditionFailed: {
		Code:           "PreconditionFailed",
		Description:    "At least one of the pre-conditions you specified did not hold",
		HTTPStatusCode: http.StatusPreconditionFailed,
	},
	ErrRequestTimeTooSkewed: {
		Code:           "RequestTimeTooSkewed",
		Description:    "The difference between the request time and the server's time is too large.",
		HTTPStatusCode: http.StatusForbidden,
	},
	ErrSignatureDoesNotMatch: {
		Code:           "SignatureDoesNotMatch",
		Description:    "The request signature we calculated does not match the signature you provided. Check your key and signing method.",
		HTTPStatusCode: http.StatusForbidden,
	},
	ErrMethodNotAllowed: {
		Code:           "MethodNotAllowed",
		Description:    "The specified method is not allowed against this resource.",
		HTTPStatusCode: http.StatusMethodNotAllowed,
	},
	ErrInvalidPart: {
		Code:           "InvalidPart",
		Description:    "One or more of the specified parts could not be found.  The part may not have been uploaded, or the specified entity tag may not match the part's entity tag.",
		HTTPStatusCode: http.StatusBadRequest,
	},
	ErrInvalidPartOrder: {
		Code:           "InvalidPartOrder",
		Description:    "The list of parts was not in ascending order. The parts list must be specified in order by part number.",
		HTTPStatusCode: http.StatusBadRequest,
	},
	ErrInvalidObjectState: {
		Code:           "InvalidObjectState",
		Description:    "The operation is not valid for the current state of the object.",
		HTTPStatusCode: http.StatusForbidden,
	},
	ErrAuthorizationHeaderMalformed: {
		Code:           "AuthorizationHeaderMalformed",
		Description:    "The authorization header is malformed; the region is wrong; expecting 'us-east-1'.",
		HTTPStatusCode: http.StatusBadRequest,
	},
	ErrMalformedPOSTRequest: {
		Code:           "MalformedPOSTRequest",
		Description:    "The body of your POST request is not well-formed multipart/form-data.",
		HTTPStatusCode: http.StatusBadRequest,
	},
	ErrPOSTFileRequired: {
		Code:           "InvalidArgument",
		Description:    "POST requires exactly one file upload per request.",
		HTTPStatusCode: http.StatusBadRequest,
	},
	ErrSignatureVersionNotSupported: {
		Code:           "InvalidRequest",
		Description:    "The authorization mechanism you have provided is not supported. Please use AWS4-HMAC-SHA256.",
		HTTPStatusCode: http.StatusBadRequest,
	},
	ErrBucketNotEmpty: {
		Code:           "BucketNotEmpty",
		Description:    "The bucket you tried to delete is not empty",
		HTTPStatusCode: http.StatusConflict,
	},
	ErrBucketAlreadyExists: {
		Code:           "BucketAlreadyExists",
		Description:    "The requested bucket name is not available. The bucket namespace is shared by all users of the system. Please select a different name and try again.",
		HTTPStatusCode: http.StatusConflict,
	},
	ErrAllAccessDisabled: {
		Code:           "AllAccessDisabled",
		Description:    "All access to this bucket has been disabled.",
		HTTPStatusCode: http.StatusForbidden,
	},
	ErrMalformedPolicy: {
		Code:           "MalformedPolicy",
		Description:    "Policy has invalid resource.",
		HTTPStatusCode: http.StatusBadRequest,
	},
	ErrMissingFields: {
		Code:           "MissingFields",
		Description:    "Missing fields in request.",
		HTTPStatusCode: http.StatusBadRequest,
	},
	ErrMissingCredTag: {
		Code:           "InvalidRequest",
		Description:    "Missing Credential field for this request.",
		HTTPStatusCode: http.StatusBadRequest,
	},
	ErrCredMalformed: {
		Code:           "AuthorizationQueryParametersError",
		Description:    "Error parsing the X-Amz-Credential parameter; the Credential is mal-formed; expecting \"<YOUR-AKID>/YYYYMMDD/REGION/SERVICE/aws4_request\".",
		HTTPStatusCode: http.StatusBadRequest,
	},
	ErrMalformedDate: {
		Code:           "MalformedDate",
		Description:    "Invalid date format header, expected to be in ISO8601, RFC1123 or RFC1123Z time format.",
		HTTPStatusCode: http.StatusBadRequest,
	},
	ErrMalformedPresignedDate: {
		Code:           "AuthorizationQueryParametersError",
		Description:    "X-Amz-Date must be in the ISO8601 Long Format \"yyyyMMdd'T'HHmmss'Z'\"",
		HTTPStatusCode: http.StatusBadRequest,
	},
	// FIXME: Should contain the invalid param set as seen in https://github.com/minio/minio/issues/2385.
	// right Description:    "Error parsing the X-Amz-Credential parameter; incorrect date format \"%s\". This date in the credential must be in the format \"yyyyMMdd\".",
	// Need changes to make sure variable messages can be constructed.
	ErrMalformedCredentialDate: {
		Code:           "AuthorizationQueryParametersError",
		Description:    "Error parsing the X-Amz-Credential parameter; incorrect date format \"%s\". This date in the credential must be in the format \"yyyyMMdd\".",
		HTTPStatusCode: http.StatusBadRequest,
	},
	// FIXME: Should contain the invalid param set as seen in https://github.com/minio/minio/issues/2385.
	// right Description:    "Error parsing the X-Amz-Credential parameter; the region 'us-east-' is wrong; expecting 'us-east-1'".
	// Need changes to make sure variable messages can be constructed.
	ErrMalformedCredentialRegion: {
		Code:           "AuthorizationQueryParametersError",
		Description:    "Error parsing the X-Amz-Credential parameter; the region is wrong;",
		HTTPStatusCode: http.StatusBadRequest,
	},
	ErrInvalidRegion: {
		Code:           "InvalidRegion",
		Description:    "Region does not match.",
		HTTPStatusCode: http.StatusBadRequest,
	},
	// FIXME: Should contain the invalid param set as seen in https://github.com/minio/minio/issues/2385.
	// right Description:   "Error parsing the X-Amz-Credential parameter; incorrect service \"s4\". This endpoint belongs to \"s3\".".
	// Need changes to make sure variable messages can be constructed.
	ErrInvalidService: {
		Code:           "AuthorizationQueryParametersError",
		Description:    "Error parsing the X-Amz-Credential parameter; incorrect service. This endpoint belongs to \"s3\".",
		HTTPStatusCode: http.StatusBadRequest,
	},
	// FIXME: Should contain the invalid param set as seen in https://github.com/minio/minio/issues/2385.
	// Description:   "Error parsing the X-Amz-Credential parameter; incorrect terminal "aws4_reque". This endpoint uses "aws4_request".
	// Need changes to make sure variable messages can be constructed.
	ErrInvalidRequestVersion: {
		Code:           "AuthorizationQueryParametersError",
		Description:    "Error parsing the X-Amz-Credential parameter; incorrect terminal. This endpoint uses \"aws4_request\".",
		HTTPStatusCode: http.StatusBadRequest,
	},
	ErrMissingSignTag: {
		Code:           "AccessDenied",
		Description:    "Signature header missing Signature field.",
		HTTPStatusCode: http.StatusBadRequest,
	},
	ErrMissingSignHeadersTag: {
		Code:           "InvalidArgument",
		Description:    "Signature header missing SignedHeaders field.",
		HTTPStatusCode: http.StatusBadRequest,
	},
	ErrPolicyAlreadyExpired: {
		Code:           "AccessDenied",
		Description:    "Invalid according to Policy: Policy expired.",
		HTTPStatusCode: http.StatusBadRequest,
	},
	ErrMalformedExpires: {
		Code:           "AuthorizationQueryParametersError",
		Description:    "X-Amz-Expires should be a number",
		HTTPStatusCode: http.StatusBadRequest,
	},
	ErrNegativeExpires: {
		Code:           "AuthorizationQueryParametersError",
		Description:    "X-Amz-Expires must be non-negative",
		HTTPStatusCode: http.StatusBadRequest,
	},
	ErrAuthHeaderEmpty: {
		Code:           "InvalidArgument",
		Description:    "Authorization header is invalid -- one and only one ' ' (space) required.",
		HTTPStatusCode: http.StatusBadRequest,
	},
	ErrMissingDateHeader: {
		Code:           "AccessDenied",
		Description:    "AWS authentication requires a valid Date or x-amz-date header",
		HTTPStatusCode: http.StatusBadRequest,
	},
	ErrInvalidQuerySignatureAlgo: {
		Code:           "AuthorizationQueryParametersError",
		Description:    "X-Amz-Algorithm only supports \"AWS4-HMAC-SHA256\".",
		HTTPStatusCode: http.StatusBadRequest,
	},
	ErrExpiredPresignRequest: {
		Code:           "AccessDenied",
		Description:    "Request has expired",
		HTTPStatusCode: http.StatusForbidden,
	},
	ErrRequestNotReadyYet: {
		Code:           "AccessDenied",
		Description:    "Request is not valid yet",
		HTTPStatusCode: http.StatusForbidden,
	},
	// FIXME: Actual XML error response also contains the header which missed in list of signed header parameters.
	ErrUnsignedHeaders: {
		Code:           "AccessDenied",
		Description:    "There were headers present in the request which were not signed",
		HTTPStatusCode: http.StatusBadRequest,
	},
	ErrInvalidQueryParams: {
		Code:           "AuthorizationQueryParametersError",
		Description:    "Query-string authentication version 4 requires the X-Amz-Algorithm, X-Amz-Credential, X-Amz-Signature, X-Amz-Date, X-Amz-SignedHeaders, and X-Amz-Expires parameters.",
		HTTPStatusCode: http.StatusBadRequest,
	},
	ErrBucketAlreadyOwnedByYou: {
		Code:           "BucketAlreadyOwnedByYou",
		Description:    "Your previous request to create the named bucket succeeded and you already own it.",
		HTTPStatusCode: http.StatusConflict,
	},
	ErrInvalidDuration: {
		Code:           "InvalidDuration",
		Description:    "Duration provided in the request is invalid.",
		HTTPStatusCode: http.StatusBadRequest,
	},

	/// Bucket notification related errors.
	ErrEventNotification: {
		Code:           "InvalidArgument",
		Description:    "A specified event is not supported for notifications.",
		HTTPStatusCode: http.StatusBadRequest,
	},
	ErrARNNotification: {
		Code:           "InvalidArgument",
		Description:    "A specified destination ARN does not exist or is not well-formed. Verify the destination ARN.",
		HTTPStatusCode: http.StatusBadRequest,
	},
	ErrRegionNotification: {
		Code:           "InvalidArgument",
		Description:    "A specified destination is in a different region than the bucket. You must use a destination that resides in the same region as the bucket.",
		HTTPStatusCode: http.StatusBadRequest,
	},
	ErrOverlappingFilterNotification: {
		Code:           "InvalidArgument",
		Description:    "An object key name filtering rule defined with overlapping prefixes, overlapping suffixes, or overlapping combinations of prefixes and suffixes for the same event types.",
		HTTPStatusCode: http.StatusBadRequest,
	},
	ErrFilterNameInvalid: {
		Code:           "InvalidArgument",
		Description:    "filter rule name must be either prefix or suffix",
		HTTPStatusCode: http.StatusBadRequest,
	},
	ErrFilterNamePrefix: {
		Code:           "InvalidArgument",
		Description:    "Cannot specify more than one prefix rule in a filter.",
		HTTPStatusCode: http.StatusBadRequest,
	},
	ErrFilterNameSuffix: {
		Code:           "InvalidArgument",
		Description:    "Cannot specify more than one suffix rule in a filter.",
		HTTPStatusCode: http.StatusBadRequest,
	},
	ErrFilterValueInvalid: {
		Code:           "InvalidArgument",
		Description:    "Size of filter rule value cannot exceed 1024 bytes in UTF-8 representation",
		HTTPStatusCode: http.StatusBadRequest,
	},
	ErrOverlappingConfigs: {
		Code:           "InvalidArgument",
		Description:    "Configurations overlap. Configurations on the same bucket cannot share a common event type.",
		HTTPStatusCode: http.StatusBadRequest,
	},
	ErrUnsupportedNotification: {
		Code:           "UnsupportedNotification",
		Description:    "Minio server does not support Topic or Cloud Function based notifications.",
		HTTPStatusCode: http.StatusBadRequest,
	},
	ErrInvalidCopyPartRange: {
		Code:           "InvalidArgument",
		Description:    "The x-amz-copy-source-range value must be of the form bytes=first-last where first and last are the zero-based offsets of the first and last bytes to copy",
		HTTPStatusCode: http.StatusBadRequest,
	},
	ErrInvalidCopyPartRangeSource: {
		Code:           "InvalidArgument",
		Description:    "Range specified is not valid for source object",
		HTTPStatusCode: http.StatusBadRequest,
	},

	/// S3 extensions.
	ErrContentSHA256Mismatch: {
		Code:           "XAmzContentSHA256Mismatch",
		Description:    "The provided 'x-amz-content-sha256' header does not match what was computed.",
		HTTPStatusCode: http.StatusBadRequest,
	},

	/// Minio extensions.
	ErrStorageFull: {
		Code:           "XMinioStorageFull",
		Description:    "Storage backend has reached its minimum free disk threshold. Please delete few objects to proceed.",
		HTTPStatusCode: http.StatusInternalServerError,
	},
	ErrObjectExistsAsDirectory: {
		Code:           "XMinioObjectExistsAsDirectory",
		Description:    "Object name already exists as a directory.",
		HTTPStatusCode: http.StatusConflict,
	},
	ErrReadQuorum: {
		Code:           "XMinioReadQuorum",
		Description:    "Multiple disk failures, unable to reconstruct data.",
		HTTPStatusCode: http.StatusServiceUnavailable,
	},
	ErrWriteQuorum: {
		Code:           "XMinioWriteQuorum",
		Description:    "Multiple disks failures, unable to write data.",
		HTTPStatusCode: http.StatusServiceUnavailable,
	},
	ErrPolicyNesting: {
		Code:           "XMinioPolicyNesting",
		Description:    "New bucket policy conflicts with an existing policy. Please try again with new prefix.",
		HTTPStatusCode: http.StatusConflict,
	},
	ErrInvalidObjectName: {
		Code:           "XMinioInvalidObjectName",
		Description:    "Object name contains unsupported characters.",
		HTTPStatusCode: http.StatusBadRequest,
	},
	ErrInvalidResourceName: {
		Code:           "XMinioInvalidResourceName",
		Description:    "Resource name contains bad components such as \"..\" or \".\".",
		HTTPStatusCode: http.StatusBadRequest,
	},
	ErrServerNotInitialized: {
		Code:           "XMinioServerNotInitialized",
		Description:    "Server not initialized, please try again.",
		HTTPStatusCode: http.StatusServiceUnavailable,
	},
	ErrAdminInvalidAccessKey: {
		Code:           "XMinioAdminInvalidAccessKey",
		Description:    "The access key is invalid.",
		HTTPStatusCode: http.StatusBadRequest,
	},
	ErrAdminInvalidSecretKey: {
		Code:           "XMinioAdminInvalidSecretKey",
		Description:    "The secret key is invalid.",
		HTTPStatusCode: http.StatusBadRequest,
	},
	ErrAdminConfigNoQuorum: {
		Code:           "XMinioAdminConfigNoQuorum",
		Description:    "Configuration update failed because server quorum was not met",
		HTTPStatusCode: http.StatusServiceUnavailable,
	},
	ErrInsecureClientRequest: {
		Code:           "XMinioInsecureClientRequest",
		Description:    "Cannot respond to plain-text request from TLS-encrypted server",
		HTTPStatusCode: http.StatusBadRequest,
	},
<<<<<<< HEAD
	ErrOperationTimedOut: {
		Code:           "XMinioServerTimedOut",
		Description:    "A timeout occurred while trying to lock a resource",
		HTTPStatusCode: http.StatusRequestTimeout,
	},

=======
	ErrMetadataTooLarge: {
		Code:           "InvalidArgument",
		Description:    "Your metadata headers exceed the maximum allowed metadata size.",
		HTTPStatusCode: http.StatusBadRequest,
	},
>>>>>>> 1bb9d49e
	// Add your error structure here.
}

// toAPIErrorCode - Converts embedded errors. Convenience
// function written to handle all cases where we have known types of
// errors returned by underlying layers.
func toAPIErrorCode(err error) (apiErr APIErrorCode) {
	if err == nil {
		return ErrNone
	}

	err = errorCause(err)
	// Verify if the underlying error is signature mismatch.
	switch err {
	case errSignatureMismatch:
		apiErr = ErrSignatureDoesNotMatch
	case errContentSHA256Mismatch:
		apiErr = ErrContentSHA256Mismatch
	case errDataTooLarge:
		apiErr = ErrEntityTooLarge
	case errDataTooSmall:
		apiErr = ErrEntityTooSmall
	case errInvalidAccessKeyLength:
		apiErr = ErrAdminInvalidAccessKey
	case errInvalidSecretKeyLength:
		apiErr = ErrAdminInvalidSecretKey
	}

	if apiErr != ErrNone {
		// If there was a match in the above switch case.
		return apiErr
	}

	switch err.(type) {
	case StorageFull:
		apiErr = ErrStorageFull
	case BadDigest:
		apiErr = ErrBadDigest
	case AllAccessDisabled:
		apiErr = ErrAllAccessDisabled
	case IncompleteBody:
		apiErr = ErrIncompleteBody
	case ObjectExistsAsDirectory:
		apiErr = ErrObjectExistsAsDirectory
	case PrefixAccessDenied:
		apiErr = ErrAccessDenied
	case BucketNameInvalid:
		apiErr = ErrInvalidBucketName
	case BucketNotFound:
		apiErr = ErrNoSuchBucket
	case BucketAlreadyOwnedByYou:
		apiErr = ErrBucketAlreadyOwnedByYou
	case BucketNotEmpty:
		apiErr = ErrBucketNotEmpty
	case BucketAlreadyExists:
		apiErr = ErrBucketAlreadyExists
	case BucketExists:
		apiErr = ErrBucketAlreadyOwnedByYou
	case ObjectNotFound:
		apiErr = ErrNoSuchKey
	case ObjectNameInvalid:
		apiErr = ErrInvalidObjectName
	case InvalidUploadID:
		apiErr = ErrNoSuchUpload
	case InvalidPart:
		apiErr = ErrInvalidPart
	case InsufficientWriteQuorum:
		apiErr = ErrWriteQuorum
	case InsufficientReadQuorum:
		apiErr = ErrReadQuorum
	case UnsupportedDelimiter:
		apiErr = ErrNotImplemented
	case InvalidMarkerPrefixCombination:
		apiErr = ErrNotImplemented
	case InvalidUploadIDKeyCombination:
		apiErr = ErrNotImplemented
	case MalformedUploadID:
		apiErr = ErrNoSuchUpload
	case PartTooSmall:
		apiErr = ErrEntityTooSmall
	case SignatureDoesNotMatch:
		apiErr = ErrSignatureDoesNotMatch
	case SHA256Mismatch:
		apiErr = ErrContentSHA256Mismatch
	case ObjectTooLarge:
		apiErr = ErrEntityTooLarge
	case ObjectTooSmall:
		apiErr = ErrEntityTooSmall
	case NotSupported:
		apiErr = ErrNotSupported
	case NotImplemented:
		apiErr = ErrNotImplemented
	case PolicyNotFound:
		apiErr = ErrNoSuchBucketPolicy
	case PartTooBig:
		apiErr = ErrEntityTooLarge
	default:
		apiErr = ErrInternalError
	}

	return apiErr
}

// getAPIError provides API Error for input API error code.
func getAPIError(code APIErrorCode) APIError {
	return errorCodeResponse[code]
}

// getErrorResponse gets in standard error and resource value and
// provides a encodable populated response values
func getAPIErrorResponse(err APIError, resource string) APIErrorResponse {
	return APIErrorResponse{
		Code:      err.Code,
		Message:   err.Description,
		Resource:  resource,
		RequestID: "3L137",
		HostID:    "3L137",
	}
}<|MERGE_RESOLUTION|>--- conflicted
+++ resolved
@@ -638,20 +638,16 @@
 		Description:    "Cannot respond to plain-text request from TLS-encrypted server",
 		HTTPStatusCode: http.StatusBadRequest,
 	},
-<<<<<<< HEAD
 	ErrOperationTimedOut: {
 		Code:           "XMinioServerTimedOut",
 		Description:    "A timeout occurred while trying to lock a resource",
 		HTTPStatusCode: http.StatusRequestTimeout,
 	},
-
-=======
 	ErrMetadataTooLarge: {
 		Code:           "InvalidArgument",
 		Description:    "Your metadata headers exceed the maximum allowed metadata size.",
 		HTTPStatusCode: http.StatusBadRequest,
 	},
->>>>>>> 1bb9d49e
 	// Add your error structure here.
 }
 
