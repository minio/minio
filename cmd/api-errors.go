// Copyright (c) 2015-2023 MinIO, Inc.
//
// This file is part of MinIO Object Storage stack
//
// This program is free software: you can redistribute it and/or modify
// it under the terms of the GNU Affero General Public License as published by
// the Free Software Foundation, either version 3 of the License, or
// (at your option) any later version.
//
// This program is distributed in the hope that it will be useful
// but WITHOUT ANY WARRANTY; without even the implied warranty of
// MERCHANTABILITY or FITNESS FOR A PARTICULAR PURPOSE.  See the
// GNU Affero General Public License for more details.
//
// You should have received a copy of the GNU Affero General Public License
// along with this program.  If not, see <http://www.gnu.org/licenses/>.

package cmd

import (
	"context"
	"encoding/xml"
	"errors"
	"fmt"
	"net/http"
	"net/url"
	"os"
	"strconv"
	"strings"

	"github.com/Azure/azure-sdk-for-go/sdk/azcore"
	"github.com/minio/minio/internal/ioutil"
	"google.golang.org/api/googleapi"

	"github.com/minio/madmin-go/v3"
	"github.com/minio/minio-go/v7"
	"github.com/minio/minio-go/v7/pkg/tags"
	"github.com/minio/minio/internal/auth"
	"github.com/minio/minio/internal/bucket/lifecycle"
	"github.com/minio/minio/internal/bucket/replication"
	"github.com/minio/minio/internal/config/dns"
	"github.com/minio/minio/internal/crypto"
	"github.com/minio/minio/internal/kms"
	"github.com/minio/minio/internal/logger"

	objectlock "github.com/minio/minio/internal/bucket/object/lock"
	"github.com/minio/minio/internal/bucket/versioning"
	levent "github.com/minio/minio/internal/config/lambda/event"
	"github.com/minio/minio/internal/event"
	"github.com/minio/minio/internal/hash"
	"github.com/minio/pkg/v3/policy"
)

// APIError structure
type APIError struct {
	Code           string
	Description    string
	HTTPStatusCode int
	ObjectSize     string
	RangeRequested string
}

// APIErrorResponse - error response format
type APIErrorResponse struct {
	XMLName          xml.Name `xml:"Error" json:"-"`
	Code             string
	Message          string
	Key              string `xml:"Key,omitempty" json:"Key,omitempty"`
	BucketName       string `xml:"BucketName,omitempty" json:"BucketName,omitempty"`
	Resource         string
	Region           string `xml:"Region,omitempty" json:"Region,omitempty"`
	RequestID        string `xml:"RequestId" json:"RequestId"`
	HostID           string `xml:"HostId" json:"HostId"`
	ActualObjectSize string `xml:"ActualObjectSize,omitempty" json:"ActualObjectSize,omitempty"`
	RangeRequested   string `xml:"RangeRequested,omitempty" json:"RangeRequested,omitempty"`
}

// APIErrorCode type of error status.
type APIErrorCode int

//go:generate stringer -type=APIErrorCode -trimprefix=Err $GOFILE

// Error codes, non exhaustive list - http://docs.aws.amazon.com/AmazonS3/latest/API/ErrorResponses.html
const (
	ErrNone APIErrorCode = iota
	ErrAccessDenied
	ErrBadDigest
	ErrEntityTooSmall
	ErrEntityTooLarge
	ErrPolicyTooLarge
	ErrIncompleteBody
	ErrInternalError
	ErrInvalidAccessKeyID
	ErrAccessKeyDisabled
	ErrInvalidArgument
	ErrInvalidBucketName
	ErrInvalidDigest
	ErrInvalidRange
	ErrInvalidRangePartNumber
	ErrInvalidCopyPartRange
	ErrInvalidCopyPartRangeSource
	ErrInvalidMaxKeys
	ErrInvalidEncodingMethod
	ErrInvalidMaxUploads
	ErrInvalidMaxParts
	ErrInvalidPartNumberMarker
	ErrInvalidPartNumber
	ErrInvalidRequestBody
	ErrInvalidCopySource
	ErrInvalidMetadataDirective
	ErrInvalidCopyDest
	ErrInvalidPolicyDocument
	ErrInvalidObjectState
	ErrMalformedXML
	ErrMissingContentLength
	ErrMissingContentMD5
	ErrMissingRequestBodyError
	ErrMissingSecurityHeader
	ErrNoSuchBucket
	ErrNoSuchBucketPolicy
	ErrNoSuchBucketLifecycle
	ErrNoSuchLifecycleConfiguration
	ErrInvalidLifecycleWithObjectLock
	ErrNoSuchBucketSSEConfig
	ErrNoSuchCORSConfiguration
	ErrNoSuchWebsiteConfiguration
	ErrReplicationConfigurationNotFoundError
	ErrRemoteDestinationNotFoundError
	ErrReplicationDestinationMissingLock
	ErrRemoteTargetNotFoundError
	ErrReplicationRemoteConnectionError
	ErrReplicationBandwidthLimitError
	ErrBucketRemoteIdenticalToSource
	ErrBucketRemoteAlreadyExists
	ErrBucketRemoteLabelInUse
	ErrBucketRemoteArnTypeInvalid
	ErrBucketRemoteArnInvalid
	ErrBucketRemoteRemoveDisallowed
	ErrRemoteTargetNotVersionedError
	ErrReplicationSourceNotVersionedError
	ErrReplicationNeedsVersioningError
	ErrReplicationBucketNeedsVersioningError
	ErrReplicationDenyEditError
	ErrRemoteTargetDenyAddError
	ErrReplicationNoExistingObjects
	ErrReplicationValidationError
	ErrReplicationPermissionCheckError
	ErrObjectRestoreAlreadyInProgress
	ErrNoSuchKey
	ErrNoSuchUpload
	ErrInvalidVersionID
	ErrNoSuchVersion
	ErrNotImplemented
	ErrPreconditionFailed
	ErrRequestTimeTooSkewed
	ErrSignatureDoesNotMatch
	ErrMethodNotAllowed
	ErrInvalidPart
	ErrInvalidPartOrder
	ErrMissingPart
	ErrAuthorizationHeaderMalformed
	ErrMalformedPOSTRequest
	ErrPOSTFileRequired
	ErrSignatureVersionNotSupported
	ErrBucketNotEmpty
	ErrAllAccessDisabled
	ErrPolicyInvalidVersion
	ErrMissingFields
	ErrMissingCredTag
	ErrCredMalformed
	ErrInvalidRegion
	ErrInvalidServiceS3
	ErrInvalidServiceSTS
	ErrInvalidRequestVersion
	ErrMissingSignTag
	ErrMissingSignHeadersTag
	ErrMalformedDate
	ErrMalformedPresignedDate
	ErrMalformedCredentialDate
	ErrMalformedExpires
	ErrNegativeExpires
	ErrAuthHeaderEmpty
	ErrExpiredPresignRequest
	ErrRequestNotReadyYet
	ErrUnsignedHeaders
	ErrMissingDateHeader
	ErrInvalidQuerySignatureAlgo
	ErrInvalidQueryParams
	ErrBucketAlreadyOwnedByYou
	ErrInvalidDuration
	ErrBucketAlreadyExists
	ErrMetadataTooLarge
	ErrUnsupportedMetadata
	ErrUnsupportedHostHeader
	ErrMaximumExpires
	ErrSlowDownRead
	ErrSlowDownWrite
	ErrMaxVersionsExceeded
	ErrInvalidPrefixMarker
	ErrBadRequest
	ErrKeyTooLongError
	ErrInvalidBucketObjectLockConfiguration
	ErrObjectLockConfigurationNotFound
	ErrObjectLockConfigurationNotAllowed
	ErrNoSuchObjectLockConfiguration
	ErrObjectLocked
	ErrInvalidRetentionDate
	ErrPastObjectLockRetainDate
	ErrUnknownWORMModeDirective
	ErrBucketTaggingNotFound
	ErrObjectLockInvalidHeaders
	ErrInvalidTagDirective
	ErrPolicyAlreadyAttached
	ErrPolicyNotAttached
	ErrExcessData
	ErrPolicyInvalidName
<<<<<<< HEAD
	ErrAdminOpenIDNotEnabled
=======
	ErrNoTokenRevokeType
>>>>>>> a0e3f1cc
	// Add new error codes here.

	// SSE-S3/SSE-KMS related API errors
	ErrInvalidEncryptionMethod
	ErrInvalidEncryptionKeyID

	// Server-Side-Encryption (with Customer provided key) related API errors.
	ErrInsecureSSECustomerRequest
	ErrSSEMultipartEncrypted
	ErrSSEEncryptedObject
	ErrInvalidEncryptionParameters
	ErrInvalidEncryptionParametersSSEC

	ErrInvalidSSECustomerAlgorithm
	ErrInvalidSSECustomerKey
	ErrMissingSSECustomerKey
	ErrMissingSSECustomerKeyMD5
	ErrSSECustomerKeyMD5Mismatch
	ErrInvalidSSECustomerParameters
	ErrIncompatibleEncryptionMethod
	ErrKMSNotConfigured
	ErrKMSKeyNotFoundException
	ErrKMSDefaultKeyAlreadyConfigured

	ErrNoAccessKey
	ErrInvalidToken

	// Bucket notification related errors.
	ErrEventNotification
	ErrARNNotification
	ErrRegionNotification
	ErrOverlappingFilterNotification
	ErrFilterNameInvalid
	ErrFilterNamePrefix
	ErrFilterNameSuffix
	ErrFilterValueInvalid
	ErrOverlappingConfigs
	ErrUnsupportedNotification

	// S3 extended errors.
	ErrContentSHA256Mismatch
	ErrContentChecksumMismatch

	// Add new extended error codes here.

	// MinIO extended errors.
	ErrStorageFull
	ErrRequestBodyParse
	ErrObjectExistsAsDirectory
	ErrInvalidObjectName
	ErrInvalidObjectNamePrefixSlash
	ErrInvalidResourceName
	ErrInvalidLifecycleQueryParameter
	ErrServerNotInitialized
	ErrBucketMetadataNotInitialized
	ErrRequestTimedout
	ErrClientDisconnected
	ErrTooManyRequests
	ErrInvalidRequest
	ErrTransitionStorageClassNotFoundError
	// MinIO storage class error codes
	ErrInvalidStorageClass
	ErrBackendDown
	// Add new extended error codes here.
	// Please open a https://github.com/minio/minio/issues before adding
	// new error codes here.

	ErrMalformedJSON
	ErrAdminNoSuchUser
	ErrAdminNoSuchUserLDAPWarn
	ErrAdminLDAPExpectedLoginName
	ErrAdminNoSuchGroup
	ErrAdminGroupNotEmpty
	ErrAdminGroupDisabled
	ErrAdminInvalidGroupName
	ErrAdminNoSuchJob
	ErrAdminNoSuchPolicy
	ErrAdminPolicyChangeAlreadyApplied
	ErrAdminInvalidArgument
	ErrAdminInvalidAccessKey
	ErrAdminInvalidSecretKey
	ErrAdminConfigNoQuorum
	ErrAdminConfigTooLarge
	ErrAdminConfigBadJSON
	ErrAdminNoSuchConfigTarget
	ErrAdminConfigEnvOverridden
	ErrAdminConfigDuplicateKeys
	ErrAdminConfigInvalidIDPType
	ErrAdminConfigLDAPNonDefaultConfigName
	ErrAdminConfigLDAPValidation
	ErrAdminConfigIDPCfgNameAlreadyExists
	ErrAdminConfigIDPCfgNameDoesNotExist
	ErrInsecureClientRequest
	ErrObjectTampered
	ErrAdminLDAPNotEnabled

	// Site-Replication errors
	ErrSiteReplicationInvalidRequest
	ErrSiteReplicationPeerResp
	ErrSiteReplicationBackendIssue
	ErrSiteReplicationServiceAccountError
	ErrSiteReplicationBucketConfigError
	ErrSiteReplicationBucketMetaError
	ErrSiteReplicationIAMError
	ErrSiteReplicationConfigMissing
	ErrSiteReplicationIAMConfigMismatch

	// Pool rebalance errors
	ErrAdminRebalanceAlreadyStarted
	ErrAdminRebalanceNotStarted

	// Bucket Quota error codes
	ErrAdminBucketQuotaExceeded
	ErrAdminNoSuchQuotaConfiguration

	ErrHealNotImplemented
	ErrHealNoSuchProcess
	ErrHealInvalidClientToken
	ErrHealMissingBucket
	ErrHealAlreadyRunning
	ErrHealOverlappingPaths
	ErrIncorrectContinuationToken

	// S3 Select Errors
	ErrEmptyRequestBody
	ErrUnsupportedFunction
	ErrInvalidExpressionType
	ErrBusy
	ErrUnauthorizedAccess
	ErrExpressionTooLong
	ErrIllegalSQLFunctionArgument
	ErrInvalidKeyPath
	ErrInvalidCompressionFormat
	ErrInvalidFileHeaderInfo
	ErrInvalidJSONType
	ErrInvalidQuoteFields
	ErrInvalidRequestParameter
	ErrInvalidDataType
	ErrInvalidTextEncoding
	ErrInvalidDataSource
	ErrInvalidTableAlias
	ErrMissingRequiredParameter
	ErrObjectSerializationConflict
	ErrUnsupportedSQLOperation
	ErrUnsupportedSQLStructure
	ErrUnsupportedSyntax
	ErrUnsupportedRangeHeader
	ErrLexerInvalidChar
	ErrLexerInvalidOperator
	ErrLexerInvalidLiteral
	ErrLexerInvalidIONLiteral
	ErrParseExpectedDatePart
	ErrParseExpectedKeyword
	ErrParseExpectedTokenType
	ErrParseExpected2TokenTypes
	ErrParseExpectedNumber
	ErrParseExpectedRightParenBuiltinFunctionCall
	ErrParseExpectedTypeName
	ErrParseExpectedWhenClause
	ErrParseUnsupportedToken
	ErrParseUnsupportedLiteralsGroupBy
	ErrParseExpectedMember
	ErrParseUnsupportedSelect
	ErrParseUnsupportedCase
	ErrParseUnsupportedCaseClause
	ErrParseUnsupportedAlias
	ErrParseUnsupportedSyntax
	ErrParseUnknownOperator
	ErrParseMissingIdentAfterAt
	ErrParseUnexpectedOperator
	ErrParseUnexpectedTerm
	ErrParseUnexpectedToken
	ErrParseUnexpectedKeyword
	ErrParseExpectedExpression
	ErrParseExpectedLeftParenAfterCast
	ErrParseExpectedLeftParenValueConstructor
	ErrParseExpectedLeftParenBuiltinFunctionCall
	ErrParseExpectedArgumentDelimiter
	ErrParseCastArity
	ErrParseInvalidTypeParam
	ErrParseEmptySelect
	ErrParseSelectMissingFrom
	ErrParseExpectedIdentForGroupName
	ErrParseExpectedIdentForAlias
	ErrParseUnsupportedCallWithStar
	ErrParseNonUnaryAggregateFunctionCall
	ErrParseMalformedJoin
	ErrParseExpectedIdentForAt
	ErrParseAsteriskIsNotAloneInSelectList
	ErrParseCannotMixSqbAndWildcardInSelectList
	ErrParseInvalidContextForWildcardInSelectList
	ErrIncorrectSQLFunctionArgumentType
	ErrValueParseFailure
	ErrEvaluatorInvalidArguments
	ErrIntegerOverflow
	ErrLikeInvalidInputs
	ErrCastFailed
	ErrInvalidCast
	ErrEvaluatorInvalidTimestampFormatPattern
	ErrEvaluatorInvalidTimestampFormatPatternSymbolForParsing
	ErrEvaluatorTimestampFormatPatternDuplicateFields
	ErrEvaluatorTimestampFormatPatternHourClockAmPmMismatch
	ErrEvaluatorUnterminatedTimestampFormatPatternToken
	ErrEvaluatorInvalidTimestampFormatPatternToken
	ErrEvaluatorInvalidTimestampFormatPatternSymbol
	ErrEvaluatorBindingDoesNotExist
	ErrMissingHeaders
	ErrInvalidColumnIndex

	ErrAdminConfigNotificationTargetsFailed
	ErrAdminProfilerNotEnabled
	ErrInvalidDecompressedSize
	ErrAddUserInvalidArgument
	ErrAddUserValidUTF
	ErrAdminResourceInvalidArgument
	ErrAdminAccountNotEligible
	ErrAccountNotEligible
	ErrAdminServiceAccountNotFound
	ErrPostPolicyConditionInvalidFormat

	ErrInvalidChecksum

	// Lambda functions
	ErrLambdaARNInvalid
	ErrLambdaARNNotFound

	// New Codes for GetObjectAttributes and GetObjectVersionAttributes
	ErrInvalidAttributeName

	ErrAdminNoAccessKey
	ErrAdminNoSecretKey

	ErrIAMNotInitialized

	apiErrCodeEnd // This is used only for the testing code
)

type errorCodeMap map[APIErrorCode]APIError

func (e errorCodeMap) ToAPIErrWithErr(errCode APIErrorCode, err error) APIError {
	apiErr, ok := e[errCode]
	if !ok {
		apiErr = e[ErrInternalError]
	}
	if err != nil {
		apiErr.Description = fmt.Sprintf("%s (%s)", apiErr.Description, err)
	}
	if region := globalSite.Region(); region != "" {
		if errCode == ErrAuthorizationHeaderMalformed {
			apiErr.Description = fmt.Sprintf("The authorization header is malformed; the region is wrong; expecting '%s'.", region)
			return apiErr
		}
	}
	return apiErr
}

func (e errorCodeMap) ToAPIErr(errCode APIErrorCode) APIError {
	return e.ToAPIErrWithErr(errCode, nil)
}

// error code to APIError structure, these fields carry respective
// descriptions for all the error responses.
var errorCodes = errorCodeMap{
	ErrInvalidCopyDest: {
		Code:           "InvalidRequest",
		Description:    "This copy request is illegal because it is trying to copy an object to itself without changing the object's metadata, storage class, website redirect location or encryption attributes.",
		HTTPStatusCode: http.StatusBadRequest,
	},
	ErrInvalidCopySource: {
		Code:           "InvalidArgument",
		Description:    "Copy Source must mention the source bucket and key: sourcebucket/sourcekey.",
		HTTPStatusCode: http.StatusBadRequest,
	},
	ErrInvalidMetadataDirective: {
		Code:           "InvalidArgument",
		Description:    "Unknown metadata directive.",
		HTTPStatusCode: http.StatusBadRequest,
	},
	ErrInvalidStorageClass: {
		Code:           "InvalidStorageClass",
		Description:    "Invalid storage class.",
		HTTPStatusCode: http.StatusBadRequest,
	},
	ErrInvalidRequestBody: {
		Code:           "InvalidArgument",
		Description:    "Body shouldn't be set for this request.",
		HTTPStatusCode: http.StatusBadRequest,
	},
	ErrInvalidMaxUploads: {
		Code:           "InvalidArgument",
		Description:    "Argument max-uploads must be an integer between 0 and 2147483647",
		HTTPStatusCode: http.StatusBadRequest,
	},
	ErrInvalidMaxKeys: {
		Code:           "InvalidArgument",
		Description:    "Argument maxKeys must be an integer between 0 and 2147483647",
		HTTPStatusCode: http.StatusBadRequest,
	},
	ErrInvalidEncodingMethod: {
		Code:           "InvalidArgument",
		Description:    "Invalid Encoding Method specified in Request",
		HTTPStatusCode: http.StatusBadRequest,
	},
	ErrInvalidMaxParts: {
		Code:           "InvalidArgument",
		Description:    "Part number must be an integer between 1 and 10000, inclusive",
		HTTPStatusCode: http.StatusBadRequest,
	},
	ErrInvalidPartNumberMarker: {
		Code:           "InvalidArgument",
		Description:    "Argument partNumberMarker must be an integer.",
		HTTPStatusCode: http.StatusBadRequest,
	},
	ErrInvalidPartNumber: {
		Code:           "InvalidPartNumber",
		Description:    "The requested partnumber is not satisfiable",
		HTTPStatusCode: http.StatusRequestedRangeNotSatisfiable,
	},
	ErrInvalidPolicyDocument: {
		Code:           "InvalidPolicyDocument",
		Description:    "The content of the form does not meet the conditions specified in the policy document.",
		HTTPStatusCode: http.StatusBadRequest,
	},
	ErrAccessDenied: {
		Code:           "AccessDenied",
		Description:    "Access Denied.",
		HTTPStatusCode: http.StatusForbidden,
	},
	ErrBadDigest: {
		Code:           "BadDigest",
		Description:    "The Content-Md5 you specified did not match what we received.",
		HTTPStatusCode: http.StatusBadRequest,
	},
	ErrEntityTooSmall: {
		Code:           "EntityTooSmall",
		Description:    "Your proposed upload is smaller than the minimum allowed object size.",
		HTTPStatusCode: http.StatusBadRequest,
	},
	ErrEntityTooLarge: {
		Code:           "EntityTooLarge",
		Description:    "Your proposed upload exceeds the maximum allowed object size.",
		HTTPStatusCode: http.StatusBadRequest,
	},
	ErrExcessData: {
		Code:           "ExcessData",
		Description:    "More data provided than indicated content length",
		HTTPStatusCode: http.StatusBadRequest,
	},
	ErrPolicyInvalidName: {
		Code:           "PolicyInvalidName",
		Description:    "Policy name may not contain comma",
		HTTPStatusCode: http.StatusBadRequest,
	},
	ErrAdminOpenIDNotEnabled: {
		Code:           "OpenIDNotEnabled",
		Description:    "No enabled OpenID Connect identity providers",
		HTTPStatusCode: http.StatusBadRequest,
	},
	ErrPolicyTooLarge: {
		Code:           "PolicyTooLarge",
		Description:    "Policy exceeds the maximum allowed document size.",
		HTTPStatusCode: http.StatusBadRequest,
	},
	ErrIncompleteBody: {
		Code:           "IncompleteBody",
		Description:    "You did not provide the number of bytes specified by the Content-Length HTTP header.",
		HTTPStatusCode: http.StatusBadRequest,
	},
	ErrInternalError: {
		Code:           "InternalError",
		Description:    "We encountered an internal error, please try again.",
		HTTPStatusCode: http.StatusInternalServerError,
	},
	ErrInvalidAccessKeyID: {
		Code:           "InvalidAccessKeyId",
		Description:    "The Access Key Id you provided does not exist in our records.",
		HTTPStatusCode: http.StatusForbidden,
	},
	ErrAccessKeyDisabled: {
		Code:           "InvalidAccessKeyId",
		Description:    "Your account is disabled; please contact your administrator.",
		HTTPStatusCode: http.StatusForbidden,
	},
	ErrInvalidArgument: {
		Code:           "InvalidArgument",
		Description:    "Invalid argument",
		HTTPStatusCode: http.StatusBadRequest,
	},
	ErrInvalidBucketName: {
		Code:           "InvalidBucketName",
		Description:    "The specified bucket is not valid.",
		HTTPStatusCode: http.StatusBadRequest,
	},
	ErrInvalidDigest: {
		Code:           "InvalidDigest",
		Description:    "The Content-Md5 you specified is not valid.",
		HTTPStatusCode: http.StatusBadRequest,
	},
	ErrInvalidRange: {
		Code:           "InvalidRange",
		Description:    "The requested range is not satisfiable",
		HTTPStatusCode: http.StatusRequestedRangeNotSatisfiable,
	},
	ErrInvalidRangePartNumber: {
		Code:           "InvalidRequest",
		Description:    "Cannot specify both Range header and partNumber query parameter",
		HTTPStatusCode: http.StatusBadRequest,
	},
	ErrMalformedXML: {
		Code:           "MalformedXML",
		Description:    "The XML you provided was not well-formed or did not validate against our published schema.",
		HTTPStatusCode: http.StatusBadRequest,
	},
	ErrMissingContentLength: {
		Code:           "MissingContentLength",
		Description:    "You must provide the Content-Length HTTP header.",
		HTTPStatusCode: http.StatusLengthRequired,
	},
	ErrMissingContentMD5: {
		Code:           "MissingContentMD5",
		Description:    "Missing or invalid required header for this request: Content-Md5 or Amz-Content-Checksum",
		HTTPStatusCode: http.StatusBadRequest,
	},
	ErrMissingSecurityHeader: {
		Code:           "MissingSecurityHeader",
		Description:    "Your request was missing a required header",
		HTTPStatusCode: http.StatusBadRequest,
	},
	ErrMissingRequestBodyError: {
		Code:           "MissingRequestBodyError",
		Description:    "Request body is empty.",
		HTTPStatusCode: http.StatusLengthRequired,
	},
	ErrNoSuchBucket: {
		Code:           "NoSuchBucket",
		Description:    "The specified bucket does not exist",
		HTTPStatusCode: http.StatusNotFound,
	},
	ErrNoSuchBucketPolicy: {
		Code:           "NoSuchBucketPolicy",
		Description:    "The bucket policy does not exist",
		HTTPStatusCode: http.StatusNotFound,
	},
	ErrNoSuchBucketLifecycle: {
		Code:           "NoSuchBucketLifecycle",
		Description:    "The bucket lifecycle configuration does not exist",
		HTTPStatusCode: http.StatusNotFound,
	},
	ErrNoSuchLifecycleConfiguration: {
		Code:           "NoSuchLifecycleConfiguration",
		Description:    "The lifecycle configuration does not exist",
		HTTPStatusCode: http.StatusNotFound,
	},
	ErrInvalidLifecycleWithObjectLock: {
		Code:           "InvalidLifecycleWithObjectLock",
		Description:    "The lifecycle configuration containing MaxNoncurrentVersions is not supported with object locking",
		HTTPStatusCode: http.StatusBadRequest,
	},
	ErrNoSuchBucketSSEConfig: {
		Code:           "ServerSideEncryptionConfigurationNotFoundError",
		Description:    "The server side encryption configuration was not found",
		HTTPStatusCode: http.StatusNotFound,
	},
	ErrNoSuchKey: {
		Code:           "NoSuchKey",
		Description:    "The specified key does not exist.",
		HTTPStatusCode: http.StatusNotFound,
	},
	ErrNoSuchUpload: {
		Code:           "NoSuchUpload",
		Description:    "The specified multipart upload does not exist. The upload ID may be invalid, or the upload may have been aborted or completed.",
		HTTPStatusCode: http.StatusNotFound,
	},
	ErrInvalidVersionID: {
		Code:           "InvalidArgument",
		Description:    "Invalid version id specified",
		HTTPStatusCode: http.StatusBadRequest,
	},
	ErrNoSuchVersion: {
		Code:           "NoSuchVersion",
		Description:    "The specified version does not exist.",
		HTTPStatusCode: http.StatusNotFound,
	},
	ErrNotImplemented: {
		Code:           "NotImplemented",
		Description:    "A header you provided implies functionality that is not implemented",
		HTTPStatusCode: http.StatusNotImplemented,
	},
	ErrPreconditionFailed: {
		Code:           "PreconditionFailed",
		Description:    "At least one of the pre-conditions you specified did not hold",
		HTTPStatusCode: http.StatusPreconditionFailed,
	},
	ErrRequestTimeTooSkewed: {
		Code:           "RequestTimeTooSkewed",
		Description:    "The difference between the request time and the server's time is too large.",
		HTTPStatusCode: http.StatusForbidden,
	},
	ErrSignatureDoesNotMatch: {
		Code:           "SignatureDoesNotMatch",
		Description:    "The request signature we calculated does not match the signature you provided. Check your key and signing method.",
		HTTPStatusCode: http.StatusForbidden,
	},
	ErrMethodNotAllowed: {
		Code:           "MethodNotAllowed",
		Description:    "The specified method is not allowed against this resource.",
		HTTPStatusCode: http.StatusMethodNotAllowed,
	},
	ErrInvalidPart: {
		Code:           "InvalidPart",
		Description:    "One or more of the specified parts could not be found.  The part may not have been uploaded, or the specified entity tag may not match the part's entity tag.",
		HTTPStatusCode: http.StatusBadRequest,
	},
	ErrMissingPart: {
		Code:           "InvalidRequest",
		Description:    "You must specify at least one part",
		HTTPStatusCode: http.StatusBadRequest,
	},
	ErrInvalidPartOrder: {
		Code:           "InvalidPartOrder",
		Description:    "The list of parts was not in ascending order. The parts list must be specified in order by part number.",
		HTTPStatusCode: http.StatusBadRequest,
	},
	ErrInvalidObjectState: {
		Code:           "InvalidObjectState",
		Description:    "The operation is not valid for the current state of the object.",
		HTTPStatusCode: http.StatusForbidden,
	},
	ErrAuthorizationHeaderMalformed: {
		Code:           "AuthorizationHeaderMalformed",
		Description:    "The authorization header is malformed; the region is wrong; expecting 'us-east-1'.",
		HTTPStatusCode: http.StatusBadRequest,
	},
	ErrMalformedPOSTRequest: {
		Code:           "MalformedPOSTRequest",
		Description:    "The body of your POST request is not well-formed multipart/form-data.",
		HTTPStatusCode: http.StatusBadRequest,
	},
	ErrPOSTFileRequired: {
		Code:           "InvalidArgument",
		Description:    "POST requires exactly one file upload per request.",
		HTTPStatusCode: http.StatusBadRequest,
	},
	ErrSignatureVersionNotSupported: {
		Code:           "InvalidRequest",
		Description:    "The authorization mechanism you have provided is not supported. Please use AWS4-HMAC-SHA256.",
		HTTPStatusCode: http.StatusBadRequest,
	},
	ErrBucketNotEmpty: {
		Code:           "BucketNotEmpty",
		Description:    "The bucket you tried to delete is not empty",
		HTTPStatusCode: http.StatusConflict,
	},
	ErrBucketAlreadyExists: {
		Code:           "BucketAlreadyExists",
		Description:    "The requested bucket name is not available. The bucket namespace is shared by all users of the system. Please select a different name and try again.",
		HTTPStatusCode: http.StatusConflict,
	},
	ErrAllAccessDisabled: {
		Code:           "AllAccessDisabled",
		Description:    "All access to this resource has been disabled.",
		HTTPStatusCode: http.StatusForbidden,
	},
	ErrPolicyInvalidVersion: {
		Code:           "MalformedPolicy",
		Description:    "The policy must contain a valid version string",
		HTTPStatusCode: http.StatusBadRequest,
	},
	ErrMissingFields: {
		Code:           "MissingFields",
		Description:    "Missing fields in request.",
		HTTPStatusCode: http.StatusBadRequest,
	},
	ErrMissingCredTag: {
		Code:           "InvalidRequest",
		Description:    "Missing Credential field for this request.",
		HTTPStatusCode: http.StatusBadRequest,
	},
	ErrCredMalformed: {
		Code:           "AuthorizationQueryParametersError",
		Description:    "Error parsing the X-Amz-Credential parameter; the Credential is mal-formed; expecting \"<YOUR-AKID>/YYYYMMDD/REGION/SERVICE/aws4_request\".",
		HTTPStatusCode: http.StatusBadRequest,
	},
	ErrMalformedDate: {
		Code:           "MalformedDate",
		Description:    "Invalid date format header, expected to be in ISO8601, RFC1123 or RFC1123Z time format.",
		HTTPStatusCode: http.StatusBadRequest,
	},
	ErrMalformedPresignedDate: {
		Code:           "AuthorizationQueryParametersError",
		Description:    "X-Amz-Date must be in the ISO8601 Long Format \"yyyyMMdd'T'HHmmss'Z'\"",
		HTTPStatusCode: http.StatusBadRequest,
	},
	ErrMalformedCredentialDate: {
		Code:           "AuthorizationQueryParametersError",
		Description:    "Error parsing the X-Amz-Credential parameter; incorrect date format. This date in the credential must be in the format \"yyyyMMdd\".",
		HTTPStatusCode: http.StatusBadRequest,
	},
	ErrInvalidRegion: {
		Code:           "InvalidRegion",
		Description:    "Region does not match.",
		HTTPStatusCode: http.StatusBadRequest,
	},
	ErrInvalidServiceS3: {
		Code:           "AuthorizationParametersError",
		Description:    "Error parsing the Credential/X-Amz-Credential parameter; incorrect service. This endpoint belongs to \"s3\".",
		HTTPStatusCode: http.StatusBadRequest,
	},
	ErrInvalidServiceSTS: {
		Code:           "AuthorizationParametersError",
		Description:    "Error parsing the Credential parameter; incorrect service. This endpoint belongs to \"sts\".",
		HTTPStatusCode: http.StatusBadRequest,
	},
	ErrInvalidRequestVersion: {
		Code:           "AuthorizationQueryParametersError",
		Description:    "Error parsing the X-Amz-Credential parameter; incorrect terminal. This endpoint uses \"aws4_request\".",
		HTTPStatusCode: http.StatusBadRequest,
	},
	ErrMissingSignTag: {
		Code:           "AccessDenied",
		Description:    "Signature header missing Signature field.",
		HTTPStatusCode: http.StatusBadRequest,
	},
	ErrMissingSignHeadersTag: {
		Code:           "InvalidArgument",
		Description:    "Signature header missing SignedHeaders field.",
		HTTPStatusCode: http.StatusBadRequest,
	},
	ErrMalformedExpires: {
		Code:           "AuthorizationQueryParametersError",
		Description:    "X-Amz-Expires should be a number",
		HTTPStatusCode: http.StatusBadRequest,
	},
	ErrNegativeExpires: {
		Code:           "AuthorizationQueryParametersError",
		Description:    "X-Amz-Expires must be non-negative",
		HTTPStatusCode: http.StatusBadRequest,
	},
	ErrAuthHeaderEmpty: {
		Code:           "InvalidArgument",
		Description:    "Authorization header is invalid -- one and only one ' ' (space) required.",
		HTTPStatusCode: http.StatusBadRequest,
	},
	ErrMissingDateHeader: {
		Code:           "AccessDenied",
		Description:    "AWS authentication requires a valid Date or x-amz-date header",
		HTTPStatusCode: http.StatusBadRequest,
	},
	ErrInvalidQuerySignatureAlgo: {
		Code:           "AuthorizationQueryParametersError",
		Description:    "X-Amz-Algorithm only supports \"AWS4-HMAC-SHA256\".",
		HTTPStatusCode: http.StatusBadRequest,
	},
	ErrExpiredPresignRequest: {
		Code:           "AccessDenied",
		Description:    "Request has expired",
		HTTPStatusCode: http.StatusForbidden,
	},
	ErrRequestNotReadyYet: {
		Code:           "AccessDenied",
		Description:    "Request is not valid yet",
		HTTPStatusCode: http.StatusForbidden,
	},
	ErrSlowDownRead: {
		Code:           "SlowDownRead",
		Description:    "Resource requested is unreadable, please reduce your request rate",
		HTTPStatusCode: http.StatusServiceUnavailable,
	},
	ErrSlowDownWrite: {
		Code:           "SlowDownWrite",
		Description:    "Resource requested is unwritable, please reduce your request rate",
		HTTPStatusCode: http.StatusServiceUnavailable,
	},
	ErrMaxVersionsExceeded: {
		Code:           "MaxVersionsExceeded",
		Description:    "You've exceeded the limit on the number of versions you can create on this object",
		HTTPStatusCode: http.StatusBadRequest,
	},
	ErrInvalidPrefixMarker: {
		Code:           "InvalidPrefixMarker",
		Description:    "Invalid marker prefix combination",
		HTTPStatusCode: http.StatusBadRequest,
	},
	ErrBadRequest: {
		Code:           "BadRequest",
		Description:    "400 BadRequest",
		HTTPStatusCode: http.StatusBadRequest,
	},
	ErrKeyTooLongError: {
		Code:           "KeyTooLongError",
		Description:    "Your key is too long",
		HTTPStatusCode: http.StatusBadRequest,
	},
	ErrUnsignedHeaders: {
		Code:           "AccessDenied",
		Description:    "There were headers present in the request which were not signed",
		HTTPStatusCode: http.StatusBadRequest,
	},
	ErrInvalidQueryParams: {
		Code:           "AuthorizationQueryParametersError",
		Description:    "Query-string authentication version 4 requires the X-Amz-Algorithm, X-Amz-Credential, X-Amz-Signature, X-Amz-Date, X-Amz-SignedHeaders, and X-Amz-Expires parameters.",
		HTTPStatusCode: http.StatusBadRequest,
	},
	ErrBucketAlreadyOwnedByYou: {
		Code:           "BucketAlreadyOwnedByYou",
		Description:    "Your previous request to create the named bucket succeeded and you already own it.",
		HTTPStatusCode: http.StatusConflict,
	},
	ErrInvalidDuration: {
		Code:           "InvalidDuration",
		Description:    "Duration provided in the request is invalid.",
		HTTPStatusCode: http.StatusBadRequest,
	},
	ErrInvalidBucketObjectLockConfiguration: {
		Code:           "InvalidRequest",
		Description:    "Bucket is missing ObjectLockConfiguration",
		HTTPStatusCode: http.StatusBadRequest,
	},
	ErrBucketTaggingNotFound: {
		Code:           "NoSuchTagSet",
		Description:    "The TagSet does not exist",
		HTTPStatusCode: http.StatusNotFound,
	},
	ErrObjectLockConfigurationNotFound: {
		Code:           "ObjectLockConfigurationNotFoundError",
		Description:    "Object Lock configuration does not exist for this bucket",
		HTTPStatusCode: http.StatusNotFound,
	},
	ErrObjectLockConfigurationNotAllowed: {
		Code:           "InvalidBucketState",
		Description:    "Object Lock configuration cannot be enabled on existing buckets",
		HTTPStatusCode: http.StatusConflict,
	},
	ErrNoSuchCORSConfiguration: {
		Code:           "NoSuchCORSConfiguration",
		Description:    "The CORS configuration does not exist",
		HTTPStatusCode: http.StatusNotFound,
	},
	ErrNoSuchWebsiteConfiguration: {
		Code:           "NoSuchWebsiteConfiguration",
		Description:    "The specified bucket does not have a website configuration",
		HTTPStatusCode: http.StatusNotFound,
	},
	ErrReplicationConfigurationNotFoundError: {
		Code:           "ReplicationConfigurationNotFoundError",
		Description:    "The replication configuration was not found",
		HTTPStatusCode: http.StatusNotFound,
	},
	ErrRemoteDestinationNotFoundError: {
		Code:           "RemoteDestinationNotFoundError",
		Description:    "The remote destination bucket does not exist",
		HTTPStatusCode: http.StatusNotFound,
	},
	ErrReplicationDestinationMissingLock: {
		Code:           "ReplicationDestinationMissingLockError",
		Description:    "The replication destination bucket does not have object locking enabled",
		HTTPStatusCode: http.StatusBadRequest,
	},
	ErrRemoteTargetNotFoundError: {
		Code:           "XMinioAdminRemoteTargetNotFoundError",
		Description:    "The remote target does not exist",
		HTTPStatusCode: http.StatusNotFound,
	},
	ErrReplicationRemoteConnectionError: {
		Code:           "XMinioAdminReplicationRemoteConnectionError",
		Description:    "Remote service connection error",
		HTTPStatusCode: http.StatusServiceUnavailable,
	},
	ErrReplicationBandwidthLimitError: {
		Code:           "XMinioAdminReplicationBandwidthLimitError",
		Description:    "Bandwidth limit for remote target must be at least 100MBps",
		HTTPStatusCode: http.StatusBadRequest,
	},
	ErrReplicationNoExistingObjects: {
		Code:           "XMinioReplicationNoExistingObjects",
		Description:    "No matching ExistingObjects rule enabled",
		HTTPStatusCode: http.StatusBadRequest,
	},
	ErrRemoteTargetDenyAddError: {
		Code:           "XMinioAdminRemoteTargetDenyAdd",
		Description:    "Cannot add remote target endpoint since this server is in a cluster replication setup",
		HTTPStatusCode: http.StatusBadRequest,
	},
	ErrReplicationDenyEditError: {
		Code:           "XMinioReplicationDenyEdit",
		Description:    "Cannot alter local replication config since this server is in a cluster replication setup",
		HTTPStatusCode: http.StatusBadRequest,
	},
	ErrBucketRemoteIdenticalToSource: {
		Code:           "XMinioAdminRemoteIdenticalToSource",
		Description:    "The remote target cannot be identical to source",
		HTTPStatusCode: http.StatusBadRequest,
	},
	ErrBucketRemoteAlreadyExists: {
		Code:           "XMinioAdminBucketRemoteAlreadyExists",
		Description:    "The remote target already exists",
		HTTPStatusCode: http.StatusBadRequest,
	},
	ErrBucketRemoteLabelInUse: {
		Code:           "XMinioAdminBucketRemoteLabelInUse",
		Description:    "The remote target with this label already exists",
		HTTPStatusCode: http.StatusBadRequest,
	},
	ErrBucketRemoteRemoveDisallowed: {
		Code:           "XMinioAdminRemoteRemoveDisallowed",
		Description:    "This ARN is in use by an existing configuration",
		HTTPStatusCode: http.StatusBadRequest,
	},
	ErrBucketRemoteArnTypeInvalid: {
		Code:           "XMinioAdminRemoteARNTypeInvalid",
		Description:    "The bucket remote ARN type is not valid",
		HTTPStatusCode: http.StatusBadRequest,
	},
	ErrBucketRemoteArnInvalid: {
		Code:           "XMinioAdminRemoteArnInvalid",
		Description:    "The bucket remote ARN does not have correct format",
		HTTPStatusCode: http.StatusBadRequest,
	},
	ErrRemoteTargetNotVersionedError: {
		Code:           "RemoteTargetNotVersionedError",
		Description:    "The remote target does not have versioning enabled",
		HTTPStatusCode: http.StatusBadRequest,
	},
	ErrReplicationSourceNotVersionedError: {
		Code:           "ReplicationSourceNotVersionedError",
		Description:    "The replication source does not have versioning enabled",
		HTTPStatusCode: http.StatusBadRequest,
	},
	ErrReplicationNeedsVersioningError: {
		Code:           "InvalidRequest",
		Description:    "Versioning must be 'Enabled' on the bucket to apply a replication configuration",
		HTTPStatusCode: http.StatusBadRequest,
	},
	ErrReplicationBucketNeedsVersioningError: {
		Code:           "InvalidRequest",
		Description:    "Versioning must be 'Enabled' on the bucket to add a replication target",
		HTTPStatusCode: http.StatusBadRequest,
	},
	ErrReplicationValidationError: {
		Code:           "InvalidRequest",
		Description:    "Replication validation failed on target",
		HTTPStatusCode: http.StatusBadRequest,
	},
	ErrReplicationPermissionCheckError: {
		Code:           "ReplicationPermissionCheck",
		Description:    "X-Minio-Source-Replication-Check cannot be specified in request. Request cannot be completed",
		HTTPStatusCode: http.StatusBadRequest,
	},
	ErrNoSuchObjectLockConfiguration: {
		Code:           "NoSuchObjectLockConfiguration",
		Description:    "The specified object does not have a ObjectLock configuration",
		HTTPStatusCode: http.StatusBadRequest,
	},
	ErrObjectLocked: {
		Code:           "InvalidRequest",
		Description:    "Object is WORM protected and cannot be overwritten",
		HTTPStatusCode: http.StatusBadRequest,
	},
	ErrInvalidRetentionDate: {
		Code:           "InvalidRequest",
		Description:    "Date must be provided in ISO 8601 format",
		HTTPStatusCode: http.StatusBadRequest,
	},
	ErrPastObjectLockRetainDate: {
		Code:           "InvalidRequest",
		Description:    "the retain until date must be in the future",
		HTTPStatusCode: http.StatusBadRequest,
	},
	ErrUnknownWORMModeDirective: {
		Code:           "InvalidRequest",
		Description:    "unknown wormMode directive",
		HTTPStatusCode: http.StatusBadRequest,
	},
	ErrObjectLockInvalidHeaders: {
		Code:           "InvalidRequest",
		Description:    "x-amz-object-lock-retain-until-date and x-amz-object-lock-mode must both be supplied",
		HTTPStatusCode: http.StatusBadRequest,
	},
	ErrObjectRestoreAlreadyInProgress: {
		Code:           "RestoreAlreadyInProgress",
		Description:    "Object restore is already in progress",
		HTTPStatusCode: http.StatusConflict,
	},
	ErrTransitionStorageClassNotFoundError: {
		Code:           "TransitionStorageClassNotFoundError",
		Description:    "The transition storage class was not found",
		HTTPStatusCode: http.StatusNotFound,
	},

	// Bucket notification related errors.
	ErrEventNotification: {
		Code:           "InvalidArgument",
		Description:    "A specified event is not supported for notifications.",
		HTTPStatusCode: http.StatusBadRequest,
	},
	ErrARNNotification: {
		Code:           "InvalidArgument",
		Description:    "A specified destination ARN does not exist or is not well-formed. Verify the destination ARN.",
		HTTPStatusCode: http.StatusBadRequest,
	},
	ErrRegionNotification: {
		Code:           "InvalidArgument",
		Description:    "A specified destination is in a different region than the bucket. You must use a destination that resides in the same region as the bucket.",
		HTTPStatusCode: http.StatusBadRequest,
	},
	ErrOverlappingFilterNotification: {
		Code:           "InvalidArgument",
		Description:    "An object key name filtering rule defined with overlapping prefixes, overlapping suffixes, or overlapping combinations of prefixes and suffixes for the same event types.",
		HTTPStatusCode: http.StatusBadRequest,
	},
	ErrFilterNameInvalid: {
		Code:           "InvalidArgument",
		Description:    "filter rule name must be either prefix or suffix",
		HTTPStatusCode: http.StatusBadRequest,
	},
	ErrFilterNamePrefix: {
		Code:           "InvalidArgument",
		Description:    "Cannot specify more than one prefix rule in a filter.",
		HTTPStatusCode: http.StatusBadRequest,
	},
	ErrFilterNameSuffix: {
		Code:           "InvalidArgument",
		Description:    "Cannot specify more than one suffix rule in a filter.",
		HTTPStatusCode: http.StatusBadRequest,
	},
	ErrFilterValueInvalid: {
		Code:           "InvalidArgument",
		Description:    "Size of filter rule value cannot exceed 1024 bytes in UTF-8 representation",
		HTTPStatusCode: http.StatusBadRequest,
	},
	ErrOverlappingConfigs: {
		Code:           "InvalidArgument",
		Description:    "Configurations overlap. Configurations on the same bucket cannot share a common event type.",
		HTTPStatusCode: http.StatusBadRequest,
	},
	ErrUnsupportedNotification: {
		Code:           "UnsupportedNotification",
		Description:    "MinIO server does not support Topic or Cloud Function based notifications.",
		HTTPStatusCode: http.StatusBadRequest,
	},
	ErrInvalidCopyPartRange: {
		Code:           "InvalidArgument",
		Description:    "The x-amz-copy-source-range value must be of the form bytes=first-last where first and last are the zero-based offsets of the first and last bytes to copy",
		HTTPStatusCode: http.StatusBadRequest,
	},
	ErrInvalidCopyPartRangeSource: {
		Code:           "InvalidArgument",
		Description:    "Range specified is not valid for source object",
		HTTPStatusCode: http.StatusBadRequest,
	},
	ErrMetadataTooLarge: {
		Code:           "MetadataTooLarge",
		Description:    "Your metadata headers exceed the maximum allowed metadata size.",
		HTTPStatusCode: http.StatusBadRequest,
	},
	ErrInvalidTagDirective: {
		Code:           "InvalidArgument",
		Description:    "Unknown tag directive.",
		HTTPStatusCode: http.StatusBadRequest,
	},
	ErrInvalidEncryptionMethod: {
		Code:           "InvalidArgument",
		Description:    "Server Side Encryption with AWS KMS managed key requires HTTP header x-amz-server-side-encryption : aws:kms",
		HTTPStatusCode: http.StatusBadRequest,
	},
	ErrIncompatibleEncryptionMethod: {
		Code:           "InvalidArgument",
		Description:    "Server Side Encryption with Customer provided key is incompatible with the encryption method specified",
		HTTPStatusCode: http.StatusBadRequest,
	},
	ErrInvalidEncryptionKeyID: {
		Code:           "InvalidRequest",
		Description:    "The specified KMS KeyID contains unsupported characters",
		HTTPStatusCode: http.StatusBadRequest,
	},
	ErrInsecureSSECustomerRequest: {
		Code:           "InvalidRequest",
		Description:    "Requests specifying Server Side Encryption with Customer provided keys must be made over a secure connection.",
		HTTPStatusCode: http.StatusBadRequest,
	},
	ErrSSEMultipartEncrypted: {
		Code:           "InvalidRequest",
		Description:    "The multipart upload initiate requested encryption. Subsequent part requests must include the appropriate encryption parameters.",
		HTTPStatusCode: http.StatusBadRequest,
	},
	ErrSSEEncryptedObject: {
		Code:           "InvalidRequest",
		Description:    "The object was stored using a form of Server Side Encryption. The correct parameters must be provided to retrieve the object.",
		HTTPStatusCode: http.StatusBadRequest,
	},
	ErrInvalidEncryptionParameters: {
		Code:           "InvalidRequest",
		Description:    "The encryption parameters are not applicable to this object.",
		HTTPStatusCode: http.StatusBadRequest,
	},
	ErrInvalidEncryptionParametersSSEC: {
		Code:           "InvalidRequest",
		Description:    "SSE-C encryption parameters are not supported on replicated bucket.",
		HTTPStatusCode: http.StatusBadRequest,
	},
	ErrInvalidSSECustomerAlgorithm: {
		Code:           "InvalidArgument",
		Description:    "Requests specifying Server Side Encryption with Customer provided keys must provide a valid encryption algorithm.",
		HTTPStatusCode: http.StatusBadRequest,
	},
	ErrInvalidSSECustomerKey: {
		Code:           "InvalidArgument",
		Description:    "The secret key was invalid for the specified algorithm.",
		HTTPStatusCode: http.StatusBadRequest,
	},
	ErrMissingSSECustomerKey: {
		Code:           "InvalidArgument",
		Description:    "Requests specifying Server Side Encryption with Customer provided keys must provide an appropriate secret key.",
		HTTPStatusCode: http.StatusBadRequest,
	},
	ErrMissingSSECustomerKeyMD5: {
		Code:           "InvalidArgument",
		Description:    "Requests specifying Server Side Encryption with Customer provided keys must provide the client calculated MD5 of the secret key.",
		HTTPStatusCode: http.StatusBadRequest,
	},
	ErrSSECustomerKeyMD5Mismatch: {
		Code:           "InvalidArgument",
		Description:    "The calculated MD5 hash of the key did not match the hash that was provided.",
		HTTPStatusCode: http.StatusBadRequest,
	},
	ErrInvalidSSECustomerParameters: {
		Code:           "InvalidArgument",
		Description:    "The provided encryption parameters did not match the ones used originally.",
		HTTPStatusCode: http.StatusBadRequest,
	},
	ErrKMSNotConfigured: {
		Code:           "NotImplemented",
		Description:    "Server side encryption specified but KMS is not configured",
		HTTPStatusCode: http.StatusNotImplemented,
	},
	ErrKMSKeyNotFoundException: {
		Code:           "KMS.NotFoundException",
		Description:    "Invalid keyId",
		HTTPStatusCode: http.StatusBadRequest,
	},
	ErrKMSDefaultKeyAlreadyConfigured: {
		Code:           "KMS.DefaultKeyAlreadyConfiguredException",
		Description:    "A default encryption already exists and cannot be changed on KMS",
		HTTPStatusCode: http.StatusConflict,
	},
	ErrNoAccessKey: {
		Code:           "AccessDenied",
		Description:    "No AWSAccessKey was presented",
		HTTPStatusCode: http.StatusForbidden,
	},
	ErrInvalidToken: {
		Code:           "InvalidTokenId",
		Description:    "The security token included in the request is invalid",
		HTTPStatusCode: http.StatusForbidden,
	},
	ErrNoTokenRevokeType: {
		Code:           "InvalidArgument",
		Description:    "No token revoke type specified and one could not be inferred from the request",
		HTTPStatusCode: http.StatusBadRequest,
	},

	// S3 extensions.
	ErrContentSHA256Mismatch: {
		Code:           "XAmzContentSHA256Mismatch",
		Description:    "The provided 'x-amz-content-sha256' header does not match what was computed.",
		HTTPStatusCode: http.StatusBadRequest,
	},
	ErrContentChecksumMismatch: {
		Code:           "XAmzContentChecksumMismatch",
		Description:    "The provided 'x-amz-checksum' header does not match what was computed.",
		HTTPStatusCode: http.StatusBadRequest,
	},

	// MinIO extensions.
	ErrStorageFull: {
		Code:           "XMinioStorageFull",
		Description:    "Storage backend has reached its minimum free drive threshold. Please delete a few objects to proceed.",
		HTTPStatusCode: http.StatusInsufficientStorage,
	},
	ErrRequestBodyParse: {
		Code:           "XMinioRequestBodyParse",
		Description:    "The request body failed to parse.",
		HTTPStatusCode: http.StatusBadRequest,
	},
	ErrObjectExistsAsDirectory: {
		Code:           "XMinioObjectExistsAsDirectory",
		Description:    "Object name already exists as a directory.",
		HTTPStatusCode: http.StatusBadRequest,
	},
	ErrInvalidObjectName: {
		Code:           "XMinioInvalidObjectName",
		Description:    "Object name contains unsupported characters.",
		HTTPStatusCode: http.StatusBadRequest,
	},
	ErrInvalidObjectNamePrefixSlash: {
		Code:           "XMinioInvalidObjectName",
		Description:    "Object name contains a leading slash.",
		HTTPStatusCode: http.StatusBadRequest,
	},
	ErrInvalidResourceName: {
		Code:           "XMinioInvalidResourceName",
		Description:    "Resource name contains bad components such as \"..\" or \".\".",
		HTTPStatusCode: http.StatusBadRequest,
	},
	ErrServerNotInitialized: {
		Code:           "XMinioServerNotInitialized",
		Description:    "Server not initialized yet, please try again.",
		HTTPStatusCode: http.StatusServiceUnavailable,
	},
	ErrIAMNotInitialized: {
		Code:           "XMinioIAMNotInitialized",
		Description:    "IAM sub-system not initialized yet, please try again.",
		HTTPStatusCode: http.StatusServiceUnavailable,
	},
	ErrBucketMetadataNotInitialized: {
		Code:           "XMinioBucketMetadataNotInitialized",
		Description:    "Bucket metadata not initialized yet, please try again.",
		HTTPStatusCode: http.StatusServiceUnavailable,
	},
	ErrMalformedJSON: {
		Code:           "XMinioMalformedJSON",
		Description:    "The JSON you provided was not well-formed or did not validate against our published format.",
		HTTPStatusCode: http.StatusBadRequest,
	},
	ErrInvalidLifecycleQueryParameter: {
		Code:           "XMinioInvalidLifecycleParameter",
		Description:    "The boolean value provided for withUpdatedAt query parameter was invalid.",
		HTTPStatusCode: http.StatusBadRequest,
	},
	ErrAdminNoSuchUser: {
		Code:           "XMinioAdminNoSuchUser",
		Description:    "The specified user does not exist.",
		HTTPStatusCode: http.StatusNotFound,
	},
	ErrAdminNoSuchUserLDAPWarn: {
		Code:           "XMinioAdminNoSuchUser",
		Description:    "The specified user does not exist. If you meant a user in LDAP, use `mc idp ldap`",
		HTTPStatusCode: http.StatusNotFound,
	},
	ErrAdminNoSuchGroup: {
		Code:           "XMinioAdminNoSuchGroup",
		Description:    "The specified group does not exist.",
		HTTPStatusCode: http.StatusNotFound,
	},
	ErrAdminNoSuchJob: {
		Code:           "XMinioAdminNoSuchJob",
		Description:    "The specified job does not exist.",
		HTTPStatusCode: http.StatusNotFound,
	},
	ErrAdminGroupNotEmpty: {
		Code:           "XMinioAdminGroupNotEmpty",
		Description:    "The specified group is not empty - cannot remove it.",
		HTTPStatusCode: http.StatusBadRequest,
	},
	ErrAdminGroupDisabled: {
		Code:           "XMinioAdminGroupDisabled",
		Description:    "The specified group is disabled.",
		HTTPStatusCode: http.StatusBadRequest,
	},
	ErrAdminNoSuchPolicy: {
		Code:           "XMinioAdminNoSuchPolicy",
		Description:    "The canned policy does not exist.",
		HTTPStatusCode: http.StatusNotFound,
	},
	ErrAdminPolicyChangeAlreadyApplied: {
		Code:           "XMinioAdminPolicyChangeAlreadyApplied",
		Description:    "The specified policy change is already in effect.",
		HTTPStatusCode: http.StatusBadRequest,
	},

	ErrAdminInvalidArgument: {
		Code:           "XMinioAdminInvalidArgument",
		Description:    "Invalid arguments specified.",
		HTTPStatusCode: http.StatusBadRequest,
	},
	ErrAdminInvalidAccessKey: {
		Code:           "XMinioAdminInvalidAccessKey",
		Description:    "The access key is invalid.",
		HTTPStatusCode: http.StatusBadRequest,
	},
	ErrAdminInvalidSecretKey: {
		Code:           "XMinioAdminInvalidSecretKey",
		Description:    "The secret key is invalid.",
		HTTPStatusCode: http.StatusBadRequest,
	},
	ErrAdminNoAccessKey: {
		Code:           "XMinioAdminNoAccessKey",
		Description:    "No access key was provided.",
		HTTPStatusCode: http.StatusBadRequest,
	},
	ErrAdminNoSecretKey: {
		Code:           "XMinioAdminNoSecretKey",
		Description:    "No secret key was provided.",
		HTTPStatusCode: http.StatusBadRequest,
	},
	ErrAdminConfigNoQuorum: {
		Code:           "XMinioAdminConfigNoQuorum",
		Description:    "Configuration update failed because server quorum was not met",
		HTTPStatusCode: http.StatusServiceUnavailable,
	},
	ErrAdminConfigTooLarge: {
		Code: "XMinioAdminConfigTooLarge",
		Description: fmt.Sprintf("Configuration data provided exceeds the allowed maximum of %d bytes",
			maxEConfigJSONSize),
		HTTPStatusCode: http.StatusBadRequest,
	},
	ErrAdminNoSuchConfigTarget: {
		Code:           "XMinioAdminNoSuchConfigTarget",
		Description:    "No such named configuration target exists",
		HTTPStatusCode: http.StatusBadRequest,
	},
	ErrAdminConfigBadJSON: {
		Code:           "XMinioAdminConfigBadJSON",
		Description:    "JSON configuration provided is of incorrect format",
		HTTPStatusCode: http.StatusBadRequest,
	},
	ErrAdminConfigEnvOverridden: {
		Code:           "XMinioAdminConfigEnvOverridden",
		Description:    "Unable to update config via Admin API due to environment variable override",
		HTTPStatusCode: http.StatusBadRequest,
	},
	ErrAdminConfigDuplicateKeys: {
		Code:           "XMinioAdminConfigDuplicateKeys",
		Description:    "JSON configuration provided has objects with duplicate keys",
		HTTPStatusCode: http.StatusBadRequest,
	},
	ErrAdminConfigInvalidIDPType: {
		Code:           "XMinioAdminConfigInvalidIDPType",
		Description:    fmt.Sprintf("Invalid IDP configuration type - must be one of %v", madmin.ValidIDPConfigTypes),
		HTTPStatusCode: http.StatusBadRequest,
	},
	ErrAdminConfigLDAPNonDefaultConfigName: {
		Code:           "XMinioAdminConfigLDAPNonDefaultConfigName",
		Description:    "Only a single LDAP configuration is supported - config name must be empty or `_`",
		HTTPStatusCode: http.StatusBadRequest,
	},
	ErrAdminConfigLDAPValidation: {
		Code:           "XMinioAdminConfigLDAPValidation",
		Description:    "LDAP Configuration validation failed",
		HTTPStatusCode: http.StatusBadRequest,
	},
	ErrAdminConfigIDPCfgNameAlreadyExists: {
		Code:           "XMinioAdminConfigIDPCfgNameAlreadyExists",
		Description:    "An IDP configuration with the given name already exists",
		HTTPStatusCode: http.StatusBadRequest,
	},
	ErrAdminConfigIDPCfgNameDoesNotExist: {
		Code:           "XMinioAdminConfigIDPCfgNameDoesNotExist",
		Description:    "No such IDP configuration exists",
		HTTPStatusCode: http.StatusBadRequest,
	},
	ErrAdminConfigNotificationTargetsFailed: {
		Code:           "XMinioAdminNotificationTargetsTestFailed",
		Description:    "Configuration update failed due an unsuccessful attempt to connect to one or more notification servers",
		HTTPStatusCode: http.StatusBadRequest,
	},
	ErrAdminProfilerNotEnabled: {
		Code:           "XMinioAdminProfilerNotEnabled",
		Description:    "Unable to perform the requested operation because profiling is not enabled",
		HTTPStatusCode: http.StatusBadRequest,
	},
	ErrAdminBucketQuotaExceeded: {
		Code:           "XMinioAdminBucketQuotaExceeded",
		Description:    "Bucket quota exceeded",
		HTTPStatusCode: http.StatusBadRequest,
	},
	ErrAdminNoSuchQuotaConfiguration: {
		Code:           "XMinioAdminNoSuchQuotaConfiguration",
		Description:    "The quota configuration does not exist",
		HTTPStatusCode: http.StatusNotFound,
	},
	ErrInsecureClientRequest: {
		Code:           "XMinioInsecureClientRequest",
		Description:    "Cannot respond to plain-text request from TLS-encrypted server",
		HTTPStatusCode: http.StatusBadRequest,
	},
	ErrRequestTimedout: {
		Code:           "RequestTimeout",
		Description:    "A timeout occurred while trying to lock a resource, please reduce your request rate",
		HTTPStatusCode: http.StatusServiceUnavailable,
	},
	ErrClientDisconnected: {
		Code:           "ClientDisconnected",
		Description:    "Client disconnected before response was ready",
		HTTPStatusCode: 499, // No official code, use nginx value.
	},
	ErrTooManyRequests: {
		Code:           "TooManyRequests",
		Description:    "Please reduce your request rate",
		HTTPStatusCode: http.StatusTooManyRequests,
	},
	ErrUnsupportedMetadata: {
		Code:           "InvalidArgument",
		Description:    "Your metadata headers are not supported.",
		HTTPStatusCode: http.StatusBadRequest,
	},
	ErrUnsupportedHostHeader: {
		Code:           "InvalidArgument",
		Description:    "Your Host header is malformed.",
		HTTPStatusCode: http.StatusBadRequest,
	},
	ErrObjectTampered: {
		Code:           "XMinioObjectTampered",
		Description:    errObjectTampered.Error(),
		HTTPStatusCode: http.StatusPartialContent,
	},

	ErrSiteReplicationInvalidRequest: {
		Code:           "XMinioSiteReplicationInvalidRequest",
		Description:    "Invalid site-replication request",
		HTTPStatusCode: http.StatusBadRequest,
	},
	ErrSiteReplicationPeerResp: {
		Code:           "XMinioSiteReplicationPeerResp",
		Description:    "Error received when contacting a peer site",
		HTTPStatusCode: http.StatusBadRequest,
	},
	ErrSiteReplicationBackendIssue: {
		Code:           "XMinioSiteReplicationBackendIssue",
		Description:    "Error when requesting object layer backend",
		HTTPStatusCode: http.StatusServiceUnavailable,
	},
	ErrSiteReplicationServiceAccountError: {
		Code:           "XMinioSiteReplicationServiceAccountError",
		Description:    "Site replication related service account error",
		HTTPStatusCode: http.StatusServiceUnavailable,
	},
	ErrSiteReplicationBucketConfigError: {
		Code:           "XMinioSiteReplicationBucketConfigError",
		Description:    "Error while configuring replication on a bucket",
		HTTPStatusCode: http.StatusServiceUnavailable,
	},
	ErrSiteReplicationBucketMetaError: {
		Code:           "XMinioSiteReplicationBucketMetaError",
		Description:    "Error while replicating bucket metadata",
		HTTPStatusCode: http.StatusServiceUnavailable,
	},
	ErrSiteReplicationIAMError: {
		Code:           "XMinioSiteReplicationIAMError",
		Description:    "Error while replicating an IAM item",
		HTTPStatusCode: http.StatusServiceUnavailable,
	},
	ErrSiteReplicationConfigMissing: {
		Code:           "XMinioSiteReplicationConfigMissingError",
		Description:    "Site not found in site replication configuration",
		HTTPStatusCode: http.StatusBadRequest,
	},
	ErrSiteReplicationIAMConfigMismatch: {
		Code:           "XMinioSiteReplicationIAMConfigMismatch",
		Description:    "IAM configuration mismatch between sites",
		HTTPStatusCode: http.StatusBadRequest,
	},
	ErrAdminRebalanceAlreadyStarted: {
		Code:           "XMinioAdminRebalanceAlreadyStarted",
		Description:    "Pool rebalance is already started",
		HTTPStatusCode: http.StatusConflict,
	},
	ErrAdminRebalanceNotStarted: {
		Code:           "XMinioAdminRebalanceNotStarted",
		Description:    "Pool rebalance is not started",
		HTTPStatusCode: http.StatusNotFound,
	},
	ErrMaximumExpires: {
		Code:           "AuthorizationQueryParametersError",
		Description:    "X-Amz-Expires must be less than a week (in seconds); that is, the given X-Amz-Expires must be less than 604800 seconds",
		HTTPStatusCode: http.StatusBadRequest,
	},

	// Generic Invalid-Request error. Should be used for response errors only for unlikely
	// corner case errors for which introducing new APIErrorCode is not worth it. LogIf()
	// should be used to log the error at the source of the error for debugging purposes.
	ErrInvalidRequest: {
		Code:           "InvalidRequest",
		Description:    "Invalid Request",
		HTTPStatusCode: http.StatusBadRequest,
	},
	ErrHealNotImplemented: {
		Code:           "XMinioHealNotImplemented",
		Description:    "This server does not implement heal functionality.",
		HTTPStatusCode: http.StatusBadRequest,
	},
	ErrHealNoSuchProcess: {
		Code:           "XMinioHealNoSuchProcess",
		Description:    "No such heal process is running on the server",
		HTTPStatusCode: http.StatusBadRequest,
	},
	ErrHealInvalidClientToken: {
		Code:           "XMinioHealInvalidClientToken",
		Description:    "Client token mismatch",
		HTTPStatusCode: http.StatusBadRequest,
	},
	ErrHealMissingBucket: {
		Code:           "XMinioHealMissingBucket",
		Description:    "A heal start request with a non-empty object-prefix parameter requires a bucket to be specified.",
		HTTPStatusCode: http.StatusBadRequest,
	},
	ErrHealAlreadyRunning: {
		Code:           "XMinioHealAlreadyRunning",
		Description:    "",
		HTTPStatusCode: http.StatusBadRequest,
	},
	ErrHealOverlappingPaths: {
		Code:           "XMinioHealOverlappingPaths",
		Description:    "",
		HTTPStatusCode: http.StatusBadRequest,
	},
	ErrBackendDown: {
		Code:           "XMinioBackendDown",
		Description:    "Remote backend is unreachable",
		HTTPStatusCode: http.StatusBadRequest,
	},
	ErrIncorrectContinuationToken: {
		Code:           "InvalidArgument",
		Description:    "The continuation token provided is incorrect",
		HTTPStatusCode: http.StatusBadRequest,
	},
	// S3 Select API Errors
	ErrEmptyRequestBody: {
		Code:           "EmptyRequestBody",
		Description:    "Request body cannot be empty.",
		HTTPStatusCode: http.StatusBadRequest,
	},
	ErrUnsupportedFunction: {
		Code:           "UnsupportedFunction",
		Description:    "Encountered an unsupported SQL function.",
		HTTPStatusCode: http.StatusBadRequest,
	},
	ErrInvalidDataSource: {
		Code:           "InvalidDataSource",
		Description:    "Invalid data source type. Only CSV and JSON are supported at this time.",
		HTTPStatusCode: http.StatusBadRequest,
	},
	ErrInvalidExpressionType: {
		Code:           "InvalidExpressionType",
		Description:    "The ExpressionType is invalid. Only SQL expressions are supported at this time.",
		HTTPStatusCode: http.StatusBadRequest,
	},
	ErrBusy: {
		Code:           "ServerBusy",
		Description:    "The service is unavailable. Please retry.",
		HTTPStatusCode: http.StatusServiceUnavailable,
	},
	ErrUnauthorizedAccess: {
		Code:           "UnauthorizedAccess",
		Description:    "You are not authorized to perform this operation",
		HTTPStatusCode: http.StatusUnauthorized,
	},
	ErrExpressionTooLong: {
		Code:           "ExpressionTooLong",
		Description:    "The SQL expression is too long: The maximum byte-length for the SQL expression is 256 KB.",
		HTTPStatusCode: http.StatusBadRequest,
	},
	ErrIllegalSQLFunctionArgument: {
		Code:           "IllegalSqlFunctionArgument",
		Description:    "Illegal argument was used in the SQL function.",
		HTTPStatusCode: http.StatusBadRequest,
	},
	ErrInvalidKeyPath: {
		Code:           "InvalidKeyPath",
		Description:    "Key path in the SQL expression is invalid.",
		HTTPStatusCode: http.StatusBadRequest,
	},
	ErrInvalidCompressionFormat: {
		Code:           "InvalidCompressionFormat",
		Description:    "The file is not in a supported compression format. Only GZIP is supported at this time.",
		HTTPStatusCode: http.StatusBadRequest,
	},
	ErrInvalidFileHeaderInfo: {
		Code:           "InvalidFileHeaderInfo",
		Description:    "The FileHeaderInfo is invalid. Only NONE, USE, and IGNORE are supported.",
		HTTPStatusCode: http.StatusBadRequest,
	},
	ErrInvalidJSONType: {
		Code:           "InvalidJsonType",
		Description:    "The JsonType is invalid. Only DOCUMENT and LINES are supported at this time.",
		HTTPStatusCode: http.StatusBadRequest,
	},
	ErrInvalidQuoteFields: {
		Code:           "InvalidQuoteFields",
		Description:    "The QuoteFields is invalid. Only ALWAYS and ASNEEDED are supported.",
		HTTPStatusCode: http.StatusBadRequest,
	},
	ErrInvalidRequestParameter: {
		Code:           "InvalidRequestParameter",
		Description:    "The value of a parameter in SelectRequest element is invalid. Check the service API documentation and try again.",
		HTTPStatusCode: http.StatusBadRequest,
	},
	ErrInvalidDataType: {
		Code:           "InvalidDataType",
		Description:    "The SQL expression contains an invalid data type.",
		HTTPStatusCode: http.StatusBadRequest,
	},
	ErrInvalidTextEncoding: {
		Code:           "InvalidTextEncoding",
		Description:    "Invalid encoding type. Only UTF-8 encoding is supported at this time.",
		HTTPStatusCode: http.StatusBadRequest,
	},
	ErrInvalidTableAlias: {
		Code:           "InvalidTableAlias",
		Description:    "The SQL expression contains an invalid table alias.",
		HTTPStatusCode: http.StatusBadRequest,
	},
	ErrMissingRequiredParameter: {
		Code:           "MissingRequiredParameter",
		Description:    "The SelectRequest entity is missing a required parameter. Check the service documentation and try again.",
		HTTPStatusCode: http.StatusBadRequest,
	},
	ErrObjectSerializationConflict: {
		Code:           "ObjectSerializationConflict",
		Description:    "The SelectRequest entity can only contain one of CSV or JSON. Check the service documentation and try again.",
		HTTPStatusCode: http.StatusBadRequest,
	},
	ErrUnsupportedSQLOperation: {
		Code:           "UnsupportedSqlOperation",
		Description:    "Encountered an unsupported SQL operation.",
		HTTPStatusCode: http.StatusBadRequest,
	},
	ErrUnsupportedSQLStructure: {
		Code:           "UnsupportedSqlStructure",
		Description:    "Encountered an unsupported SQL structure. Check the SQL Reference.",
		HTTPStatusCode: http.StatusBadRequest,
	},
	ErrUnsupportedSyntax: {
		Code:           "UnsupportedSyntax",
		Description:    "Encountered invalid syntax.",
		HTTPStatusCode: http.StatusBadRequest,
	},
	ErrUnsupportedRangeHeader: {
		Code:           "UnsupportedRangeHeader",
		Description:    "Range header is not supported for this operation.",
		HTTPStatusCode: http.StatusBadRequest,
	},
	ErrLexerInvalidChar: {
		Code:           "LexerInvalidChar",
		Description:    "The SQL expression contains an invalid character.",
		HTTPStatusCode: http.StatusBadRequest,
	},
	ErrLexerInvalidOperator: {
		Code:           "LexerInvalidOperator",
		Description:    "The SQL expression contains an invalid literal.",
		HTTPStatusCode: http.StatusBadRequest,
	},
	ErrLexerInvalidLiteral: {
		Code:           "LexerInvalidLiteral",
		Description:    "The SQL expression contains an invalid operator.",
		HTTPStatusCode: http.StatusBadRequest,
	},
	ErrLexerInvalidIONLiteral: {
		Code:           "LexerInvalidIONLiteral",
		Description:    "The SQL expression contains an invalid operator.",
		HTTPStatusCode: http.StatusBadRequest,
	},
	ErrParseExpectedDatePart: {
		Code:           "ParseExpectedDatePart",
		Description:    "Did not find the expected date part in the SQL expression.",
		HTTPStatusCode: http.StatusBadRequest,
	},
	ErrParseExpectedKeyword: {
		Code:           "ParseExpectedKeyword",
		Description:    "Did not find the expected keyword in the SQL expression.",
		HTTPStatusCode: http.StatusBadRequest,
	},
	ErrParseExpectedTokenType: {
		Code:           "ParseExpectedTokenType",
		Description:    "Did not find the expected token in the SQL expression.",
		HTTPStatusCode: http.StatusBadRequest,
	},
	ErrParseExpected2TokenTypes: {
		Code:           "ParseExpected2TokenTypes",
		Description:    "Did not find the expected token in the SQL expression.",
		HTTPStatusCode: http.StatusBadRequest,
	},
	ErrParseExpectedNumber: {
		Code:           "ParseExpectedNumber",
		Description:    "Did not find the expected number in the SQL expression.",
		HTTPStatusCode: http.StatusBadRequest,
	},
	ErrParseExpectedRightParenBuiltinFunctionCall: {
		Code:           "ParseExpectedRightParenBuiltinFunctionCall",
		Description:    "Did not find the expected right parenthesis character in the SQL expression.",
		HTTPStatusCode: http.StatusBadRequest,
	},
	ErrParseExpectedTypeName: {
		Code:           "ParseExpectedTypeName",
		Description:    "Did not find the expected type name in the SQL expression.",
		HTTPStatusCode: http.StatusBadRequest,
	},
	ErrParseExpectedWhenClause: {
		Code:           "ParseExpectedWhenClause",
		Description:    "Did not find the expected WHEN clause in the SQL expression. CASE is not supported.",
		HTTPStatusCode: http.StatusBadRequest,
	},
	ErrParseUnsupportedToken: {
		Code:           "ParseUnsupportedToken",
		Description:    "The SQL expression contains an unsupported token.",
		HTTPStatusCode: http.StatusBadRequest,
	},
	ErrParseUnsupportedLiteralsGroupBy: {
		Code:           "ParseUnsupportedLiteralsGroupBy",
		Description:    "The SQL expression contains an unsupported use of GROUP BY.",
		HTTPStatusCode: http.StatusBadRequest,
	},
	ErrParseExpectedMember: {
		Code:           "ParseExpectedMember",
		Description:    "The SQL expression contains an unsupported use of MEMBER.",
		HTTPStatusCode: http.StatusBadRequest,
	},
	ErrParseUnsupportedSelect: {
		Code:           "ParseUnsupportedSelect",
		Description:    "The SQL expression contains an unsupported use of SELECT.",
		HTTPStatusCode: http.StatusBadRequest,
	},
	ErrParseUnsupportedCase: {
		Code:           "ParseUnsupportedCase",
		Description:    "The SQL expression contains an unsupported use of CASE.",
		HTTPStatusCode: http.StatusBadRequest,
	},
	ErrParseUnsupportedCaseClause: {
		Code:           "ParseUnsupportedCaseClause",
		Description:    "The SQL expression contains an unsupported use of CASE.",
		HTTPStatusCode: http.StatusBadRequest,
	},
	ErrParseUnsupportedAlias: {
		Code:           "ParseUnsupportedAlias",
		Description:    "The SQL expression contains an unsupported use of ALIAS.",
		HTTPStatusCode: http.StatusBadRequest,
	},
	ErrParseUnsupportedSyntax: {
		Code:           "ParseUnsupportedSyntax",
		Description:    "The SQL expression contains unsupported syntax.",
		HTTPStatusCode: http.StatusBadRequest,
	},
	ErrParseUnknownOperator: {
		Code:           "ParseUnknownOperator",
		Description:    "The SQL expression contains an invalid operator.",
		HTTPStatusCode: http.StatusBadRequest,
	},
	ErrParseMissingIdentAfterAt: {
		Code:           "ParseMissingIdentAfterAt",
		Description:    "Did not find the expected identifier after the @ symbol in the SQL expression.",
		HTTPStatusCode: http.StatusBadRequest,
	},
	ErrParseUnexpectedOperator: {
		Code:           "ParseUnexpectedOperator",
		Description:    "The SQL expression contains an unexpected operator.",
		HTTPStatusCode: http.StatusBadRequest,
	},
	ErrParseUnexpectedTerm: {
		Code:           "ParseUnexpectedTerm",
		Description:    "The SQL expression contains an unexpected term.",
		HTTPStatusCode: http.StatusBadRequest,
	},
	ErrParseUnexpectedToken: {
		Code:           "ParseUnexpectedToken",
		Description:    "The SQL expression contains an unexpected token.",
		HTTPStatusCode: http.StatusBadRequest,
	},
	ErrParseUnexpectedKeyword: {
		Code:           "ParseUnexpectedKeyword",
		Description:    "The SQL expression contains an unexpected keyword.",
		HTTPStatusCode: http.StatusBadRequest,
	},
	ErrParseExpectedExpression: {
		Code:           "ParseExpectedExpression",
		Description:    "Did not find the expected SQL expression.",
		HTTPStatusCode: http.StatusBadRequest,
	},
	ErrParseExpectedLeftParenAfterCast: {
		Code:           "ParseExpectedLeftParenAfterCast",
		Description:    "Did not find expected the left parenthesis in the SQL expression.",
		HTTPStatusCode: http.StatusBadRequest,
	},
	ErrParseExpectedLeftParenValueConstructor: {
		Code:           "ParseExpectedLeftParenValueConstructor",
		Description:    "Did not find expected the left parenthesis in the SQL expression.",
		HTTPStatusCode: http.StatusBadRequest,
	},
	ErrParseExpectedLeftParenBuiltinFunctionCall: {
		Code:           "ParseExpectedLeftParenBuiltinFunctionCall",
		Description:    "Did not find the expected left parenthesis in the SQL expression.",
		HTTPStatusCode: http.StatusBadRequest,
	},
	ErrParseExpectedArgumentDelimiter: {
		Code:           "ParseExpectedArgumentDelimiter",
		Description:    "Did not find the expected argument delimiter in the SQL expression.",
		HTTPStatusCode: http.StatusBadRequest,
	},
	ErrParseCastArity: {
		Code:           "ParseCastArity",
		Description:    "The SQL expression CAST has incorrect arity.",
		HTTPStatusCode: http.StatusBadRequest,
	},
	ErrParseInvalidTypeParam: {
		Code:           "ParseInvalidTypeParam",
		Description:    "The SQL expression contains an invalid parameter value.",
		HTTPStatusCode: http.StatusBadRequest,
	},
	ErrParseEmptySelect: {
		Code:           "ParseEmptySelect",
		Description:    "The SQL expression contains an empty SELECT.",
		HTTPStatusCode: http.StatusBadRequest,
	},
	ErrParseSelectMissingFrom: {
		Code:           "ParseSelectMissingFrom",
		Description:    "GROUP is not supported in the SQL expression.",
		HTTPStatusCode: http.StatusBadRequest,
	},
	ErrParseExpectedIdentForGroupName: {
		Code:           "ParseExpectedIdentForGroupName",
		Description:    "GROUP is not supported in the SQL expression.",
		HTTPStatusCode: http.StatusBadRequest,
	},
	ErrParseExpectedIdentForAlias: {
		Code:           "ParseExpectedIdentForAlias",
		Description:    "Did not find the expected identifier for the alias in the SQL expression.",
		HTTPStatusCode: http.StatusBadRequest,
	},
	ErrParseUnsupportedCallWithStar: {
		Code:           "ParseUnsupportedCallWithStar",
		Description:    "Only COUNT with (*) as a parameter is supported in the SQL expression.",
		HTTPStatusCode: http.StatusBadRequest,
	},
	ErrParseNonUnaryAggregateFunctionCall: {
		Code:           "ParseNonUnaryAggregateFunctionCall",
		Description:    "Only one argument is supported for aggregate functions in the SQL expression.",
		HTTPStatusCode: http.StatusBadRequest,
	},
	ErrParseMalformedJoin: {
		Code:           "ParseMalformedJoin",
		Description:    "JOIN is not supported in the SQL expression.",
		HTTPStatusCode: http.StatusBadRequest,
	},
	ErrParseExpectedIdentForAt: {
		Code:           "ParseExpectedIdentForAt",
		Description:    "Did not find the expected identifier for AT name in the SQL expression.",
		HTTPStatusCode: http.StatusBadRequest,
	},
	ErrParseAsteriskIsNotAloneInSelectList: {
		Code:           "ParseAsteriskIsNotAloneInSelectList",
		Description:    "Other expressions are not allowed in the SELECT list when '*' is used without dot notation in the SQL expression.",
		HTTPStatusCode: http.StatusBadRequest,
	},
	ErrParseCannotMixSqbAndWildcardInSelectList: {
		Code:           "ParseCannotMixSqbAndWildcardInSelectList",
		Description:    "Cannot mix [] and * in the same expression in a SELECT list in SQL expression.",
		HTTPStatusCode: http.StatusBadRequest,
	},
	ErrParseInvalidContextForWildcardInSelectList: {
		Code:           "ParseInvalidContextForWildcardInSelectList",
		Description:    "Invalid use of * in SELECT list in the SQL expression.",
		HTTPStatusCode: http.StatusBadRequest,
	},
	ErrIncorrectSQLFunctionArgumentType: {
		Code:           "IncorrectSqlFunctionArgumentType",
		Description:    "Incorrect type of arguments in function call in the SQL expression.",
		HTTPStatusCode: http.StatusBadRequest,
	},
	ErrValueParseFailure: {
		Code:           "ValueParseFailure",
		Description:    "Time stamp parse failure in the SQL expression.",
		HTTPStatusCode: http.StatusBadRequest,
	},
	ErrEvaluatorInvalidArguments: {
		Code:           "EvaluatorInvalidArguments",
		Description:    "Incorrect number of arguments in the function call in the SQL expression.",
		HTTPStatusCode: http.StatusBadRequest,
	},
	ErrIntegerOverflow: {
		Code:           "IntegerOverflow",
		Description:    "Int overflow or underflow in the SQL expression.",
		HTTPStatusCode: http.StatusBadRequest,
	},
	ErrLikeInvalidInputs: {
		Code:           "LikeInvalidInputs",
		Description:    "Invalid argument given to the LIKE clause in the SQL expression.",
		HTTPStatusCode: http.StatusBadRequest,
	},
	ErrCastFailed: {
		Code:           "CastFailed",
		Description:    "Attempt to convert from one data type to another using CAST failed in the SQL expression.",
		HTTPStatusCode: http.StatusBadRequest,
	},
	ErrInvalidCast: {
		Code:           "InvalidCast",
		Description:    "Attempt to convert from one data type to another using CAST failed in the SQL expression.",
		HTTPStatusCode: http.StatusBadRequest,
	},
	ErrEvaluatorInvalidTimestampFormatPattern: {
		Code:           "EvaluatorInvalidTimestampFormatPattern",
		Description:    "Time stamp format pattern requires additional fields in the SQL expression.",
		HTTPStatusCode: http.StatusBadRequest,
	},
	ErrEvaluatorInvalidTimestampFormatPatternSymbolForParsing: {
		Code:           "EvaluatorInvalidTimestampFormatPatternSymbolForParsing",
		Description:    "Time stamp format pattern contains a valid format symbol that cannot be applied to time stamp parsing in the SQL expression.",
		HTTPStatusCode: http.StatusBadRequest,
	},
	ErrEvaluatorTimestampFormatPatternDuplicateFields: {
		Code:           "EvaluatorTimestampFormatPatternDuplicateFields",
		Description:    "Time stamp format pattern contains multiple format specifiers representing the time stamp field in the SQL expression.",
		HTTPStatusCode: http.StatusBadRequest,
	},
	ErrEvaluatorTimestampFormatPatternHourClockAmPmMismatch: {
		Code:           "EvaluatorUnterminatedTimestampFormatPatternToken",
		Description:    "Time stamp format pattern contains unterminated token in the SQL expression.",
		HTTPStatusCode: http.StatusBadRequest,
	},
	ErrEvaluatorUnterminatedTimestampFormatPatternToken: {
		Code:           "EvaluatorInvalidTimestampFormatPatternToken",
		Description:    "Time stamp format pattern contains an invalid token in the SQL expression.",
		HTTPStatusCode: http.StatusBadRequest,
	},
	ErrEvaluatorInvalidTimestampFormatPatternToken: {
		Code:           "EvaluatorInvalidTimestampFormatPatternToken",
		Description:    "Time stamp format pattern contains an invalid token in the SQL expression.",
		HTTPStatusCode: http.StatusBadRequest,
	},
	ErrEvaluatorInvalidTimestampFormatPatternSymbol: {
		Code:           "EvaluatorInvalidTimestampFormatPatternSymbol",
		Description:    "Time stamp format pattern contains an invalid symbol in the SQL expression.",
		HTTPStatusCode: http.StatusBadRequest,
	},
	ErrEvaluatorBindingDoesNotExist: {
		Code:           "ErrEvaluatorBindingDoesNotExist",
		Description:    "A column name or a path provided does not exist in the SQL expression",
		HTTPStatusCode: http.StatusBadRequest,
	},
	ErrMissingHeaders: {
		Code:           "MissingHeaders",
		Description:    "Some headers in the query are missing from the file. Check the file and try again.",
		HTTPStatusCode: http.StatusBadRequest,
	},
	ErrInvalidColumnIndex: {
		Code:           "InvalidColumnIndex",
		Description:    "The column index is invalid. Please check the service documentation and try again.",
		HTTPStatusCode: http.StatusBadRequest,
	},
	ErrInvalidDecompressedSize: {
		Code:           "XMinioInvalidDecompressedSize",
		Description:    "The data provided is unfit for decompression",
		HTTPStatusCode: http.StatusBadRequest,
	},
	ErrAddUserInvalidArgument: {
		Code:           "XMinioInvalidIAMCredentials",
		Description:    "Credential is not allowed to be same as admin access key",
		HTTPStatusCode: http.StatusForbidden,
	},
	ErrAdminResourceInvalidArgument: {
		Code:           "XMinioInvalidResource",
		Description:    "Policy, user or group names are not allowed to begin or end with space characters",
		HTTPStatusCode: http.StatusBadRequest,
	},
	ErrAdminAccountNotEligible: {
		Code:           "XMinioInvalidIAMCredentials",
		Description:    "The administrator key is not eligible for this operation",
		HTTPStatusCode: http.StatusForbidden,
	},
	ErrAccountNotEligible: {
		Code:           "XMinioInvalidIAMCredentials",
		Description:    "The account key is not eligible for this operation",
		HTTPStatusCode: http.StatusForbidden,
	},
	ErrAdminServiceAccountNotFound: {
		Code:           "XMinioInvalidIAMCredentials",
		Description:    "The specified service account is not found",
		HTTPStatusCode: http.StatusNotFound,
	},
	ErrPostPolicyConditionInvalidFormat: {
		Code:           "PostPolicyInvalidKeyName",
		Description:    "Invalid according to Policy: Policy Condition failed",
		HTTPStatusCode: http.StatusForbidden,
	},
	ErrInvalidChecksum: {
		Code:           "InvalidArgument",
		Description:    "Invalid checksum provided.",
		HTTPStatusCode: http.StatusBadRequest,
	},
	ErrLambdaARNInvalid: {
		Code:           "LambdaARNInvalid",
		Description:    "The specified lambda ARN is invalid",
		HTTPStatusCode: http.StatusBadRequest,
	},
	ErrLambdaARNNotFound: {
		Code:           "LambdaARNNotFound",
		Description:    "The specified lambda ARN does not exist",
		HTTPStatusCode: http.StatusNotFound,
	},
	ErrPolicyAlreadyAttached: {
		Code:           "XMinioPolicyAlreadyAttached",
		Description:    "The specified policy is already attached.",
		HTTPStatusCode: http.StatusConflict,
	},
	ErrPolicyNotAttached: {
		Code:           "XMinioPolicyNotAttached",
		Description:    "The specified policy is not found.",
		HTTPStatusCode: http.StatusNotFound,
	},
	ErrInvalidAttributeName: {
		Code:           "InvalidArgument",
		Description:    "Invalid attribute name specified.",
		HTTPStatusCode: http.StatusBadRequest,
	},
	ErrAdminLDAPNotEnabled: {
		Code:           "XMinioLDAPNotEnabled",
		Description:    "LDAP is not enabled. LDAP must be enabled to make LDAP requests.",
		HTTPStatusCode: http.StatusNotImplemented,
	},
	ErrAdminLDAPExpectedLoginName: {
		Code:           "XMinioLDAPExpectedLoginName",
		Description:    "Expected LDAP short username but was given full DN.",
		HTTPStatusCode: http.StatusBadRequest,
	},
	ErrAdminInvalidGroupName: {
		Code:           "XMinioInvalidGroupName",
		Description:    "The group name is invalid.",
		HTTPStatusCode: http.StatusBadRequest,
	},
	ErrAddUserValidUTF: {
		Code:           "XMinioInvalidUTF",
		Description:    "Invalid UTF-8 character detected.",
		HTTPStatusCode: http.StatusBadRequest,
	},
}

// toAPIErrorCode - Converts embedded errors. Convenience
// function written to handle all cases where we have known types of
// errors returned by underlying layers.
func toAPIErrorCode(ctx context.Context, err error) (apiErr APIErrorCode) {
	if err == nil {
		return ErrNone
	}

	// Errors that are generated by net.Conn and any context errors must be handled here.
	if errors.Is(err, os.ErrDeadlineExceeded) || errors.Is(err, context.DeadlineExceeded) {
		return ErrRequestTimedout
	}

	// Only return ErrClientDisconnected if the provided context is actually canceled.
	// This way downstream context.Canceled will still report ErrRequestTimedout
	if contextCanceled(ctx) && errors.Is(ctx.Err(), context.Canceled) {
		return ErrClientDisconnected
	}

	// Unwrap the error first
	err = unwrapAll(err)

	switch err {
	case errInvalidArgument:
		apiErr = ErrAdminInvalidArgument
	case errNoSuchPolicy:
		apiErr = ErrAdminNoSuchPolicy
	case errNoSuchUser:
		apiErr = ErrAdminNoSuchUser
	case errNoSuchUserLDAPWarn:
		apiErr = ErrAdminNoSuchUserLDAPWarn
	case errNoSuchServiceAccount:
		apiErr = ErrAdminServiceAccountNotFound
	case errNoSuchGroup:
		apiErr = ErrAdminNoSuchGroup
	case errGroupNotEmpty:
		apiErr = ErrAdminGroupNotEmpty
	case errGroupNameContainsReservedChars:
		apiErr = ErrAdminInvalidGroupName
	case errNoSuchJob:
		apiErr = ErrAdminNoSuchJob
	case errNoPolicyToAttachOrDetach:
		apiErr = ErrAdminPolicyChangeAlreadyApplied
	case errSignatureMismatch:
		apiErr = ErrSignatureDoesNotMatch
	case errInvalidRange:
		apiErr = ErrInvalidRange
	case errDataTooLarge:
		apiErr = ErrEntityTooLarge
	case errDataTooSmall:
		apiErr = ErrEntityTooSmall
	case errAuthentication:
		apiErr = ErrAccessDenied
	case auth.ErrContainsReservedChars:
		apiErr = ErrAdminInvalidAccessKey
	case auth.ErrInvalidAccessKeyLength:
		apiErr = ErrAdminInvalidAccessKey
	case auth.ErrInvalidSecretKeyLength:
		apiErr = ErrAdminInvalidSecretKey
	case auth.ErrNoAccessKeyWithSecretKey:
		apiErr = ErrAdminNoAccessKey
	case auth.ErrNoSecretKeyWithAccessKey:
		apiErr = ErrAdminNoSecretKey
	case errInvalidStorageClass:
		apiErr = ErrInvalidStorageClass
	case errErasureReadQuorum:
		apiErr = ErrSlowDownRead
	case errErasureWriteQuorum:
		apiErr = ErrSlowDownWrite
	case errMaxVersionsExceeded:
		apiErr = ErrMaxVersionsExceeded
	// SSE errors
	case errInvalidEncryptionParameters:
		apiErr = ErrInvalidEncryptionParameters
	case errInvalidEncryptionParametersSSEC:
		apiErr = ErrInvalidEncryptionParametersSSEC
	case crypto.ErrInvalidEncryptionMethod:
		apiErr = ErrInvalidEncryptionMethod
	case crypto.ErrInvalidEncryptionKeyID:
		apiErr = ErrInvalidEncryptionKeyID
	case crypto.ErrInvalidCustomerAlgorithm:
		apiErr = ErrInvalidSSECustomerAlgorithm
	case crypto.ErrMissingCustomerKey:
		apiErr = ErrMissingSSECustomerKey
	case crypto.ErrMissingCustomerKeyMD5:
		apiErr = ErrMissingSSECustomerKeyMD5
	case crypto.ErrCustomerKeyMD5Mismatch:
		apiErr = ErrSSECustomerKeyMD5Mismatch
	case errObjectTampered:
		apiErr = ErrObjectTampered
	case errEncryptedObject:
		apiErr = ErrSSEEncryptedObject
	case errInvalidSSEParameters:
		apiErr = ErrInvalidSSECustomerParameters
	case crypto.ErrInvalidCustomerKey, crypto.ErrSecretKeyMismatch:
		apiErr = ErrAccessDenied // no access without correct key
	case crypto.ErrIncompatibleEncryptionMethod:
		apiErr = ErrIncompatibleEncryptionMethod
	case errKMSNotConfigured:
		apiErr = ErrKMSNotConfigured
	case errKMSKeyNotFound:
		apiErr = ErrKMSKeyNotFoundException
	case errKMSDefaultKeyAlreadyConfigured:
		apiErr = ErrKMSDefaultKeyAlreadyConfigured
	case context.Canceled:
		apiErr = ErrClientDisconnected
	case context.DeadlineExceeded:
		apiErr = ErrRequestTimedout
	case objectlock.ErrInvalidRetentionDate:
		apiErr = ErrInvalidRetentionDate
	case objectlock.ErrPastObjectLockRetainDate:
		apiErr = ErrPastObjectLockRetainDate
	case objectlock.ErrUnknownWORMModeDirective:
		apiErr = ErrUnknownWORMModeDirective
	case objectlock.ErrObjectLockInvalidHeaders:
		apiErr = ErrObjectLockInvalidHeaders
	case objectlock.ErrMalformedXML:
		apiErr = ErrMalformedXML
	case errInvalidMaxParts:
		apiErr = ErrInvalidMaxParts
	case ioutil.ErrOverread:
		apiErr = ErrExcessData
	case errServerNotInitialized:
		apiErr = ErrServerNotInitialized
	case errBucketMetadataNotInitialized:
		apiErr = ErrBucketMetadataNotInitialized
	case hash.ErrInvalidChecksum:
		apiErr = ErrInvalidChecksum
	}

	// Compression errors
	if err == errInvalidDecompressedSize {
		apiErr = ErrInvalidDecompressedSize
	}

	if apiErr != ErrNone {
		// If there was a match in the above switch case.
		return apiErr
	}

	// etcd specific errors, a key is always a bucket for us return
	// ErrNoSuchBucket in such a case.
	if errors.Is(err, dns.ErrNoEntriesFound) {
		return ErrNoSuchBucket
	}

	switch err.(type) {
	case StorageFull:
		apiErr = ErrStorageFull
	case hash.BadDigest:
		apiErr = ErrBadDigest
	case AllAccessDisabled:
		apiErr = ErrAllAccessDisabled
	case IncompleteBody:
		apiErr = ErrIncompleteBody
	case ObjectExistsAsDirectory:
		apiErr = ErrObjectExistsAsDirectory
	case PrefixAccessDenied:
		apiErr = ErrAccessDenied
	case BucketNameInvalid:
		apiErr = ErrInvalidBucketName
	case BucketNotFound:
		apiErr = ErrNoSuchBucket
	case BucketAlreadyOwnedByYou:
		apiErr = ErrBucketAlreadyOwnedByYou
	case BucketNotEmpty:
		apiErr = ErrBucketNotEmpty
	case BucketAlreadyExists:
		apiErr = ErrBucketAlreadyExists
	case BucketExists:
		apiErr = ErrBucketAlreadyOwnedByYou
	case ObjectNotFound:
		apiErr = ErrNoSuchKey
	case MethodNotAllowed:
		apiErr = ErrMethodNotAllowed
	case ObjectLocked:
		apiErr = ErrObjectLocked
	case InvalidVersionID:
		apiErr = ErrInvalidVersionID
	case VersionNotFound:
		apiErr = ErrNoSuchVersion
	case ObjectAlreadyExists:
		apiErr = ErrMethodNotAllowed
	case ObjectNameInvalid:
		apiErr = ErrInvalidObjectName
	case ObjectNamePrefixAsSlash:
		apiErr = ErrInvalidObjectNamePrefixSlash
	case InvalidUploadID:
		apiErr = ErrNoSuchUpload
	case InvalidPart:
		apiErr = ErrInvalidPart
	case InsufficientWriteQuorum:
		apiErr = ErrSlowDownWrite
	case InsufficientReadQuorum:
		apiErr = ErrSlowDownRead
	case InvalidUploadIDKeyCombination:
		apiErr = ErrNotImplemented
	case MalformedUploadID:
		apiErr = ErrNoSuchUpload
	case PartTooSmall:
		apiErr = ErrEntityTooSmall
	case SignatureDoesNotMatch:
		apiErr = ErrSignatureDoesNotMatch
	case hash.SHA256Mismatch:
		apiErr = ErrContentSHA256Mismatch
	case hash.ChecksumMismatch:
		apiErr = ErrContentChecksumMismatch
	case hash.SizeTooSmall:
		apiErr = ErrEntityTooSmall
	case hash.SizeTooLarge:
		apiErr = ErrEntityTooLarge
	case NotImplemented:
		apiErr = ErrNotImplemented
	case PartTooBig:
		apiErr = ErrEntityTooLarge
	case UnsupportedMetadata:
		apiErr = ErrUnsupportedMetadata
	case BucketPolicyNotFound:
		apiErr = ErrNoSuchBucketPolicy
	case BucketLifecycleNotFound:
		apiErr = ErrNoSuchLifecycleConfiguration
	case BucketSSEConfigNotFound:
		apiErr = ErrNoSuchBucketSSEConfig
	case BucketTaggingNotFound:
		apiErr = ErrBucketTaggingNotFound
	case BucketObjectLockConfigNotFound:
		apiErr = ErrObjectLockConfigurationNotFound
	case BucketQuotaConfigNotFound:
		apiErr = ErrAdminNoSuchQuotaConfiguration
	case BucketReplicationConfigNotFound:
		apiErr = ErrReplicationConfigurationNotFoundError
	case BucketRemoteDestinationNotFound:
		apiErr = ErrRemoteDestinationNotFoundError
	case BucketRemoteTargetNotFound:
		apiErr = ErrRemoteTargetNotFoundError
	case RemoteTargetConnectionErr:
		apiErr = ErrReplicationRemoteConnectionError
	case BucketRemoteAlreadyExists:
		apiErr = ErrBucketRemoteAlreadyExists
	case BucketRemoteLabelInUse:
		apiErr = ErrBucketRemoteLabelInUse
	case BucketRemoteArnTypeInvalid:
		apiErr = ErrBucketRemoteArnTypeInvalid
	case BucketRemoteArnInvalid:
		apiErr = ErrBucketRemoteArnInvalid
	case BucketRemoteRemoveDisallowed:
		apiErr = ErrBucketRemoteRemoveDisallowed
	case BucketRemoteTargetNotVersioned:
		apiErr = ErrRemoteTargetNotVersionedError
	case BucketReplicationSourceNotVersioned:
		apiErr = ErrReplicationSourceNotVersionedError
	case TransitionStorageClassNotFound:
		apiErr = ErrTransitionStorageClassNotFoundError
	case InvalidObjectState:
		apiErr = ErrInvalidObjectState
	case PreConditionFailed:
		apiErr = ErrPreconditionFailed
	case BucketQuotaExceeded:
		apiErr = ErrAdminBucketQuotaExceeded
	case *event.ErrInvalidEventName:
		apiErr = ErrEventNotification
	case *event.ErrInvalidARN:
		apiErr = ErrARNNotification
	case *event.ErrARNNotFound:
		apiErr = ErrARNNotification
	case *levent.ErrInvalidARN:
		apiErr = ErrLambdaARNInvalid
	case *levent.ErrARNNotFound:
		apiErr = ErrLambdaARNNotFound
	case *event.ErrUnknownRegion:
		apiErr = ErrRegionNotification
	case *event.ErrInvalidFilterName:
		apiErr = ErrFilterNameInvalid
	case *event.ErrFilterNamePrefix:
		apiErr = ErrFilterNamePrefix
	case *event.ErrFilterNameSuffix:
		apiErr = ErrFilterNameSuffix
	case *event.ErrInvalidFilterValue:
		apiErr = ErrFilterValueInvalid
	case *event.ErrDuplicateEventName:
		apiErr = ErrOverlappingConfigs
	case *event.ErrDuplicateQueueConfiguration:
		apiErr = ErrOverlappingFilterNotification
	case *event.ErrUnsupportedConfiguration:
		apiErr = ErrUnsupportedNotification
	case OperationTimedOut:
		apiErr = ErrRequestTimedout
	case BackendDown:
		apiErr = ErrBackendDown
	case ObjectNameTooLong:
		apiErr = ErrKeyTooLongError
	case dns.ErrInvalidBucketName:
		apiErr = ErrInvalidBucketName
	case dns.ErrBucketConflict:
		apiErr = ErrBucketAlreadyExists
	default:
		if strings.Contains(err.Error(), "request declared a Content-Length") {
			apiErr = ErrIncompleteBody
		} else {
			apiErr = ErrInternalError
		}
	}

	return apiErr
}

var noError = APIError{}

// toAPIError - Converts embedded errors. Convenience
// function written to handle all cases where we have known types of
// errors returned by underlying layers.
func toAPIError(ctx context.Context, err error) APIError {
	if err == nil {
		return noError
	}

	apiErr := errorCodes.ToAPIErr(toAPIErrorCode(ctx, err))
	switch apiErr.Code {
	case "NotImplemented":
		apiErr = APIError{
			Code:           apiErr.Code,
			Description:    fmt.Sprintf("%s (%v)", apiErr.Description, err),
			HTTPStatusCode: apiErr.HTTPStatusCode,
		}
	case "XMinioBackendDown":
		apiErr.Description = fmt.Sprintf("%s (%v)", apiErr.Description, err)
	case "InternalError":
		// If we see an internal error try to interpret
		// any underlying errors if possible depending on
		// their internal error types.
		switch e := err.(type) {
		case kms.Error:
			apiErr = APIError{
				Code:           e.APICode,
				Description:    e.Err,
				HTTPStatusCode: e.Code,
			}
		case batchReplicationJobError:
			apiErr = APIError{
				Description:    e.Description,
				Code:           e.Code,
				HTTPStatusCode: e.HTTPStatusCode,
			}
		case InvalidRange:
			apiErr = APIError{
				Code:           "InvalidRange",
				Description:    e.Error(),
				HTTPStatusCode: errorCodes[ErrInvalidRange].HTTPStatusCode,
				ObjectSize:     strconv.FormatInt(e.ResourceSize, 10),
				RangeRequested: fmt.Sprintf("%d-%d", e.OffsetBegin, e.OffsetEnd),
			}
		case InvalidArgument:
			apiErr = APIError{
				Code:           "InvalidArgument",
				Description:    e.Error(),
				HTTPStatusCode: errorCodes[ErrInvalidRequest].HTTPStatusCode,
			}
		case *xml.SyntaxError:
			apiErr = APIError{
				Code:           "MalformedXML",
				Description:    fmt.Sprintf("%s (%s)", errorCodes[ErrMalformedXML].Description, e),
				HTTPStatusCode: errorCodes[ErrMalformedXML].HTTPStatusCode,
			}
		case url.EscapeError:
			apiErr = APIError{
				Code:           "XMinioInvalidObjectName",
				Description:    fmt.Sprintf("%s (%s)", errorCodes[ErrInvalidObjectName].Description, e),
				HTTPStatusCode: http.StatusBadRequest,
			}
		case versioning.Error:
			apiErr = APIError{
				Code:           "IllegalVersioningConfigurationException",
				Description:    fmt.Sprintf("Versioning configuration specified in the request is invalid. (%s)", e),
				HTTPStatusCode: http.StatusBadRequest,
			}
		case lifecycle.Error:
			apiErr = APIError{
				Code:           "InvalidArgument",
				Description:    e.Error(),
				HTTPStatusCode: http.StatusBadRequest,
			}
		case replication.Error:
			apiErr = APIError{
				Code:           "MalformedXML",
				Description:    e.Error(),
				HTTPStatusCode: http.StatusBadRequest,
			}
		case tags.Error:
			apiErr = APIError{
				Code:           e.Code(),
				Description:    e.Error(),
				HTTPStatusCode: http.StatusBadRequest,
			}
		case policy.Error:
			apiErr = APIError{
				Code:           "MalformedPolicy",
				Description:    e.Error(),
				HTTPStatusCode: http.StatusBadRequest,
			}
		case crypto.Error:
			apiErr = APIError{
				Code:           "XMinioEncryptionError",
				Description:    e.Error(),
				HTTPStatusCode: http.StatusBadRequest,
			}
		case minio.ErrorResponse:
			apiErr = APIError{
				Code:           e.Code,
				Description:    e.Message,
				HTTPStatusCode: e.StatusCode,
			}
			if strings.Contains(e.Message, "KMS is not configured") {
				apiErr = APIError{
					Code:           "NotImplemented",
					Description:    e.Message,
					HTTPStatusCode: http.StatusNotImplemented,
				}
			}
		case *googleapi.Error:
			apiErr = APIError{
				Code:           "XGCSInternalError",
				Description:    e.Message,
				HTTPStatusCode: e.Code,
			}
			// GCS may send multiple errors, just pick the first one
			// since S3 only sends one Error XML response.
			if len(e.Errors) >= 1 {
				apiErr.Code = e.Errors[0].Reason
			}
		case *azcore.ResponseError:
			apiErr = APIError{
				Code:           e.ErrorCode,
				Description:    e.Error(),
				HTTPStatusCode: e.StatusCode,
			}
			// Add more other SDK related errors here if any in future.
		default:
			//nolint:gocritic
			if errors.Is(err, errMalformedEncoding) || errors.Is(err, errChunkTooBig) || errors.Is(err, strconv.ErrRange) {
				apiErr = APIError{
					Code:           "BadRequest",
					Description:    err.Error(),
					HTTPStatusCode: http.StatusBadRequest,
				}
			} else {
				apiErr = APIError{
					Code:           apiErr.Code,
					Description:    fmt.Sprintf("%s: cause(%v)", apiErr.Description, err),
					HTTPStatusCode: apiErr.HTTPStatusCode,
				}
			}
		}
	}

	if apiErr.Code == "InternalError" {
		// Make sure to log the errors which we cannot translate
		// to a meaningful S3 API errors. This is added to aid in
		// debugging unexpected/unhandled errors.
		internalLogIf(ctx, err)
	}

	return apiErr
}

// getAPIError provides API Error for input API error code.
func getAPIError(code APIErrorCode) APIError {
	if apiErr, ok := errorCodes[code]; ok {
		return apiErr
	}
	return errorCodes.ToAPIErr(ErrInternalError)
}

// getAPIErrorResponse gets in standard error and resource value and
// provides a encodable populated response values
func getAPIErrorResponse(ctx context.Context, err APIError, resource, requestID, hostID string) APIErrorResponse {
	reqInfo := logger.GetReqInfo(ctx)
	return APIErrorResponse{
		Code:             err.Code,
		Message:          err.Description,
		BucketName:       reqInfo.BucketName,
		Key:              reqInfo.ObjectName,
		Resource:         resource,
		Region:           globalSite.Region(),
		RequestID:        requestID,
		HostID:           hostID,
		ActualObjectSize: err.ObjectSize,
		RangeRequested:   err.RangeRequested,
	}
}<|MERGE_RESOLUTION|>--- conflicted
+++ resolved
@@ -214,11 +214,8 @@
 	ErrPolicyNotAttached
 	ErrExcessData
 	ErrPolicyInvalidName
-<<<<<<< HEAD
+	ErrNoTokenRevokeType
 	ErrAdminOpenIDNotEnabled
-=======
-	ErrNoTokenRevokeType
->>>>>>> a0e3f1cc
 	// Add new error codes here.
 
 	// SSE-S3/SSE-KMS related API errors
