// Copyright (c) 2015-2023 MinIO, Inc.
//
// This file is part of MinIO Object Storage stack
//
// This program is free software: you can redistribute it and/or modify
// it under the terms of the GNU Affero General Public License as published by
// the Free Software Foundation, either version 3 of the License, or
// (at your option) any later version.
//
// This program is distributed in the hope that it will be useful
// but WITHOUT ANY WARRANTY; without even the implied warranty of
// MERCHANTABILITY or FITNESS FOR A PARTICULAR PURPOSE.  See the
// GNU Affero General Public License for more details.
//
// You should have received a copy of the GNU Affero General Public License
// along with this program.  If not, see <http://www.gnu.org/licenses/>.

package cmd

import (
	"bufio"
	"bytes"
	"context"
	"crypto/hmac"
	"crypto/rand"
	"crypto/subtle"
	"encoding/binary"
	"encoding/hex"
	"errors"
	"fmt"
	"io"
	"net/http"
	"path"
	"strconv"
	"strings"

	"github.com/minio/kms-go/kes"
	"github.com/minio/minio/internal/crypto"
	"github.com/minio/minio/internal/etag"
	"github.com/minio/minio/internal/fips"
	"github.com/minio/minio/internal/hash"
	"github.com/minio/minio/internal/hash/sha256"
	xhttp "github.com/minio/minio/internal/http"
	"github.com/minio/minio/internal/kms"
	"github.com/minio/minio/internal/logger"
	"github.com/minio/sio"
)

var (
	// AWS errors for invalid SSE-C requests.
	errEncryptedObject                = errors.New("The object was stored using a form of SSE")
	errInvalidSSEParameters           = errors.New("The SSE-C key for key-rotation is not correct") // special access denied
	errKMSNotConfigured               = errors.New("KMS not configured for a server side encrypted objects")
	errKMSKeyNotFound                 = errors.New("Unknown KMS key ID")
	errKMSDefaultKeyAlreadyConfigured = errors.New("A default encryption already exists on KMS")
	// Additional MinIO errors for SSE-C requests.
	errObjectTampered = errors.New("The requested object was modified and may be compromised")
	// error returned when invalid encryption parameters are specified
	errInvalidEncryptionParameters     = errors.New("The encryption parameters are not applicable to this object")
	errInvalidEncryptionParametersSSEC = errors.New("SSE-C encryption parameters are not supported on this bucket")
)

const (
	// SSECustomerKeySize is the size of valid client provided encryption keys in bytes.
	// Currently AWS supports only AES256. So the SSE-C key size is fixed to 32 bytes.
	SSECustomerKeySize = 32

	// SSEIVSize is the size of the IV data
	SSEIVSize = 32 // 32 bytes

	// SSEDAREPackageBlockSize - SSE dare package block size.
	SSEDAREPackageBlockSize = 64 * 1024 // 64KiB bytes

	// SSEDAREPackageMetaSize - SSE dare package meta padding bytes.
	SSEDAREPackageMetaSize = 32 // 32 bytes

)

// KMSKeyID returns in AWS compatible KMS KeyID() format.
func (o *ObjectInfo) KMSKeyID() string { return kmsKeyIDFromMetadata(o.UserDefined) }

// KMSKeyID returns in AWS compatible KMS KeyID() format.
func (o *MultipartInfo) KMSKeyID() string { return kmsKeyIDFromMetadata(o.UserDefined) }

// kmsKeyIDFromMetadata returns any AWS S3 KMS key ID in the
// metadata, if any. It returns an empty ID if no key ID is
// present.
func kmsKeyIDFromMetadata(metadata map[string]string) string {
	const ARNPrefix = crypto.ARNPrefix
	if len(metadata) == 0 {
		return ""
	}
	kmsID, ok := metadata[crypto.MetaKeyID]
	if !ok {
		return ""
	}
	if strings.HasPrefix(kmsID, ARNPrefix) {
		return kmsID
	}
	return ARNPrefix + kmsID
}

// DecryptETags decryptes the ETag of all ObjectInfos using the KMS.
//
// It adjusts the size of all encrypted objects since encrypted
// objects are slightly larger due to encryption overhead.
// Further, it decrypts all single-part SSE-S3 encrypted objects
// and formats ETags of SSE-C / SSE-KMS encrypted objects to
// be AWS S3 compliant.
//
// DecryptETags uses a KMS bulk decryption API, if available, which
// is more efficient than decrypting ETags sequentually.
func DecryptETags(ctx context.Context, k *kms.KMS, objects []ObjectInfo) error {
	const BatchSize = 250 // We process the objects in batches - 250 is a reasonable default.
	var (
		metadata = make([]map[string]string, 0, BatchSize)
		buckets  = make([]string, 0, BatchSize)
		names    = make([]string, 0, BatchSize)
	)
	for len(objects) > 0 {
		N := BatchSize
		if len(objects) < BatchSize {
			N = len(objects)
		}
		batch := objects[:N]

		// We have to decrypt only ETags of SSE-S3 single-part
		// objects.
		// Therefore, we remember which objects (there index)
		// in the current batch are single-part SSE-S3 objects.
		metadata = metadata[:0:N]
		buckets = buckets[:0:N]
		names = names[:0:N]
		SSES3SinglePartObjects := make(map[int]bool)
		for i, object := range batch {
			if kind, ok := crypto.IsEncrypted(object.UserDefined); ok && kind == crypto.S3 && !crypto.IsMultiPart(object.UserDefined) {
				SSES3SinglePartObjects[i] = true

				metadata = append(metadata, object.UserDefined)
				buckets = append(buckets, object.Bucket)
				names = append(names, object.Name)
			}
		}

		// If there are no SSE-S3 single-part objects
		// we can skip the decryption process. However,
		// we still have to adjust the size and ETag
		// of SSE-C and SSE-KMS objects.
		if len(SSES3SinglePartObjects) == 0 {
			for i := range batch {
				size, err := batch[i].GetActualSize()
				if err != nil {
					return err
				}
				batch[i].Size = size

				if _, ok := crypto.IsEncrypted(batch[i].UserDefined); ok {
					ETag, err := etag.Parse(batch[i].ETag)
					if err != nil {
						return err
					}
					batch[i].ETag = ETag.Format().String()
				}
			}
			objects = objects[N:]
			continue
		}

		// There is at least one SSE-S3 single-part object.
		// For all SSE-S3 single-part objects we have to
		// fetch their decryption keys. We do this using
		// a Bulk-Decryption API call, if available.
		keys, err := crypto.S3.UnsealObjectKeys(ctx, k, metadata, buckets, names)
		if err != nil {
			return err
		}

		// Now, we have to decrypt the ETags of SSE-S3 single-part
		// objects and adjust the size and ETags of all encrypted
		// objects.
		for i := range batch {
			size, err := batch[i].GetActualSize()
			if err != nil {
				return err
			}
			batch[i].Size = size

			if _, ok := crypto.IsEncrypted(batch[i].UserDefined); ok {
				ETag, err := etag.Parse(batch[i].ETag)
				if err != nil {
					return err
				}
				if SSES3SinglePartObjects[i] && ETag.IsEncrypted() {
					ETag, err = etag.Decrypt(keys[0][:], ETag)
					if err != nil {
						return err
					}
					keys = keys[1:]
				}
				batch[i].ETag = ETag.Format().String()
			}
		}
		objects = objects[N:]
	}
	return nil
}

// isMultipart returns true if the current object is
// uploaded by the user using multipart mechanism:
// initiate new multipart, upload part, complete upload
func (o *ObjectInfo) isMultipart() bool {
	_, encrypted := crypto.IsEncrypted(o.UserDefined)
	if encrypted {
		if !crypto.IsMultiPart(o.UserDefined) {
			return false
		}
		for _, part := range o.Parts {
			_, err := sio.DecryptedSize(uint64(part.Size))
			if err != nil {
				return false
			}
		}
	}

	// Further check if this object is uploaded using multipart mechanism
	// by the user and it is not about Erasure internally splitting the
	// object into parts in PutObject()
	return len(o.ETag) != 32
}

// ParseSSECopyCustomerRequest parses the SSE-C header fields of the provided request.
// It returns the client provided key on success.
func ParseSSECopyCustomerRequest(h http.Header, metadata map[string]string) (key []byte, err error) {
	if crypto.S3.IsEncrypted(metadata) && crypto.SSECopy.IsRequested(h) {
		return nil, crypto.ErrIncompatibleEncryptionMethod
	}
	k, err := crypto.SSECopy.ParseHTTP(h)
	return k[:], err
}

// ParseSSECustomerRequest parses the SSE-C header fields of the provided request.
// It returns the client provided key on success.
func ParseSSECustomerRequest(r *http.Request) (key []byte, err error) {
	return ParseSSECustomerHeader(r.Header)
}

// ParseSSECustomerHeader parses the SSE-C header fields and returns
// the client provided key on success.
func ParseSSECustomerHeader(header http.Header) (key []byte, err error) {
	if crypto.S3.IsRequested(header) && crypto.SSEC.IsRequested(header) {
		return key, crypto.ErrIncompatibleEncryptionMethod
	}

	k, err := crypto.SSEC.ParseHTTP(header)
	return k[:], err
}

// This function rotates old to new key.
func rotateKey(ctx context.Context, oldKey []byte, newKeyID string, newKey []byte, bucket, object string, metadata map[string]string, cryptoCtx kms.Context) error {
	kind, _ := crypto.IsEncrypted(metadata)
	switch kind {
	case crypto.S3:
		if GlobalKMS == nil {
			return errKMSNotConfigured
		}
		keyID, kmsKey, sealedKey, err := crypto.S3.ParseMetadata(metadata)
		if err != nil {
			return err
		}
		oldKey, err := GlobalKMS.Decrypt(ctx, &kms.DecryptRequest{
			Name:           keyID,
			Ciphertext:     kmsKey,
			AssociatedData: kms.Context{bucket: path.Join(bucket, object)},
		})
		if err != nil {
			return err
		}
		var objectKey crypto.ObjectKey
		if err = objectKey.Unseal(oldKey, sealedKey, crypto.S3.String(), bucket, object); err != nil {
			return err
		}

		newKey, err := GlobalKMS.GenerateKey(ctx, &kms.GenerateKeyRequest{
			Name:           GlobalKMS.DefaultKey,
			AssociatedData: kms.Context{bucket: path.Join(bucket, object)},
		})
		if err != nil {
			return err
		}
		sealedKey = objectKey.Seal(newKey.Plaintext, crypto.GenerateIV(rand.Reader), crypto.S3.String(), bucket, object)
		crypto.S3.CreateMetadata(metadata, newKey.KeyID, newKey.Ciphertext, sealedKey)
		return nil
	case crypto.S3KMS:
		if GlobalKMS == nil {
			return errKMSNotConfigured
		}
		objectKey, err := crypto.S3KMS.UnsealObjectKey(GlobalKMS, metadata, bucket, object)
		if err != nil {
			return err
		}

		if len(cryptoCtx) == 0 {
			_, _, _, cryptoCtx, err = crypto.S3KMS.ParseMetadata(metadata)
			if err != nil {
				return err
			}
		}

		// If the context does not contain the bucket key
		// we must add it for key generation. However,
		// the context must be stored exactly like the
		// client provided it. Therefore, we create a copy
		// of the client provided context and add the bucket
		// key, if not present.
		kmsCtx := kms.Context{}
		for k, v := range cryptoCtx {
			kmsCtx[k] = v
		}
		if _, ok := kmsCtx[bucket]; !ok {
			kmsCtx[bucket] = path.Join(bucket, object)
		}
		newKey, err := GlobalKMS.GenerateKey(ctx, &kms.GenerateKeyRequest{
			Name:           newKeyID,
			AssociatedData: kmsCtx,
		})
		if err != nil {
			return err
		}

		sealedKey := objectKey.Seal(newKey.Plaintext, crypto.GenerateIV(rand.Reader), crypto.S3KMS.String(), bucket, object)
		crypto.S3KMS.CreateMetadata(metadata, newKey.KeyID, newKey.Ciphertext, sealedKey, cryptoCtx)
		return nil
	case crypto.SSEC:
		sealedKey, err := crypto.SSEC.ParseMetadata(metadata)
		if err != nil {
			return err
		}

		var objectKey crypto.ObjectKey
		if err = objectKey.Unseal(oldKey, sealedKey, crypto.SSEC.String(), bucket, object); err != nil {
			if subtle.ConstantTimeCompare(oldKey, newKey) == 1 {
				return errInvalidSSEParameters // AWS returns special error for equal but invalid keys.
			}
			return crypto.ErrInvalidCustomerKey // To provide strict AWS S3 compatibility we return: access denied.

		}
		if subtle.ConstantTimeCompare(oldKey, newKey) == 1 && sealedKey.Algorithm == crypto.SealAlgorithm {
			return nil // don't rotate on equal keys if seal algorithm is latest
		}
		sealedKey = objectKey.Seal(newKey, sealedKey.IV, crypto.SSEC.String(), bucket, object)
		crypto.SSEC.CreateMetadata(metadata, sealedKey)
		return nil
	default:
		return errObjectTampered
	}
}

func newEncryptMetadata(ctx context.Context, kind crypto.Type, keyID string, key []byte, bucket, object string, metadata map[string]string, cryptoCtx kms.Context) (crypto.ObjectKey, error) {
	var sealedKey crypto.SealedKey
	switch kind {
	case crypto.S3:
		if GlobalKMS == nil {
			return crypto.ObjectKey{}, errKMSNotConfigured
		}
		key, err := GlobalKMS.GenerateKey(ctx, &kms.GenerateKeyRequest{
			AssociatedData: kms.Context{bucket: path.Join(bucket, object)},
		})
		if err != nil {
			return crypto.ObjectKey{}, err
		}

		objectKey := crypto.GenerateKey(key.Plaintext, rand.Reader)
		sealedKey = objectKey.Seal(key.Plaintext, crypto.GenerateIV(rand.Reader), crypto.S3.String(), bucket, object)
		crypto.S3.CreateMetadata(metadata, key.KeyID, key.Ciphertext, sealedKey)
		return objectKey, nil
	case crypto.S3KMS:
		if GlobalKMS == nil {
			return crypto.ObjectKey{}, errKMSNotConfigured
		}

		// If the context does not contain the bucket key
		// we must add it for key generation. However,
		// the context must be stored exactly like the
		// client provided it. Therefore, we create a copy
		// of the client provided context and add the bucket
		// key, if not present.
		kmsCtx := kms.Context{}
		for k, v := range cryptoCtx {
			kmsCtx[k] = v
		}
		if _, ok := kmsCtx[bucket]; !ok {
			kmsCtx[bucket] = path.Join(bucket, object)
		}
		key, err := GlobalKMS.GenerateKey(ctx, &kms.GenerateKeyRequest{
			Name:           keyID,
			AssociatedData: kmsCtx,
		})
		if err != nil {
			if errors.Is(err, kes.ErrKeyNotFound) {
				return crypto.ObjectKey{}, errKMSKeyNotFound
			}
			return crypto.ObjectKey{}, err
		}

		objectKey := crypto.GenerateKey(key.Plaintext, rand.Reader)
		sealedKey = objectKey.Seal(key.Plaintext, crypto.GenerateIV(rand.Reader), crypto.S3KMS.String(), bucket, object)
		crypto.S3KMS.CreateMetadata(metadata, key.KeyID, key.Ciphertext, sealedKey, cryptoCtx)
		return objectKey, nil
	case crypto.SSEC:
		objectKey := crypto.GenerateKey(key, rand.Reader)
		sealedKey = objectKey.Seal(key, crypto.GenerateIV(rand.Reader), crypto.SSEC.String(), bucket, object)
		crypto.SSEC.CreateMetadata(metadata, sealedKey)
		return objectKey, nil
	default:
		return crypto.ObjectKey{}, fmt.Errorf("encryption type '%v' not supported", kind)
	}
}

func newEncryptReader(ctx context.Context, content io.Reader, kind crypto.Type, keyID string, key []byte, bucket, object string, metadata map[string]string, cryptoCtx kms.Context) (io.Reader, crypto.ObjectKey, error) {
	objectEncryptionKey, err := newEncryptMetadata(ctx, kind, keyID, key, bucket, object, metadata, cryptoCtx)
	if err != nil {
		return nil, crypto.ObjectKey{}, err
	}

	reader, err := sio.EncryptReader(content, sio.Config{Key: objectEncryptionKey[:], MinVersion: sio.Version20, CipherSuites: fips.DARECiphers()})
	if err != nil {
		return nil, crypto.ObjectKey{}, crypto.ErrInvalidCustomerKey
	}

	return reader, objectEncryptionKey, nil
}

// set new encryption metadata from http request headers for SSE-C and generated key from KMS in the case of
// SSE-S3
func setEncryptionMetadata(r *http.Request, bucket, object string, metadata map[string]string) (err error) {
	var (
		key    []byte
		keyID  string
		kmsCtx kms.Context
	)
	kind, _ := crypto.IsRequested(r.Header)
	switch kind {
	case crypto.SSEC:
		key, err = ParseSSECustomerRequest(r)
		if err != nil {
			return err
		}
	case crypto.S3KMS:
		keyID, kmsCtx, err = crypto.S3KMS.ParseHTTP(r.Header)
		if err != nil {
			return err
		}
	}
	_, err = newEncryptMetadata(r.Context(), kind, keyID, key, bucket, object, metadata, kmsCtx)
	return
}

// EncryptRequest takes the client provided content and encrypts the data
// with the client provided key. It also marks the object as client-side-encrypted
// and sets the correct headers.
func EncryptRequest(content io.Reader, r *http.Request, bucket, object string, metadata map[string]string) (io.Reader, crypto.ObjectKey, error) {
	if r.ContentLength > encryptBufferThreshold {
		// The encryption reads in blocks of 64KB.
		// We add a buffer on bigger files to reduce the number of syscalls upstream.
		content = bufio.NewReaderSize(content, encryptBufferSize)
	}

	var (
		key   []byte
		keyID string
		ctx   kms.Context
		err   error
	)
	kind, _ := crypto.IsRequested(r.Header)
	if kind == crypto.SSEC {
		key, err = ParseSSECustomerRequest(r)
		if err != nil {
			return nil, crypto.ObjectKey{}, err
		}
	}
	if kind == crypto.S3KMS {
		keyID, ctx, err = crypto.S3KMS.ParseHTTP(r.Header)
		if err != nil {
			return nil, crypto.ObjectKey{}, err
		}
	}
	return newEncryptReader(r.Context(), content, kind, keyID, key, bucket, object, metadata, ctx)
}

func decryptObjectMeta(key []byte, bucket, object string, metadata map[string]string) ([]byte, error) {
	switch kind, _ := crypto.IsEncrypted(metadata); kind {
	case crypto.S3:
		if GlobalKMS == nil {
			return nil, errKMSNotConfigured
		}
		objectKey, err := crypto.S3.UnsealObjectKey(GlobalKMS, metadata, bucket, object)
		if err != nil {
			return nil, err
		}
		return objectKey[:], nil
	case crypto.S3KMS:
		if GlobalKMS == nil {
			return nil, errKMSNotConfigured
		}
		objectKey, err := crypto.S3KMS.UnsealObjectKey(GlobalKMS, metadata, bucket, object)
		if err != nil {
			return nil, err
		}
		return objectKey[:], nil
	case crypto.SSEC:
		sealedKey, err := crypto.SSEC.ParseMetadata(metadata)
		if err != nil {
			return nil, err
		}
		var objectKey crypto.ObjectKey
		if err = objectKey.Unseal(key, sealedKey, crypto.SSEC.String(), bucket, object); err != nil {
			return nil, err
		}
		return objectKey[:], nil
	default:
		return nil, errObjectTampered
	}
}

// Adding support for reader based interface

// DecryptRequestWithSequenceNumberR - same as
// DecryptRequestWithSequenceNumber but with a reader
func DecryptRequestWithSequenceNumberR(client io.Reader, h http.Header, bucket, object string, seqNumber uint32, metadata map[string]string) (io.Reader, error) {
	if crypto.SSEC.IsEncrypted(metadata) {
		key, err := ParseSSECustomerHeader(h)
		if err != nil {
			return nil, err
		}
		return newDecryptReader(client, key, bucket, object, seqNumber, metadata)
	}
	return newDecryptReader(client, nil, bucket, object, seqNumber, metadata)
}

// DecryptCopyRequestR - same as DecryptCopyRequest, but with a
// Reader
func DecryptCopyRequestR(client io.Reader, h http.Header, bucket, object string, seqNumber uint32, metadata map[string]string) (io.Reader, error) {
	var (
		key []byte
		err error
	)
	if crypto.SSECopy.IsRequested(h) {
		key, err = ParseSSECopyCustomerRequest(h, metadata)
		if err != nil {
			return nil, err
		}
	}
	return newDecryptReader(client, key, bucket, object, seqNumber, metadata)
}

func newDecryptReader(client io.Reader, key []byte, bucket, object string, seqNumber uint32, metadata map[string]string) (io.Reader, error) {
	objectEncryptionKey, err := decryptObjectMeta(key, bucket, object, metadata)
	if err != nil {
		return nil, err
	}
	return newDecryptReaderWithObjectKey(client, objectEncryptionKey, seqNumber)
}

func newDecryptReaderWithObjectKey(client io.Reader, objectEncryptionKey []byte, seqNumber uint32) (io.Reader, error) {
	reader, err := sio.DecryptReader(client, sio.Config{
		Key:            objectEncryptionKey,
		SequenceNumber: seqNumber,
		CipherSuites:   fips.DARECiphers(),
	})
	if err != nil {
		return nil, crypto.ErrInvalidCustomerKey
	}
	return reader, nil
}

// DecryptBlocksRequestR - same as DecryptBlocksRequest but with a
// reader
func DecryptBlocksRequestR(inputReader io.Reader, h http.Header, seqNumber uint32, partStart int, oi ObjectInfo, copySource bool) (io.Reader, error) {
	bucket, object := oi.Bucket, oi.Name
	// Single part case
	if !oi.isMultipart() {
		var reader io.Reader
		var err error
		if copySource {
			reader, err = DecryptCopyRequestR(inputReader, h, bucket, object, seqNumber, oi.UserDefined)
		} else {
			reader, err = DecryptRequestWithSequenceNumberR(inputReader, h, bucket, object, seqNumber, oi.UserDefined)
		}
		if err != nil {
			return nil, err
		}
		return reader, nil
	}

	partDecRelOffset := int64(seqNumber) * SSEDAREPackageBlockSize
	partEncRelOffset := int64(seqNumber) * (SSEDAREPackageBlockSize + SSEDAREPackageMetaSize)

	w := &DecryptBlocksReader{
		reader:            inputReader,
		startSeqNum:       seqNumber,
		partDecRelOffset:  partDecRelOffset,
		partEncRelOffset:  partEncRelOffset,
		parts:             oi.Parts,
		partIndex:         partStart,
		header:            h,
		bucket:            bucket,
		object:            object,
		customerKeyHeader: h.Get(xhttp.AmzServerSideEncryptionCustomerKey),
		copySource:        copySource,
		metadata:          cloneMSS(oi.UserDefined),
	}

	if w.copySource {
		w.customerKeyHeader = h.Get(xhttp.AmzServerSideEncryptionCopyCustomerKey)
	}

	if err := w.buildDecrypter(w.parts[w.partIndex].Number); err != nil {
		return nil, err
	}

	return w, nil
}

// DecryptBlocksReader - decrypts multipart parts, while implementing
// a io.Reader compatible interface.
type DecryptBlocksReader struct {
	// Source of the encrypted content that will be decrypted
	reader io.Reader
	// Current decrypter for the current encrypted data block
	decrypter io.Reader
	// Start sequence number
	startSeqNum uint32
	// Current part index
	partIndex int
	// Parts information
	parts          []ObjectPartInfo
	header         http.Header
	bucket, object string
	metadata       map[string]string

	partDecRelOffset, partEncRelOffset int64

	copySource bool
	// Customer Key
	customerKeyHeader string
}

func (d *DecryptBlocksReader) buildDecrypter(partID int) error {
	m := cloneMSS(d.metadata)
	// Initialize the first decrypter; new decrypters will be
	// initialized in Read() operation as needed.
	var key []byte
	var err error
	if d.copySource {
		if crypto.SSEC.IsEncrypted(d.metadata) {
			d.header.Set(xhttp.AmzServerSideEncryptionCopyCustomerKey, d.customerKeyHeader)
			key, err = ParseSSECopyCustomerRequest(d.header, d.metadata)
		}
	} else {
		if crypto.SSEC.IsEncrypted(d.metadata) {
			d.header.Set(xhttp.AmzServerSideEncryptionCustomerKey, d.customerKeyHeader)
			key, err = ParseSSECustomerHeader(d.header)
		}
	}
	if err != nil {
		return err
	}

	objectEncryptionKey, err := decryptObjectMeta(key, d.bucket, d.object, m)
	if err != nil {
		return err
	}

	var partIDbin [4]byte
	binary.LittleEndian.PutUint32(partIDbin[:], uint32(partID)) // marshal part ID

	mac := hmac.New(sha256.New, objectEncryptionKey) // derive part encryption key from part ID and object key
	mac.Write(partIDbin[:])
	partEncryptionKey := mac.Sum(nil)

	// Limit the reader, so the decryptor doesn't receive bytes
	// from the next part (different DARE stream)
	encLenToRead := d.parts[d.partIndex].Size - d.partEncRelOffset
	decrypter, err := newDecryptReaderWithObjectKey(io.LimitReader(d.reader, encLenToRead), partEncryptionKey, d.startSeqNum)
	if err != nil {
		return err
	}

	d.decrypter = decrypter
	return nil
}

func (d *DecryptBlocksReader) Read(p []byte) (int, error) {
	var err error
	var n1 int
	decPartSize, _ := sio.DecryptedSize(uint64(d.parts[d.partIndex].Size))
	unreadPartLen := int64(decPartSize) - d.partDecRelOffset
	if int64(len(p)) < unreadPartLen {
		n1, err = d.decrypter.Read(p)
		if err != nil {
			return 0, err
		}
		d.partDecRelOffset += int64(n1)
	} else {
		n1, err = io.ReadFull(d.decrypter, p[:unreadPartLen])
		if err != nil {
			return 0, err
		}

		// We should now proceed to next part, reset all
		// values appropriately.
		d.partEncRelOffset = 0
		d.partDecRelOffset = 0
		d.startSeqNum = 0

		d.partIndex++
		if d.partIndex == len(d.parts) {
			return n1, io.EOF
		}

		err = d.buildDecrypter(d.parts[d.partIndex].Number)
		if err != nil {
			return 0, err
		}

		n1, err = d.decrypter.Read(p[n1:])
		if err != nil {
			return 0, err
		}

		d.partDecRelOffset += int64(n1)
	}
	return len(p), nil
}

// DecryptedSize returns the size of the object after decryption in bytes.
// It returns an error if the object is not encrypted or marked as encrypted
// but has an invalid size.
func (o ObjectInfo) DecryptedSize() (int64, error) {
	if _, ok := crypto.IsEncrypted(o.UserDefined); !ok {
		return 0, errors.New("Cannot compute decrypted size of an unencrypted object")
	}
	if !o.isMultipart() {
		size, err := sio.DecryptedSize(uint64(o.Size))
		if err != nil {
			err = errObjectTampered // assign correct error type
		}
		return int64(size), err
	}

	var size int64
	for _, part := range o.Parts {
		partSize, err := sio.DecryptedSize(uint64(part.Size))
		if err != nil {
			return 0, errObjectTampered
		}
		size += int64(partSize)
	}
	return size, nil
}

// DecryptETag decrypts the ETag that is part of given object
// with the given object encryption key.
//
// However, DecryptETag does not try to decrypt the ETag if
// it consists of a 128 bit hex value (32 hex chars) and exactly
// one '-' followed by a 32-bit number.
// This special case addresses randomly-generated ETags generated
// by the MinIO server when running in non-compat mode. These
// random ETags are not encrypt.
//
// Calling DecryptETag with a non-randomly generated ETag will
// fail.
func DecryptETag(key crypto.ObjectKey, object ObjectInfo) (string, error) {
	if n := strings.Count(object.ETag, "-"); n > 0 {
		if n != 1 {
			return "", errObjectTampered
		}
		i := strings.IndexByte(object.ETag, '-')
		if len(object.ETag[:i]) != 32 {
			return "", errObjectTampered
		}
		if _, err := hex.DecodeString(object.ETag[:32]); err != nil {
			return "", errObjectTampered
		}
		if _, err := strconv.ParseInt(object.ETag[i+1:], 10, 32); err != nil {
			return "", errObjectTampered
		}
		return object.ETag, nil
	}

	etag, err := hex.DecodeString(object.ETag)
	if err != nil {
		return "", err
	}
	etag, err = key.UnsealETag(etag)
	if err != nil {
		return "", err
	}
	return hex.EncodeToString(etag), nil
}

// For encrypted objects, the ETag sent by client if available
// is stored in encrypted form in the backend. Decrypt the ETag
// if ETag was previously encrypted.
func getDecryptedETag(headers http.Header, objInfo ObjectInfo, copySource bool) (decryptedETag string) {
	var (
		key [32]byte
		err error
	)
	// If ETag is contentMD5Sum return it as is.
	if len(objInfo.ETag) == 32 {
		return objInfo.ETag
	}

	if crypto.IsMultiPart(objInfo.UserDefined) {
		return objInfo.ETag
	}

	if crypto.SSECopy.IsRequested(headers) {
		key, err = crypto.SSECopy.ParseHTTP(headers)
		if err != nil {
			return objInfo.ETag
		}
	}

	// As per AWS S3 Spec, ETag for SSE-C encrypted objects need not be MD5Sum of the data.
	// Since server side copy with same source and dest just replaces the ETag, we save
	// encrypted content MD5Sum as ETag for both SSE-C and SSE-KMS, we standardize the ETag
	// encryption across SSE-C and SSE-KMS, and only return last 32 bytes for SSE-C
	if (crypto.SSEC.IsEncrypted(objInfo.UserDefined) || crypto.S3KMS.IsEncrypted(objInfo.UserDefined)) && !copySource {
		return objInfo.ETag[len(objInfo.ETag)-32:]
	}

	objectEncryptionKey, err := decryptObjectMeta(key[:], objInfo.Bucket, objInfo.Name, objInfo.UserDefined)
	if err != nil {
		return objInfo.ETag
	}
	return tryDecryptETag(objectEncryptionKey, objInfo.ETag, true)
}

// helper to decrypt Etag given object encryption key and encrypted ETag
func tryDecryptETag(key []byte, encryptedETag string, sses3 bool) string {
	// ETag for SSE-C or SSE-KMS encrypted objects need not be content MD5Sum.While encrypted
	// md5sum is stored internally, return just the last 32 bytes of hex-encoded and
	// encrypted md5sum string for SSE-C
	if !sses3 {
		return encryptedETag[len(encryptedETag)-32:]
	}
	var objectKey crypto.ObjectKey
	copy(objectKey[:], key)
	encBytes, err := hex.DecodeString(encryptedETag)
	if err != nil {
		return encryptedETag
	}
	etagBytes, err := objectKey.UnsealETag(encBytes)
	if err != nil {
		return encryptedETag
	}
	return hex.EncodeToString(etagBytes)
}

// GetDecryptedRange - To decrypt the range (off, length) of the
// decrypted object stream, we need to read the range (encOff,
// encLength) of the encrypted object stream to decrypt it, and
// compute skipLen, the number of bytes to skip in the beginning of
// the encrypted range.
//
// In addition we also compute the object part number for where the
// requested range starts, along with the DARE sequence number within
// that part. For single part objects, the partStart will be 0.
func (o *ObjectInfo) GetDecryptedRange(rs *HTTPRangeSpec) (encOff, encLength, skipLen int64, seqNumber uint32, partStart int, err error) {
	if _, ok := crypto.IsEncrypted(o.UserDefined); !ok {
		err = errors.New("Object is not encrypted")
		return
	}

	if rs == nil {
		// No range, so offsets refer to the whole object.
		return 0, o.Size, 0, 0, 0, nil
	}

	// Assemble slice of (decrypted) part sizes in `sizes`
	var sizes []int64
	var decObjSize int64 // decrypted total object size
	if o.isMultipart() {
		sizes = make([]int64, len(o.Parts))
		for i, part := range o.Parts {
			var partSize uint64
			partSize, err = sio.DecryptedSize(uint64(part.Size))
			if err != nil {
				err = errObjectTampered
				return
			}
			sizes[i] = int64(partSize)
			decObjSize += int64(partSize)
		}
	} else {
		var partSize uint64
		partSize, err = sio.DecryptedSize(uint64(o.Size))
		if err != nil {
			err = errObjectTampered
			return
		}
		sizes = []int64{int64(partSize)}
		decObjSize = sizes[0]
	}

	var off, length int64
	off, length, err = rs.GetOffsetLength(decObjSize)
	if err != nil {
		return
	}

	// At this point, we have:
	//
	// 1. the decrypted part sizes in `sizes` (single element for
	//    single part object) and total decrypted object size `decObjSize`
	//
	// 2. the (decrypted) start offset `off` and (decrypted)
	//    length to read `length`
	//
	// These are the inputs to the rest of the algorithm below.

	// Locate the part containing the start of the required range
	var partEnd int
	var cumulativeSum, encCumulativeSum int64
	for i, size := range sizes {
		if off < cumulativeSum+size {
			partStart = i
			break
		}
		cumulativeSum += size
		encPartSize, _ := sio.EncryptedSize(uint64(size))
		encCumulativeSum += int64(encPartSize)
	}
	// partStart is always found in the loop above,
	// because off is validated.

	sseDAREEncPackageBlockSize := int64(SSEDAREPackageBlockSize + SSEDAREPackageMetaSize)
	startPkgNum := (off - cumulativeSum) / SSEDAREPackageBlockSize

	// Now we can calculate the number of bytes to skip
	skipLen = (off - cumulativeSum) % SSEDAREPackageBlockSize

	encOff = encCumulativeSum + startPkgNum*sseDAREEncPackageBlockSize
	// Locate the part containing the end of the required range
	endOffset := off + length - 1
	for i1, size := range sizes[partStart:] {
		i := partStart + i1
		if endOffset < cumulativeSum+size {
			partEnd = i
			break
		}
		cumulativeSum += size
		encPartSize, _ := sio.EncryptedSize(uint64(size))
		encCumulativeSum += int64(encPartSize)
	}
	// partEnd is always found in the loop above, because off and
	// length are validated.
	endPkgNum := (endOffset - cumulativeSum) / SSEDAREPackageBlockSize
	// Compute endEncOffset with one additional DARE package (so
	// we read the package containing the last desired byte).
	endEncOffset := encCumulativeSum + (endPkgNum+1)*sseDAREEncPackageBlockSize
	// Check if the DARE package containing the end offset is a
	// full sized package (as the last package in the part may be
	// smaller)
	lastPartSize, _ := sio.EncryptedSize(uint64(sizes[partEnd]))
	if endEncOffset > encCumulativeSum+int64(lastPartSize) {
		endEncOffset = encCumulativeSum + int64(lastPartSize)
	}
	encLength = endEncOffset - encOff
	// Set the sequence number as the starting package number of
	// the requested block
	seqNumber = uint32(startPkgNum)
	return encOff, encLength, skipLen, seqNumber, partStart, nil
}

// EncryptedSize returns the size of the object after encryption.
// An encrypted object is always larger than a plain object
// except for zero size objects.
func (o *ObjectInfo) EncryptedSize() int64 {
	size, err := sio.EncryptedSize(uint64(o.Size))
	if err != nil {
		// This cannot happen since AWS S3 allows parts to be 5GB at most
		// sio max. size is 256 TB
		reqInfo := (&logger.ReqInfo{}).AppendTags("size", strconv.FormatUint(size, 10))
		ctx := logger.SetReqInfo(GlobalContext, reqInfo)
		logger.CriticalIf(ctx, err)
	}
	return int64(size)
}

// DecryptObjectInfo tries to decrypt the provided object if it is encrypted.
// It fails if the object is encrypted and the HTTP headers don't contain
// SSE-C headers or the object is not encrypted but SSE-C headers are provided. (AWS behavior)
// DecryptObjectInfo returns 'ErrNone' if the object is not encrypted or the
// decryption succeeded.
//
// DecryptObjectInfo also returns whether the object is encrypted or not.
func DecryptObjectInfo(info *ObjectInfo, r *http.Request) (encrypted bool, err error) {
	// Directories are never encrypted.
	if info.IsDir {
		return false, nil
	}
	if r == nil {
		return false, errInvalidArgument
	}

	headers := r.Header

	// disallow X-Amz-Server-Side-Encryption header on HEAD and GET
	switch r.Method {
	case http.MethodGet, http.MethodHead:
		if crypto.S3.IsRequested(headers) || crypto.S3KMS.IsRequested(headers) {
			return false, errInvalidEncryptionParameters
		}
	}

	_, encrypted = crypto.IsEncrypted(info.UserDefined)
	if !encrypted && crypto.SSEC.IsRequested(headers) && r.Header.Get(xhttp.AmzCopySource) == "" {
		return false, errInvalidEncryptionParameters
	}

	if encrypted {
		if crypto.SSEC.IsEncrypted(info.UserDefined) {
			if !(crypto.SSEC.IsRequested(headers) || crypto.SSECopy.IsRequested(headers)) {
				return encrypted, errEncryptedObject
			}
		}

		if crypto.S3.IsEncrypted(info.UserDefined) && r.Header.Get(xhttp.AmzCopySource) == "" {
			if crypto.SSEC.IsRequested(headers) || crypto.SSECopy.IsRequested(headers) {
				return encrypted, errEncryptedObject
			}
		}

		if crypto.S3KMS.IsEncrypted(info.UserDefined) && r.Header.Get(xhttp.AmzCopySource) == "" {
			if crypto.SSEC.IsRequested(headers) || crypto.SSECopy.IsRequested(headers) {
				return encrypted, errEncryptedObject
			}
		}

		if _, err = info.DecryptedSize(); err != nil {
			return encrypted, err
		}

		if _, ok := crypto.IsEncrypted(info.UserDefined); ok && !crypto.IsMultiPart(info.UserDefined) {
			info.ETag = getDecryptedETag(headers, *info, false)
		}
	}

	return encrypted, nil
}

type (
	objectMetaEncryptFn func(baseKey string, data []byte) []byte
	objectMetaDecryptFn func(baseKey string, data []byte) ([]byte, error)
)

// metadataEncrypter returns a function that will read data from input,
// encrypt it using the provided key and return the result.
// 0 sized inputs are passed through.
func metadataEncrypter(key crypto.ObjectKey) objectMetaEncryptFn {
	return func(baseKey string, data []byte) []byte {
		if len(data) == 0 {
			return data
		}
		var buffer bytes.Buffer
		mac := hmac.New(sha256.New, key[:])
		mac.Write([]byte(baseKey))
		if _, err := sio.Encrypt(&buffer, bytes.NewReader(data), sio.Config{Key: mac.Sum(nil), CipherSuites: fips.DARECiphers()}); err != nil {
			logger.CriticalIf(context.Background(), errors.New("unable to encrypt using object key"))
		}
		return buffer.Bytes()
	}
}

// metadataDecrypter reverses metadataEncrypter.
func (o *ObjectInfo) metadataDecrypter(h http.Header) objectMetaDecryptFn {
	return func(baseKey string, input []byte) ([]byte, error) {
		if len(input) == 0 {
			return input, nil
		}
		var key []byte
		if k, err := crypto.SSEC.ParseHTTP(h); err == nil {
			key = k[:]
		}
<<<<<<< HEAD
		fmt.Println("GOT SSE-C KEY", key)
=======
>>>>>>> 8801b99c
		key, err := decryptObjectMeta(key, o.Bucket, o.Name, o.UserDefined)
		if err != nil {
			return nil, err
		}
		mac := hmac.New(sha256.New, key)
		mac.Write([]byte(baseKey))
		return sio.DecryptBuffer(nil, input, sio.Config{Key: mac.Sum(nil), CipherSuites: fips.DARECiphers()})
	}
}

// decryptChecksums will attempt to decode checksums and return it/them if set.
// if part > 0, and we have the checksum for the part that will be returned.
func (o *ObjectInfo) decryptPartsChecksums(h http.Header) {
	data := o.Checksum
	if len(data) == 0 {
		return
	}
	if _, encrypted := crypto.IsEncrypted(o.UserDefined); encrypted {
		decrypted, err := o.metadataDecrypter(h)("object-checksum", data)
		if err != nil {
			encLogIf(GlobalContext, err)
			return
		}
		data = decrypted
	}
	cs := hash.ReadPartCheckSums(data)
	if len(cs) == len(o.Parts) {
		for i := range o.Parts {
			o.Parts[i].Checksums = cs[i]
		}
	}
	return
}

// metadataEncryptFn provides an encryption function for metadata.
// Will return nil, nil if unencrypted.
func (o *ObjectInfo) metadataEncryptFn(headers http.Header) (objectMetaEncryptFn, error) {
	kind, _ := crypto.IsEncrypted(o.UserDefined)
	switch kind {
	case crypto.SSEC:
		if crypto.SSECopy.IsRequested(headers) {
			key, err := crypto.SSECopy.ParseHTTP(headers)
			if err != nil {
				return nil, err
			}
			objectEncryptionKey, err := decryptObjectMeta(key[:], o.Bucket, o.Name, o.UserDefined)
			if err != nil {
				return nil, err
			}
			if len(objectEncryptionKey) == 32 {
				var key crypto.ObjectKey
				copy(key[:], objectEncryptionKey)
				return metadataEncrypter(key), nil
			}
			return nil, errors.New("metadataEncryptFn: unexpected key size")
		}
	case crypto.S3, crypto.S3KMS:
		objectEncryptionKey, err := decryptObjectMeta(nil, o.Bucket, o.Name, o.UserDefined)
		if err != nil {
			return nil, err
		}
		if len(objectEncryptionKey) == 32 {
			var key crypto.ObjectKey
			copy(key[:], objectEncryptionKey)
			return metadataEncrypter(key), nil
		}
		return nil, errors.New("metadataEncryptFn: unexpected key size")
	}

	return nil, nil
}

// decryptChecksums will attempt to decode checksums and return it/them if set.
// if part > 0, and we have the checksum for the part that will be returned.
func (o *ObjectInfo) decryptChecksums(part int, h http.Header) map[string]string {
	data := o.Checksum
	if len(data) == 0 {
		return nil
	}
	if _, encrypted := crypto.IsEncrypted(o.UserDefined); encrypted {
		decrypted, err := o.metadataDecrypter(h)("object-checksum", data)
		if err != nil {
			encLogIf(GlobalContext, err)
			return nil
		}
		data = decrypted
	}
	return hash.ReadCheckSums(data, part)
}<|MERGE_RESOLUTION|>--- conflicted
+++ resolved
@@ -1086,10 +1086,6 @@
 		if k, err := crypto.SSEC.ParseHTTP(h); err == nil {
 			key = k[:]
 		}
-<<<<<<< HEAD
-		fmt.Println("GOT SSE-C KEY", key)
-=======
->>>>>>> 8801b99c
 		key, err := decryptObjectMeta(key, o.Bucket, o.Name, o.UserDefined)
 		if err != nil {
 			return nil, err
