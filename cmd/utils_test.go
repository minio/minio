/*
 * Minio Cloud Storage, (C) 2016, 2017 Minio, Inc.
 *
 * Licensed under the Apache License, Version 2.0 (the "License");
 * you may not use this file except in compliance with the License.
 * You may obtain a copy of the License at
 *
 *     http://www.apache.org/licenses/LICENSE-2.0
 *
 * Unless required by applicable law or agreed to in writing, software
 * distributed under the License is distributed on an "AS IS" BASIS,
 * WITHOUT WARRANTIES OR CONDITIONS OF ANY KIND, either express or implied.
 * See the License for the specific language governing permissions and
 * limitations under the License.
 */

package cmd

import (
	"encoding/json"
<<<<<<< HEAD
	"io/ioutil"
=======
	"errors"
>>>>>>> cc2497f5
	"net/http"
	"net/url"
	"os"
	"reflect"
	"strings"
	"testing"
)

// Tests http.Header clone.
func TestCloneHeader(t *testing.T) {
	headers := []http.Header{
		{
			"Content-Type":   {"text/html; charset=UTF-8"},
			"Content-Length": {"0"},
		},
		{
			"Content-Length": {"0", "1", "2"},
		},
		{
			"Expires":          {"-1"},
			"Content-Length":   {"0"},
			"Content-Encoding": {"gzip"},
		},
	}
	for i, header := range headers {
		clonedHeader := cloneHeader(header)
		if !reflect.DeepEqual(header, clonedHeader) {
			t.Errorf("Test %d failed", i+1)
		}
	}
}

// Tests closing http tracing file.
func TestStopHTTPTrace(t *testing.T) {
	var err error
	globalHTTPTraceFile, err = ioutil.TempFile("", "")
	if err != nil {
		defer os.Remove(globalHTTPTraceFile.Name())
		stopHTTPTrace()
		if globalHTTPTraceFile != nil {
			t.Errorf("globalHTTPTraceFile is not nil, it is expected to be nil")
		}
	}
}

// Tests maximum object size.
func TestMaxObjectSize(t *testing.T) {
	sizes := []struct {
		isMax bool
		size  int64
	}{
		// Test - 1 - maximum object size.
		{
			true,
			globalMaxObjectSize + 1,
		},
		// Test - 2 - not maximum object size.
		{
			false,
			globalMaxObjectSize - 1,
		},
	}
	for i, s := range sizes {
		isMax := isMaxObjectSize(s.size)
		if isMax != s.isMax {
			t.Errorf("Test %d: Expected %t, got %t", i+1, s.isMax, isMax)
		}
	}
}

// Tests minimum allowed part size.
func TestMinAllowedPartSize(t *testing.T) {
	sizes := []struct {
		isMin bool
		size  int64
	}{
		// Test - 1 - within minimum part size.
		{
			true,
			globalMinPartSize + 1,
		},
		// Test - 2 - smaller than minimum part size.
		{
			false,
			globalMinPartSize - 1,
		},
	}

	for i, s := range sizes {
		isMin := isMinAllowedPartSize(s.size)
		if isMin != s.isMin {
			t.Errorf("Test %d: Expected %t, got %t", i+1, s.isMin, isMin)
		}
	}
}

// Tests maximum allowed part number.
func TestMaxPartID(t *testing.T) {
	sizes := []struct {
		isMax bool
		partN int
	}{
		// Test - 1 part number within max part number.
		{
			false,
			globalMaxPartID - 1,
		},
		// Test - 2 part number bigger than max part number.
		{
			true,
			globalMaxPartID + 1,
		},
	}

	for i, s := range sizes {
		isMax := isMaxPartID(s.partN)
		if isMax != s.isMax {
			t.Errorf("Test %d: Expected %t, got %t", i+1, s.isMax, isMax)
		}
	}
}

// Tests extracting bucket and objectname from various types of URL paths.
func TestURL2BucketObjectName(t *testing.T) {
	testCases := []struct {
		u              *url.URL
		bucket, object string
	}{
		// Test case 1 normal case.
		{
			u: &url.URL{
				Path: "/bucket/object",
			},
			bucket: "bucket",
			object: "object",
		},
		// Test case 2 where url only has separator.
		{
			u: &url.URL{
				Path: "/",
			},
			bucket: "",
			object: "",
		},
		// Test case 3 only bucket is present.
		{
			u: &url.URL{
				Path: "/bucket",
			},
			bucket: "bucket",
			object: "",
		},
		// Test case 4 many separators and object is a directory.
		{
			u: &url.URL{
				Path: "/bucket/object/1/",
			},
			bucket: "bucket",
			object: "object/1/",
		},
		// Test case 5 object has many trailing separators.
		{
			u: &url.URL{
				Path: "/bucket/object/1///",
			},
			bucket: "bucket",
			object: "object/1///",
		},
		// Test case 6 object has only trailing separators.
		{
			u: &url.URL{
				Path: "/bucket/object///////",
			},
			bucket: "bucket",
			object: "object///////",
		},
		// Test case 7 object has preceding separators.
		{
			u: &url.URL{
				Path: "/bucket////object////",
			},
			bucket: "bucket",
			object: "///object////",
		},
		// Test case 8 url is not allocated.
		{
			u:      nil,
			bucket: "",
			object: "",
		},
		// Test case 9 url path is empty.
		{
			u:      &url.URL{},
			bucket: "",
			object: "",
		},
	}

	// Validate all test cases.
	for i, testCase := range testCases {
		bucketName, objectName := urlPath2BucketObjectName(testCase.u)
		if bucketName != testCase.bucket {
			t.Errorf("Test %d: failed expected bucket name \"%s\", got \"%s\"", i+1, testCase.bucket, bucketName)
		}
		if objectName != testCase.object {
			t.Errorf("Test %d: failed expected bucket name \"%s\", got \"%s\"", i+1, testCase.object, objectName)
		}
	}
}

// Add tests for starting and stopping different profilers.
func TestStartProfiler(t *testing.T) {
	if startProfiler("") != nil {
		t.Fatal("Expected nil, but non-nil value returned for invalid profiler.")
	}
}

// TestCheckURL tests valid url.
func TestCheckURL(t *testing.T) {
	testCases := []struct {
		urlStr     string
		shouldPass bool
	}{
		{"", false},
		{":", false},
		{"http://localhost/", true},
		{"http://127.0.0.1/", true},
		{"proto://myhostname/path", true},
	}

	// Validates fetching local address.
	for i, testCase := range testCases {
		_, err := checkURL(testCase.urlStr)
		if testCase.shouldPass && err != nil {
			t.Errorf("Test %d: expected to pass but got an error: %v\n", i+1, err)
		}
		if !testCase.shouldPass && err == nil {
			t.Errorf("Test %d: expected to fail but passed.", i+1)
		}
	}
}

// Testing dumping request function.
func TestDumpRequest(t *testing.T) {
	req, err := http.NewRequest("GET", "http://localhost:9000?X-Amz-Algorithm=AWS4-HMAC-SHA256&X-Amz-Credential=USWUXHGYZQYFYFFIT3RE%2F20170529%2Fus-east-1%2Fs3%2Faws4_request&X-Amz-Date=20170529T190139Z&X-Amz-Expires=600&X-Amz-Signature=19b58080999df54b446fc97304eb8dda60d3df1812ae97f3e8783351bfd9781d&X-Amz-SignedHeaders=host&prefix=Hello%2AWorld%2A", nil)
	if err != nil {
		t.Fatal(err)
	}
	req.RequestURI = "/?X-Amz-Algorithm=AWS4-HMAC-SHA256&X-Amz-Credential=USWUXHGYZQYFYFFIT3RE%2F20170529%2Fus-east-1%2Fs3%2Faws4_request&X-Amz-Date=20170529T190139Z&X-Amz-Expires=600&X-Amz-Signature=19b58080999df54b446fc97304eb8dda60d3df1812ae97f3e8783351bfd9781d&X-Amz-SignedHeaders=host&prefix=Hello%2AWorld%2A"
	req.Header.Set("content-md5", "====test")
	jsonReq := dumpRequest(req)
	type jsonResult struct {
		Method     string      `json:"method"`
		RequestURI string      `json:"reqURI"`
		Header     http.Header `json:"header"`
	}
	jsonReq = strings.Replace(jsonReq, "%%", "%", -1)
	res := jsonResult{}
	if err = json.Unmarshal([]byte(jsonReq), &res); err != nil {
		t.Fatal(err)
	}

	// Look for expected method.
	if res.Method != "GET" {
		t.Fatalf("Unexpected method %s, expected 'GET'", res.Method)
	}

	// Look for expected query values
	expectedQuery := url.Values{}
	expectedQuery.Set("prefix", "Hello*World*")
	expectedQuery.Set("X-Amz-Algorithm", "AWS4-HMAC-SHA256")
	expectedQuery.Set("X-Amz-Credential", "USWUXHGYZQYFYFFIT3RE/20170529/us-east-1/s3/aws4_request")
	expectedQuery.Set("X-Amz-Date", "20170529T190139Z")
	expectedQuery.Set("X-Amz-Expires", "600")
	expectedQuery.Set("X-Amz-SignedHeaders", "host")
	expectedQuery.Set("X-Amz-Signature", "19b58080999df54b446fc97304eb8dda60d3df1812ae97f3e8783351bfd9781d")
	expectedRequestURI := "/?" + expectedQuery.Encode()
	if !reflect.DeepEqual(res.RequestURI, expectedRequestURI) {
		t.Fatalf("Expected %#v, got %#v", expectedRequestURI, res.RequestURI)
	}

	// Look for expected header.
	expectedHeader := http.Header{}
	expectedHeader.Set("content-md5", "====test")
	expectedHeader.Set("host", "localhost:9000")
	if !reflect.DeepEqual(res.Header, expectedHeader) {
		t.Fatalf("Expected %#v, got %#v", expectedHeader, res.Header)
	}
}

// Test ToS3ETag()
func TestToS3ETag(t *testing.T) {
	testCases := []struct {
		etag         string
		expectedETag string
	}{
		{`"8019e762"`, `8019e762-1`},
		{"5d57546eeb86b3eba68967292fba0644", "5d57546eeb86b3eba68967292fba0644-1"},
		{`"8019e762-1"`, `8019e762-1`},
		{"5d57546eeb86b3eba68967292fba0644-1", "5d57546eeb86b3eba68967292fba0644-1"},
	}
	for i, testCase := range testCases {
		etag := ToS3ETag(testCase.etag)
		if etag != testCase.expectedETag {
			t.Fatalf("test %v: expected: %v, got: %v", i+1, testCase.expectedETag, etag)
		}
	}
}

// Test contains
func TestContains(t *testing.T) {

	testErr := errors.New("test err")

	testCases := []struct {
		slice interface{}
		elem  interface{}
		found bool
	}{
		{nil, nil, false},
		{"1", "1", false},
		{nil, "1", false},
		{[]string{"1"}, nil, false},
		{[]string{}, "1", false},
		{[]string{"1"}, "1", true},
		{[]string{"2"}, "1", false},
		{[]string{"1", "2"}, "1", true},
		{[]string{"2", "1"}, "1", true},
		{[]string{"2", "1", "3"}, "1", true},
		{[]int{1, 2, 3}, "1", false},
		{[]int{1, 2, 3}, 2, true},
		{[]int{1, 2, 3, 4, 5, 6}, 7, false},
		{[]error{errors.New("new err")}, testErr, false},
		{[]error{errors.New("new err"), testErr}, testErr, true},
	}

	for i, testCase := range testCases {
		found := contains(testCase.slice, testCase.elem)
		if found != testCase.found {
			t.Fatalf("Test %v: expected: %v, got: %v", i+1, testCase.found, found)
		}
	}
}<|MERGE_RESOLUTION|>--- conflicted
+++ resolved
@@ -18,11 +18,8 @@
 
 import (
 	"encoding/json"
-<<<<<<< HEAD
+	"errors"
 	"io/ioutil"
-=======
-	"errors"
->>>>>>> cc2497f5
 	"net/http"
 	"net/url"
 	"os"
