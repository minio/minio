--- conflicted
+++ resolved
@@ -366,25 +366,6 @@
 	return nil
 }
 
-<<<<<<< HEAD
-func startBackgroundOps(ctx context.Context, objAPI ObjectLayer) {
-	// Make sure only 1 crawler is running on the cluster.
-	locker := objAPI.NewNSLock(minioMetaBucket, "leader")
-	for {
-		err := locker.GetLock(ctx, leaderLockTimeout)
-		if err != nil {
-			time.Sleep(leaderLockTimeoutSleepInterval)
-			continue
-		}
-		break
-		// No unlock for "leader" lock.
-	}
-
-	initDataCrawler(ctx, objAPI)
-}
-
-=======
->>>>>>> 3831cc9e
 // serverMain handler called for 'minio server' command.
 func serverMain(ctx *cli.Context) {
 	signal.Notify(globalOSSignalCh, os.Interrupt, syscall.SIGTERM)
