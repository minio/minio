// Copyright (c) 2015-2021 MinIO, Inc.
//
// This file is part of MinIO Object Storage stack
//
// This program is free software: you can redistribute it and/or modify
// it under the terms of the GNU Affero General Public License as published by
// the Free Software Foundation, either version 3 of the License, or
// (at your option) any later version.
//
// This program is distributed in the hope that it will be useful
// but WITHOUT ANY WARRANTY; without even the implied warranty of
// MERCHANTABILITY or FITNESS FOR A PARTICULAR PURPOSE.  See the
// GNU Affero General Public License for more details.
//
// You should have received a copy of the GNU Affero General Public License
// along with this program.  If not, see <http://www.gnu.org/licenses/>.

package cmd

import (
	"crypto/x509"
	"errors"
	"net/http"
	"os"
	"sync"
	"sync/atomic"
	"time"

	"github.com/minio/console/restapi"
	"github.com/minio/minio-go/v7/pkg/set"
	"github.com/minio/minio/internal/bucket/bandwidth"
	"github.com/minio/minio/internal/config"
	"github.com/minio/minio/internal/handlers"
	"github.com/minio/minio/internal/kms"
	"github.com/rs/dnscache"

	"github.com/dustin/go-humanize"
	"github.com/minio/minio/internal/auth"
	"github.com/minio/minio/internal/config/cache"
	"github.com/minio/minio/internal/config/callhome"
	"github.com/minio/minio/internal/config/compress"
	"github.com/minio/minio/internal/config/dns"
	xldap "github.com/minio/minio/internal/config/identity/ldap"
	"github.com/minio/minio/internal/config/identity/openid"
	idplugin "github.com/minio/minio/internal/config/identity/plugin"
	xtls "github.com/minio/minio/internal/config/identity/tls"
	polplugin "github.com/minio/minio/internal/config/policy/plugin"
	"github.com/minio/minio/internal/config/storageclass"
	"github.com/minio/minio/internal/config/subnet"
	xhttp "github.com/minio/minio/internal/http"
	etcd "go.etcd.io/etcd/client/v3"

	"github.com/minio/minio/internal/event"
	"github.com/minio/minio/internal/pubsub"
	"github.com/minio/pkg/certs"
	xnet "github.com/minio/pkg/net"
)

// minio configuration related constants.
const (
	GlobalMinioDefaultPort = "9000"

	globalMinioDefaultRegion = ""
	// This is a sha256 output of ``arn:aws:iam::minio:user/admin``,
	// this is kept in present form to be compatible with S3 owner ID
	// requirements -
	//
	// ```
	//    The canonical user ID is the Amazon S3–only concept.
	//    It is 64-character obfuscated version of the account ID.
	// ```
	// http://docs.aws.amazon.com/AmazonS3/latest/dev/example-walkthroughs-managing-access-example4.html
	globalMinioDefaultOwnerID      = "02d6176db174dc93cb1b899f7c6078f08654445fe8cf1b6ce98d8855f66bdbf4"
	globalMinioDefaultStorageClass = "STANDARD"
	globalWindowsOSName            = "windows"
	globalMacOSName                = "darwin"
	globalMinioModeFS              = "mode-server-fs"
	globalMinioModeErasureSD       = "mode-server-xl-single"
	globalMinioModeErasure         = "mode-server-xl"
	globalMinioModeDistErasure     = "mode-server-distributed-xl"
	globalMinioModeGatewayPrefix   = "mode-gateway-"
	globalDirSuffix                = "__XLDIR__"
	globalDirSuffixWithSlash       = globalDirSuffix + slashSeparator

	// Add new global values here.
)

const (
	// Limit fields size (except file) to 1Mib since Policy document
	// can reach that size according to https://aws.amazon.com/articles/1434
	maxFormFieldSize = int64(1 * humanize.MiByte)

	// Limit memory allocation to store multipart data
	maxFormMemory = int64(5 * humanize.MiByte)

	// The maximum allowed time difference between the incoming request
	// date and server date during signature verification.
	globalMaxSkewTime = 15 * time.Minute // 15 minutes skew allowed.

	// GlobalStaleUploadsExpiry - Expiry duration after which the uploads in multipart,
	// tmp directory are deemed stale.
	GlobalStaleUploadsExpiry = time.Hour * 24 // 24 hrs.

	// GlobalStaleUploadsCleanupInterval - Cleanup interval when the stale uploads cleanup is initiated.
	GlobalStaleUploadsCleanupInterval = time.Hour * 6 // 6 hrs.

	// Refresh interval to update in-memory iam config cache.
	globalRefreshIAMInterval = 10 * time.Minute

	// Limit of location constraint XML for unauthenticated PUT bucket operations.
	maxLocationConstraintSize = 3 * humanize.MiByte

	// Maximum size of default bucket encryption configuration allowed
	maxBucketSSEConfigSize = 1 * humanize.MiByte

	// diskFillFraction is the fraction of a disk we allow to be filled.
	diskFillFraction = 0.99

	// diskReserveFraction is the fraction of a disk where we will fill other server pools first.
	// If all pools reach this, we will use all pools with regular placement.
	diskReserveFraction = 0.15

	// diskAssumeUnknownSize is the size to assume when an unknown size upload is requested.
	diskAssumeUnknownSize = 1 << 30

	// diskMinInodes is the minimum number of inodes we want free on a disk to perform writes.
	diskMinInodes = 1000

	// tlsClientSessionCacheSize is the cache size for client sessions.
	tlsClientSessionCacheSize = 100
)

var globalCLIContext = struct {
	JSON, Quiet    bool
	Anonymous      bool
	StrictS3Compat bool
}{}

var (
	// Indicates if the running minio server is distributed setup.
	globalIsDistErasure = false

	// Indicates if the running minio server is an erasure-code backend.
	globalIsErasure = false

	// Indicates if the running minio server is in single drive XL mode.
	globalIsErasureSD = false

	// Indicates if the running minio is in gateway mode.
	globalIsGateway = false

	// Indicates if server code should go through testing path.
	globalIsTesting = false

	// Name of gateway server, e.g S3, NAS etc
	globalGatewayName = ""

	// This flag is set to 'true' by default
	globalBrowserEnabled = true

	// Custom browser redirect URL, not set by default
	// and it is automatically deduced.
	globalBrowserRedirectURL *xnet.URL

	// This flag is set to 'true' when MINIO_UPDATE env is set to 'off'. Default is false.
	globalInplaceUpdateDisabled = false

	globalSite = config.Site{
		Region: globalMinioDefaultRegion,
	}

	// MinIO local server address (in `host:port` format)
	globalMinioAddr = ""

	// MinIO default port, can be changed through command line.
	globalMinioPort            = GlobalMinioDefaultPort
	globalMinioConsolePort     = "13333"
	globalMinioConsolePortAuto = false

	// Holds the host that was passed using --address
	globalMinioHost = ""
	// Holds the host that was passed using --console-address
	globalMinioConsoleHost = ""

	// Holds the possible host endpoint.
	globalMinioEndpoint = ""

	// globalConfigSys server config system.
	globalConfigSys *ConfigSys

	globalNotificationSys  *NotificationSys
	globalConfigTargetList *event.TargetList
	// globalEnvTargetList has list of targets configured via env.
	globalEnvTargetList *event.TargetList

	globalBucketMetadataSys *BucketMetadataSys
	globalBucketMonitor     *bandwidth.Monitor
	globalPolicySys         *PolicySys
	globalIAMSys            *IAMSys

	globalLifecycleSys       *LifecycleSys
	globalBucketSSEConfigSys *BucketSSEConfigSys
	globalBucketTargetSys    *BucketTargetSys
	// globalAPIConfig controls S3 API requests throttling,
	// healthcheck readiness deadlines and cors settings.
	globalAPIConfig = apiConfig{listQuorum: "strict"}

	globalStorageClass storageclass.Config

	globalLDAPConfig   xldap.Config
	globalOpenIDConfig openid.Config
	globalSTSTLSConfig xtls.Config

	globalAuthNPlugin *idplugin.AuthNPlugin

	// CA root certificates, a nil value means system certs pool will be used
	globalRootCAs *x509.CertPool

	// IsSSL indicates if the server is configured with SSL.
	globalIsTLS bool

	globalTLSCerts *certs.Manager

	globalHTTPServer        *xhttp.Server
	globalHTTPServerErrorCh = make(chan error)
	globalOSSignalCh        = make(chan os.Signal, 1)

	// global Trace system to send HTTP request/response
	// and Storage/OS calls info to registered listeners.
	globalTrace = pubsub.New(8)

	// global Listen system to send S3 API events to registered listeners
<<<<<<< HEAD
	// Objects are expected to be event.Event
	globalHTTPListen = pubsub.New()
=======
	globalHTTPListen = pubsub.New(0)
>>>>>>> 95b51c48

	// global console system to send console logs to
	// registered listeners
	globalConsoleSys *HTTPConsoleLoggerSys

	globalEndpoints EndpointServerPools

	// The name of this local node, fetched from arguments
	globalLocalNodeName string

	// The global subnet config
	globalSubnetConfig subnet.Config

	// The global callhome config
	globalCallhomeConfig callhome.Config

	globalRemoteEndpoints map[string]Endpoint

	// Global server's network statistics
	globalConnStats = newConnStats()

	// Global HTTP request statisitics
	globalHTTPStats = newHTTPStats()

	// Global bucket network statistics
	globalBucketConnStats = newBucketConnStats()

	// Time when the server is started
	globalBootTime = UTCNow()

	globalActiveCred auth.Credentials

	globalPublicCerts []*x509.Certificate

	globalDomainNames []string      // Root domains for virtual host style requests
	globalDomainIPs   set.StringSet // Root domain IP address(s) for a distributed MinIO deployment

	globalOperationTimeout       = newDynamicTimeout(10*time.Minute, 5*time.Minute) // default timeout for general ops
	globalDeleteOperationTimeout = newDynamicTimeout(5*time.Minute, 1*time.Minute)  // default time for delete ops

	globalBucketObjectLockSys *BucketObjectLockSys
	globalBucketQuotaSys      *BucketQuotaSys
	globalBucketVersioningSys *BucketVersioningSys

	// Disk cache drives
	globalCacheConfig cache.Config

	// Initialized KMS configuration for disk cache
	globalCacheKMS kms.KMS

	// Allocated etcd endpoint for config and bucket DNS.
	globalEtcdClient *etcd.Client

	// Cluster replication manager.
	globalSiteReplicationSys SiteReplicationSys

	// Is set to true when Bucket federation is requested
	// and is 'true' when etcdConfig.PathPrefix is empty
	globalBucketFederation bool

	// Allocated DNS config wrapper over etcd client.
	globalDNSConfig dns.Store

	// GlobalKMS initialized KMS configuration
	GlobalKMS kms.KMS

	// Auto-Encryption, if enabled, turns any non-SSE-C request
	// into an SSE-S3 request. If enabled a valid, non-empty KMS
	// configuration must be present.
	globalAutoEncryption bool

	// Is compression enabled?
	globalCompressConfigMu sync.Mutex
	globalCompressConfig   compress.Config

	// Some standard object extensions which we strictly dis-allow for compression.
	standardExcludeCompressExtensions = []string{".gz", ".bz2", ".rar", ".zip", ".7z", ".xz", ".mp4", ".mkv", ".mov", ".jpg", ".png", ".gif"}

	// Some standard content-types which we strictly dis-allow for compression.
	standardExcludeCompressContentTypes = []string{"video/*", "audio/*", "application/zip", "application/x-gzip", "application/x-zip-compressed", " application/x-compress", "application/x-spoon"}

	// AuthZ Plugin system.
	globalAuthZPlugin *polplugin.AuthZPlugin

	// Deployment ID - unique per deployment
	globalDeploymentID string

	// GlobalGatewaySSE sse options
	GlobalGatewaySSE gatewaySSE

	globalAllHealState *allHealState

	// The always present healing routine ready to heal objects
	globalBackgroundHealRoutine *healRoutine
	globalBackgroundHealState   *allHealState

	globalMRFState mrfState

	// If writes to FS backend should be O_SYNC.
	globalFSOSync bool

	globalProxyEndpoints []ProxyEndpoint

	globalInternodeTransport http.RoundTripper

	globalProxyTransport http.RoundTripper

	globalDNSCache = &dnscache.Resolver{
		Timeout: 5 * time.Second,
	}

	globalForwarder *handlers.Forwarder

	globalTierConfigMgr *TierConfigMgr

	globalTierJournal *tierJournal

	globalConsoleSrv *restapi.Server

	// handles service freeze or un-freeze S3 API calls.
	globalServiceFreeze atomic.Value

	// Only needed for tracking
	globalServiceFreezeCnt int32
	globalServiceFreezeMu  sync.Mutex // Updates.

	// List of local drives to this node, this is only set during server startup.
	globalLocalDrives []StorageAPI

	// Is MINIO_CI_CD set?
	globalIsCICD bool

	globalRootDiskThreshold uint64

	// Used for collecting stats for netperf
	globalNetPerfMinDuration     = time.Second * 10
	globalNetPerfRX              netPerfRX
	globalObjectPerfBucket       = "minio-perf-test-tmp-bucket"
	globalObjectPerfUserMetadata = "X-Amz-Meta-Minio-Object-Perf" // Clients can set this to bypass S3 API service freeze. Used by object pref tests.

	// Add new variable global values here.
)

var globalAuthZPluginMutex sync.Mutex

func newGlobalAuthZPluginFn() *polplugin.AuthZPlugin {
	globalAuthZPluginMutex.Lock()
	defer globalAuthZPluginMutex.Unlock()
	return globalAuthZPlugin
}

func setGlobalAuthZPlugin(authz *polplugin.AuthZPlugin) {
	globalAuthZPluginMutex.Lock()
	globalAuthZPlugin = authz
	globalAuthZPluginMutex.Unlock()
}

var errSelfTestFailure = errors.New("self test failed. unsafe to start server")<|MERGE_RESOLUTION|>--- conflicted
+++ resolved
@@ -230,12 +230,8 @@
 	globalTrace = pubsub.New(8)
 
 	// global Listen system to send S3 API events to registered listeners
-<<<<<<< HEAD
 	// Objects are expected to be event.Event
-	globalHTTPListen = pubsub.New()
-=======
 	globalHTTPListen = pubsub.New(0)
->>>>>>> 95b51c48
 
 	// global console system to send console logs to
 	// registered listeners
