--- conflicted
+++ resolved
@@ -161,14 +161,6 @@
 	// File to log HTTP request/response headers and body.
 	globalHTTPTraceFile *os.File
 
-<<<<<<< HEAD
-	// List of admin peers.
-	globalAdminPeers = adminPeers{}
-=======
-	// Minio server user agent string.
-	globalServerUserAgent = "Minio/" + ReleaseTag + " (" + runtime.GOOS + "; " + runtime.GOARCH + ")"
->>>>>>> 309975d4
-
 	globalEndpoints EndpointList
 
 	// Global server's network statistics
