--- conflicted
+++ resolved
@@ -1306,18 +1306,8 @@
 	err = minioClient.RemoveObject(ctx, bucket, "someobject", minio.RemoveObjectOptions{})
 	c.Assert(err.Error(), "Access Denied.")
 
-<<<<<<< HEAD
-	// Detach policy from group
-	_, err = s.adm.DetachPolicyLDAP(ctx, madmin.PolicyAssociationReq{
-		Policies: []string{policy},
-		Group:    groupDN,
-	})
-	if err != nil {
-		c.Fatalf("Unable to detach policy from group: %v", err)
-=======
 	if _, err = s.adm.DetachPolicyLDAP(ctx, groupReq); err != nil {
 		c.Fatalf("Unable to detach group policy: %v", err)
->>>>>>> f7ff19cb
 	}
 }
 
