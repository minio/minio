/*
 * MinIO Cloud Storage, (C) 2019 MinIO, Inc.
 *
 * Licensed under the Apache License, Version 2.0 (the "License");
 * you may not use this file except in compliance with the License.
 * You may obtain a copy of the License at
 *
 *     http://www.apache.org/licenses/LICENSE-2.0
 *
 * Unless required by applicable law or agreed to in writing, software
 * distributed under the License is distributed on an "AS IS" BASIS,
 * WITHOUT WARRANTIES OR CONDITIONS OF ANY KIND, either express or implied.
 * See the License for the specific language governing permissions and
 * limitations under the License.
 */

package cmd

import (
	"bytes"
	"context"
	"encoding/hex"
	"fmt"
	"hash"
	"io"

	"github.com/minio/minio/cmd/logger"
<<<<<<< HEAD
	"github.com/minio/minio/pkg/env"
	"github.com/minio/minio/pkg/ioutil"
	xioutil "github.com/minio/minio/pkg/ioutil"
=======
>>>>>>> da70e6dd
)

type errHashMismatch struct {
	message string
}

func (err *errHashMismatch) Error() string {
	return err.message
}

// Calculates bitrot in chunks and writes the hash into the stream.
type streamingBitrotWriter struct {
	iow          io.WriteCloser
	closeWithErr func(err error) error
	h            hash.Hash
	shardSize    int64
	canClose     chan struct{} // Needed to avoid race explained in Close() call.
}

func (b *streamingBitrotWriter) Write(p []byte) (int, error) {
	if len(p) == 0 {
		return 0, nil
	}
	b.h.Reset()
	b.h.Write(p)
	hashBytes := b.h.Sum(nil)
	_, err := b.iow.Write(hashBytes)
	if err != nil {
		return 0, err
	}
	return b.iow.Write(p)
}

func (b *streamingBitrotWriter) Close() error {
	err := b.iow.Close()
	// Wait for all data to be written before returning else it causes race conditions.
	// Race condition is because of io.PipeWriter implementation. i.e consider the following
	// sequent of operations:
	// 1) pipe.Write()
	// 2) pipe.Close()
	// Now pipe.Close() can return before the data is read on the other end of the pipe and written to the disk
	// Hence an immediate Read() on the file can return incorrect data.
	if b.canClose != nil {
		<-b.canClose
	}
	return err
}

<<<<<<< HEAD
// Returns streaming bitrot writer implementation.
func newStreamingBitrotWriterBuffer(w io.Writer, algo BitrotAlgorithm, shardSize int64) io.WriteCloser {
	return &streamingBitrotWriter{iow: ioutil.NopCloser(w), h: algo.New(), shardSize: shardSize, canClose: nil}
}

var (
	ioDeadline, _ = time.ParseDuration(env.Get("MINIO_IO_DEADLINE", ""))
)

=======
>>>>>>> da70e6dd
// Returns streaming bitrot writer implementation.
func newStreamingBitrotWriter(disk StorageAPI, volume, filePath string, length int64, algo BitrotAlgorithm, shardSize int64, heal bool) io.Writer {
	r, w := io.Pipe()
	h := algo.New()

<<<<<<< HEAD
	bw := &streamingBitrotWriter{iow: w, closeWithErr: w.CloseWithError, h: h, shardSize: shardSize, canClose: make(chan struct{})}
	if ioDeadline > 0 && !heal {
		bw.iow = xioutil.NewDeadlineWriter(w, ioDeadline)
	}

=======
	bw := &streamingBitrotWriter{w, h, shardSize, make(chan struct{})}
>>>>>>> da70e6dd
	go func() {
		totalFileSize := int64(-1) // For compressed objects length will be unknown (represented by length=-1)
		if length != -1 {
			bitrotSumsTotalSize := ceilFrac(length, shardSize) * int64(h.Size()) // Size used for storing bitrot checksums.
			totalFileSize = bitrotSumsTotalSize + length
		}
		r.CloseWithError(disk.CreateFile(context.TODO(), volume, filePath, totalFileSize, r))
		close(bw.canClose)
	}()
	return bw
}

// ReadAt() implementation which verifies the bitrot hash available as part of the stream.
type streamingBitrotReader struct {
	disk       StorageAPI
	data       []byte
	rc         io.Reader
	volume     string
	filePath   string
	tillOffset int64
	currOffset int64
	h          hash.Hash
	shardSize  int64
	hashBytes  []byte
}

func (b *streamingBitrotReader) Close() error {
	if b.rc == nil {
		return nil
	}
	if closer, ok := b.rc.(io.Closer); ok {
		return closer.Close()
	}
	return nil
}

func (b *streamingBitrotReader) ReadAt(buf []byte, offset int64) (int, error) {
	var err error
	if offset%b.shardSize != 0 {
		// Offset should always be aligned to b.shardSize
		// Can never happen unless there are programmer bugs
		return 0, errUnexpected
	}
	if b.rc == nil {
		// For the first ReadAt() call we need to open the stream for reading.
		b.currOffset = offset
		streamOffset := (offset/b.shardSize)*int64(b.h.Size()) + offset
		if len(b.data) == 0 && b.tillOffset != streamOffset {
			b.rc, err = b.disk.ReadFileStream(context.TODO(), b.volume, b.filePath, streamOffset, b.tillOffset-streamOffset)
		} else {
			b.rc = io.NewSectionReader(bytes.NewReader(b.data), streamOffset, b.tillOffset-streamOffset)
		}
		if err != nil {
			return 0, err
		}
	}

	if offset != b.currOffset {
		// Can never happen unless there are programmer bugs
		return 0, errUnexpected
	}
	b.h.Reset()
	_, err = io.ReadFull(b.rc, b.hashBytes)
	if err != nil {
		return 0, err
	}
	_, err = io.ReadFull(b.rc, buf)
	if err != nil {
		return 0, err
	}
	b.h.Write(buf)

	if !bytes.Equal(b.h.Sum(nil), b.hashBytes) {
		logger.LogIf(GlobalContext, fmt.Errorf("Disk: %s  -> %s/%s - content hash does not match - expected %s, got %s",
			b.disk, b.volume, b.filePath, hex.EncodeToString(b.hashBytes), hex.EncodeToString(b.h.Sum(nil))))
		return 0, errFileCorrupt
	}
	b.currOffset += int64(len(buf))
	return len(buf), nil
}

// Returns streaming bitrot reader implementation.
func newStreamingBitrotReader(disk StorageAPI, data []byte, volume, filePath string, tillOffset int64, algo BitrotAlgorithm, shardSize int64) *streamingBitrotReader {
	h := algo.New()
	return &streamingBitrotReader{
		disk:       disk,
		data:       data,
		volume:     volume,
		filePath:   filePath,
		tillOffset: ceilFrac(tillOffset, shardSize)*int64(h.Size()) + tillOffset,
		h:          h,
		shardSize:  shardSize,
		hashBytes:  make([]byte, h.Size()),
	}
}<|MERGE_RESOLUTION|>--- conflicted
+++ resolved
@@ -25,12 +25,7 @@
 	"io"
 
 	"github.com/minio/minio/cmd/logger"
-<<<<<<< HEAD
-	"github.com/minio/minio/pkg/env"
 	"github.com/minio/minio/pkg/ioutil"
-	xioutil "github.com/minio/minio/pkg/ioutil"
-=======
->>>>>>> da70e6dd
 )
 
 type errHashMismatch struct {
@@ -79,32 +74,18 @@
 	return err
 }
 
-<<<<<<< HEAD
 // Returns streaming bitrot writer implementation.
 func newStreamingBitrotWriterBuffer(w io.Writer, algo BitrotAlgorithm, shardSize int64) io.WriteCloser {
 	return &streamingBitrotWriter{iow: ioutil.NopCloser(w), h: algo.New(), shardSize: shardSize, canClose: nil}
 }
 
-var (
-	ioDeadline, _ = time.ParseDuration(env.Get("MINIO_IO_DEADLINE", ""))
-)
-
-=======
->>>>>>> da70e6dd
 // Returns streaming bitrot writer implementation.
 func newStreamingBitrotWriter(disk StorageAPI, volume, filePath string, length int64, algo BitrotAlgorithm, shardSize int64, heal bool) io.Writer {
 	r, w := io.Pipe()
 	h := algo.New()
 
-<<<<<<< HEAD
 	bw := &streamingBitrotWriter{iow: w, closeWithErr: w.CloseWithError, h: h, shardSize: shardSize, canClose: make(chan struct{})}
-	if ioDeadline > 0 && !heal {
-		bw.iow = xioutil.NewDeadlineWriter(w, ioDeadline)
-	}
 
-=======
-	bw := &streamingBitrotWriter{w, h, shardSize, make(chan struct{})}
->>>>>>> da70e6dd
 	go func() {
 		totalFileSize := int64(-1) // For compressed objects length will be unknown (represented by length=-1)
 		if length != -1 {
