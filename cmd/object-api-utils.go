--- conflicted
+++ resolved
@@ -758,11 +758,7 @@
 			}
 			r = &GetObjectReader{
 				ObjInfo:    oi,
-<<<<<<< HEAD
-				pReader:    bufio.NewReaderSize(inputReader, compReadAheadBufSize),
-=======
 				pReader:    bufio.NewReaderSize(inputReader, defaultReadBufSize),
->>>>>>> 5b2f1ca0
 				cleanUpFns: cFns,
 				opts:       opts,
 			}
