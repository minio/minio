--- conflicted
+++ resolved
@@ -341,21 +341,13 @@
 	}
 	oi := gr.ObjInfo
 	if oi.TransitionStatus == lifecycle.TransitionComplete {
-<<<<<<< HEAD
 		gr.Close()
-=======
-		gr.Close() // make sure to avoid leaks.
->>>>>>> f0808bb2
 		return nil
 	}
 
 	putOpts := putTransitionOpts(oi)
 	if _, err = tgt.PutObject(ctx, arn.Bucket, oi.Name, gr, oi.Size, "", "", putOpts); err != nil {
-<<<<<<< HEAD
 		gr.Close()
-=======
-		gr.Close() // make sure to avoid leaks.
->>>>>>> f0808bb2
 		return err
 	}
 	gr.Close()
