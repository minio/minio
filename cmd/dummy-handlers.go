/*
 * Minio Cloud Storage, (C) 2018, 2019 Minio, Inc.
 *
 * Licensed under the Apache License, Version 2.0 (the "License");
 * you may not use this file except in compliance with the License.
 * You may obtain a copy of the License at
 *
 *     http://www.apache.org/licenses/LICENSE-2.0
 *
 * Unless required by applicable law or agreed to in writing, software
 * distributed under the License is distributed on an "AS IS" BASIS,
 * WITHOUT WARRANTIES OR CONDITIONS OF ANY KIND, either express or implied.
 * See the License for the specific language governing permissions and
 * limitations under the License.
 */

package cmd

import (
	"encoding/xml"
	"net/http"

	"github.com/gorilla/mux"
	"github.com/minio/minio/pkg/policy"
)

// Data types used for returning dummy tagging XML.
// These variables shouldn't be used elsewhere.
// They are only defined to be used in this file alone.

type tagging struct {
	XMLName xml.Name `xml:"Tagging"`
	TagSet  tagSet   `xml:"TagSet"`
}

type tagSet struct {
	Tag []tagElem `xml:"Tag"`
}

type tagElem struct {
	Key   string `xml:"Key"`
	Value string `xml:"Value"`
}

// GetBucketWebsite  - GET bucket website, a dummy api
func (api objectAPIHandlers) GetBucketWebsiteHandler(w http.ResponseWriter, r *http.Request) {
	writeSuccessResponseHeadersOnly(w)
	w.(http.Flusher).Flush()
}

// GetBucketVersioning - GET bucket versioning, a dummy api
func (api objectAPIHandlers) GetBucketVersioningHandler(w http.ResponseWriter, r *http.Request) {
	writeSuccessResponseHeadersOnly(w)
	w.(http.Flusher).Flush()
}

// GetBucketAccelerate  - GET bucket accelerate, a dummy api
func (api objectAPIHandlers) GetBucketAccelerateHandler(w http.ResponseWriter, r *http.Request) {
	writeSuccessResponseHeadersOnly(w)
	w.(http.Flusher).Flush()
}

// GetBucketRequestPaymentHandler - GET bucket requestPayment, a dummy api
func (api objectAPIHandlers) GetBucketRequestPaymentHandler(w http.ResponseWriter, r *http.Request) {
	writeSuccessResponseHeadersOnly(w)
	w.(http.Flusher).Flush()
}

// GetBucketLoggingHandler - GET bucket logging, a dummy api
func (api objectAPIHandlers) GetBucketLoggingHandler(w http.ResponseWriter, r *http.Request) {
	writeSuccessResponseHeadersOnly(w)
	w.(http.Flusher).Flush()
}

// GetBucketLifecycleHandler - GET bucket lifecycle, a dummy api
func (api objectAPIHandlers) GetBucketLifecycleHandler(w http.ResponseWriter, r *http.Request) {
	writeSuccessResponseHeadersOnly(w)
	w.(http.Flusher).Flush()
}

// GetBucketReplicationHandler - GET bucket replication, a dummy api
func (api objectAPIHandlers) GetBucketReplicationHandler(w http.ResponseWriter, r *http.Request) {
	writeSuccessResponseHeadersOnly(w)
	w.(http.Flusher).Flush()
}

// DeleteBucketTaggingHandler - DELETE bucket tagging, a dummy api
func (api objectAPIHandlers) DeleteBucketTaggingHandler(w http.ResponseWriter, r *http.Request) {
	writeSuccessResponseHeadersOnly(w)
	w.(http.Flusher).Flush()
}

// DeleteBucketWebsiteHandler - DELETE bucket website, a dummy api
func (api objectAPIHandlers) DeleteBucketWebsiteHandler(w http.ResponseWriter, r *http.Request) {
	writeSuccessResponseHeadersOnly(w)
	w.(http.Flusher).Flush()
}

type allowedMethod string

// Define strings
const (
	GET    allowedMethod = http.MethodGet
	PUT    allowedMethod = http.MethodPut
	HEAD   allowedMethod = http.MethodHead
	POST   allowedMethod = http.MethodPost
	DELETE allowedMethod = http.MethodDelete
)

// GetBucketCorsHandler - GET bucket cors, a dummy api
func (api objectAPIHandlers) GetBucketCorsHandler(w http.ResponseWriter, r *http.Request) {
	ctx := newContext(r, w, "GetBucketCorsHandler")

	type corsRule struct {
		AllowedHeaders []string        `xml:"AllowedHeaders"`
		AllowedMethods []allowedMethod `xml:"AllowedMethod"`
		AllowedOrigins []string        `xml:"AllowedOrigin"`
		ExposeHeaders  []string        `xml:"ExposeHeader"`
		MaxAgeSeconds  int64           `xml:"MaxAgeSeconds"`
	}

	type corsConfiguration struct {
		XMLName  xml.Name   `xml:"CORSConfiguration"`
		CorsRule []corsRule `xml:"CORSRule"`
	}

	vars := mux.Vars(r)
	bucket := vars["bucket"]

	objAPI := api.ObjectAPI()
	if objAPI == nil {
		writeErrorResponse(w, errorCodes.ToAPIErr(ErrServerNotInitialized), r.URL, guessIsBrowserReq(r))
		return
	}

	// Allow getBucketCors if policy action is set, since this is a dummy call
	// we are simply re-purposing the bucketPolicyAction.
	if s3Error := checkRequestAuthType(ctx, r, policy.GetBucketPolicyAction, bucket, ""); s3Error != ErrNone {
		writeErrorResponse(w, s3Error, r.URL, guessIsBrowserReq(r))
		return
	}

	// Validate if bucket exists, before proceeding further...
	_, err := objAPI.GetBucketInfo(ctx, bucket)
	if err != nil {
		writeErrorResponse(w, toAPIError(ctx, err), r.URL, guessIsBrowserReq(r))
		return
	}

<<<<<<< HEAD
	tags := &tagging{}
	tags.TagSet.Tag = append(tags.TagSet.Tag, tagElem{})

	if err := xml.NewEncoder(w).Encode(tags); err != nil {
		writeErrorResponse(w, toAPIError(ctx, err), r.URL, guessIsBrowserReq(r))
=======
	cors := &corsConfiguration{}
	if err := xml.NewEncoder(w).Encode(cors); err != nil {
		writeErrorResponse(w, toAPIErrorCode(ctx, err), r.URL, guessIsBrowserReq(r))
>>>>>>> b8955fe5
		return
	}

	w.(http.Flusher).Flush()
}

// GetBucketTaggingHandler - GET bucket tagging, a dummy api
func (api objectAPIHandlers) GetBucketTaggingHandler(w http.ResponseWriter, r *http.Request) {
	ctx := newContext(r, w, "GetBucketTagging")

	vars := mux.Vars(r)
	bucket := vars["bucket"]

	objAPI := api.ObjectAPI()
	if objAPI == nil {
		writeErrorResponse(w, errorCodes.ToAPIErr(ErrServerNotInitialized), r.URL, guessIsBrowserReq(r))
		return
	}

	// Allow getBucketTagging if policy action is set, since this is a dummy call
	// we are simply re-purposing the bucketPolicyAction.
	if s3Error := checkRequestAuthType(ctx, r, policy.GetBucketPolicyAction, bucket, ""); s3Error != ErrNone {
		writeErrorResponse(w, s3Error, r.URL, guessIsBrowserReq(r))
		return
	}

	// Validate if bucket exists, before proceeding further...
	_, err := objAPI.GetBucketInfo(ctx, bucket)
	if err != nil {
		writeErrorResponse(w, toAPIError(ctx, err), r.URL, guessIsBrowserReq(r))
		return
	}

	tags := &tagging{}
	tags.TagSet.Tag = append(tags.TagSet.Tag, tagElem{})

	if err := xml.NewEncoder(w).Encode(tags); err != nil {
		writeErrorResponse(w, toAPIError(ctx, err), r.URL, guessIsBrowserReq(r))
		return
	}

	w.(http.Flusher).Flush()
}

// GetObjectTaggingHandler - GET object tagging, a dummy api
func (api objectAPIHandlers) GetObjectTaggingHandler(w http.ResponseWriter, r *http.Request) {
	ctx := newContext(r, w, "GetObjectTagging")

	vars := mux.Vars(r)
	bucket := vars["bucket"]
	object := vars["object"]

	objAPI := api.ObjectAPI()
	if objAPI == nil {
		writeErrorResponse(w, errorCodes.ToAPIErr(ErrServerNotInitialized), r.URL, guessIsBrowserReq(r))
		return
	}

	// Allow getObjectTagging if policy action is set, since this is a dummy call
	// we are simply re-purposing the bucketPolicyAction.
	if s3Error := checkRequestAuthType(ctx, r, policy.GetBucketPolicyAction, bucket, ""); s3Error != ErrNone {
		writeErrorResponse(w, s3Error, r.URL, guessIsBrowserReq(r))
		return
	}

	// Validate if object exists, before proceeding further...
	_, err := objAPI.GetObjectInfo(ctx, bucket, object, ObjectOptions{})
	if err != nil {
		writeErrorResponse(w, toAPIError(ctx, err), r.URL, guessIsBrowserReq(r))
		return
	}

	tags := &tagging{}
	tags.TagSet.Tag = append(tags.TagSet.Tag, tagElem{})

	if err := xml.NewEncoder(w).Encode(tags); err != nil {
		writeErrorResponse(w, toAPIError(ctx, err), r.URL, guessIsBrowserReq(r))
		return
	}

	w.(http.Flusher).Flush()
}<|MERGE_RESOLUTION|>--- conflicted
+++ resolved
@@ -136,7 +136,7 @@
 	// Allow getBucketCors if policy action is set, since this is a dummy call
 	// we are simply re-purposing the bucketPolicyAction.
 	if s3Error := checkRequestAuthType(ctx, r, policy.GetBucketPolicyAction, bucket, ""); s3Error != ErrNone {
-		writeErrorResponse(w, s3Error, r.URL, guessIsBrowserReq(r))
+		writeErrorResponse(w, errorCodes.ToAPIErr(s3Error), r.URL, guessIsBrowserReq(r))
 		return
 	}
 
@@ -147,17 +147,9 @@
 		return
 	}
 
-<<<<<<< HEAD
-	tags := &tagging{}
-	tags.TagSet.Tag = append(tags.TagSet.Tag, tagElem{})
-
-	if err := xml.NewEncoder(w).Encode(tags); err != nil {
-		writeErrorResponse(w, toAPIError(ctx, err), r.URL, guessIsBrowserReq(r))
-=======
 	cors := &corsConfiguration{}
 	if err := xml.NewEncoder(w).Encode(cors); err != nil {
-		writeErrorResponse(w, toAPIErrorCode(ctx, err), r.URL, guessIsBrowserReq(r))
->>>>>>> b8955fe5
+		writeErrorResponse(w, toAPIError(ctx, err), r.URL, guessIsBrowserReq(r))
 		return
 	}
 
@@ -180,7 +172,7 @@
 	// Allow getBucketTagging if policy action is set, since this is a dummy call
 	// we are simply re-purposing the bucketPolicyAction.
 	if s3Error := checkRequestAuthType(ctx, r, policy.GetBucketPolicyAction, bucket, ""); s3Error != ErrNone {
-		writeErrorResponse(w, s3Error, r.URL, guessIsBrowserReq(r))
+		writeErrorResponse(w, errorCodes.ToAPIErr(s3Error), r.URL, guessIsBrowserReq(r))
 		return
 	}
 
@@ -219,7 +211,7 @@
 	// Allow getObjectTagging if policy action is set, since this is a dummy call
 	// we are simply re-purposing the bucketPolicyAction.
 	if s3Error := checkRequestAuthType(ctx, r, policy.GetBucketPolicyAction, bucket, ""); s3Error != ErrNone {
-		writeErrorResponse(w, s3Error, r.URL, guessIsBrowserReq(r))
+		writeErrorResponse(w, errorCodes.ToAPIErr(s3Error), r.URL, guessIsBrowserReq(r))
 		return
 	}
 
