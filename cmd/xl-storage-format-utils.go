--- conflicted
+++ resolved
@@ -159,11 +159,7 @@
 	for k, v := range m {
 		// Separate key and value with an individual xor with a random number.
 		// Add values of each, so they cannot be trivially collided.
-<<<<<<< HEAD
-		crc = crc ^ ((xxh3.HashString(k) ^ 0x4ee3bbaf7ab2506b) + (xxh3.HashString(v) ^ 0x8da4c8da66194257))
-=======
-		crc ^= ((xxh3.HashString(k) ^ 0x4ee3bbaf7ab2506b) + (xxh3.HashString(v) ^ 0x8da4c8da66194257))
->>>>>>> 4a1ed4b9
+		crc ^= (xxh3.HashString(k) ^ 0x4ee3bbaf7ab2506b) + (xxh3.HashString(v) ^ 0x8da4c8da66194257)
 	}
 	return crc
 }
@@ -173,11 +169,7 @@
 func hashDeterministicBytes(m map[string][]byte) uint64 {
 	var crc = uint64(0x1bbc7e1dde654743)
 	for k, v := range m {
-<<<<<<< HEAD
-		crc = crc ^ ((xxh3.HashString(k) ^ 0x4ee3bbaf7ab2506b) + (xxh3.Hash(v) ^ 0x8da4c8da66194257))
-=======
-		crc ^= ((xxh3.HashString(k) ^ 0x4ee3bbaf7ab2506b) + (xxh3.Hash(v) ^ 0x8da4c8da66194257))
->>>>>>> 4a1ed4b9
+		crc ^= (xxh3.HashString(k) ^ 0x4ee3bbaf7ab2506b) + (xxh3.Hash(v) ^ 0x8da4c8da66194257)
 	}
 	return crc
 }