// Copyright (c) 2015-2021 MinIO, Inc.
//
// This file is part of MinIO Object Storage stack
//
// This program is free software: you can redistribute it and/or modify
// it under the terms of the GNU Affero General Public License as published by
// the Free Software Foundation, either version 3 of the License, or
// (at your option) any later version.
//
// This program is distributed in the hope that it will be useful
// but WITHOUT ANY WARRANTY; without even the implied warranty of
// MERCHANTABILITY or FITNESS FOR A PARTICULAR PURPOSE.  See the
// GNU Affero General Public License for more details.
//
// You should have received a copy of the GNU Affero General Public License
// along with this program.  If not, see <http://www.gnu.org/licenses/>.

package cmd

import (
<<<<<<< HEAD
	jsoniter "github.com/json-iterator/go"
	"github.com/zeebo/xxh3"
=======
	"fmt"
	"sort"

	jsoniter "github.com/json-iterator/go"
	"github.com/minio/minio/internal/logger"
>>>>>>> 886262e5
)

func getFileInfoVersions(xlMetaBuf []byte, volume, path string) (FileInfoVersions, error) {
	fivs, err := getAllFileInfoVersions(xlMetaBuf, volume, path)
	if err != nil {
		return fivs, err
	}
	n := 0
	for _, fi := range fivs.Versions {
		// Filter our tier object delete marker
		if !fi.TierFreeVersion() {
			fivs.Versions[n] = fi
			n++
		}
	}
	fivs.Versions = fivs.Versions[:n]
	// Update numversions
	for i := range fivs.Versions {
		fivs.Versions[i].NumVersions = n
	}
	return fivs, nil
}

func getAllFileInfoVersions(xlMetaBuf []byte, volume, path string) (FileInfoVersions, error) {
	if isXL2V1Format(xlMetaBuf) {
		var versions []FileInfo
		var err error
		if buf, _ := isIndexedMetaV2(xlMetaBuf); buf != nil {
			versions, err = buf.ListVersions(volume, path)
		} else {
			var xlMeta xlMetaV2
			if err := xlMeta.Load(xlMetaBuf); err != nil {
				return FileInfoVersions{}, err
			}
			versions, err = xlMeta.ListVersions(volume, path)
		}
		if err != nil || len(versions) == 0 {
			return FileInfoVersions{}, err
		}

		return FileInfoVersions{
			Volume:        volume,
			Name:          path,
			Versions:      versions,
			LatestModTime: versions[0].ModTime,
		}, nil
	}

	xlMeta := &xlMetaV1Object{}
	var json = jsoniter.ConfigCompatibleWithStandardLibrary
	if err := json.Unmarshal(xlMetaBuf, xlMeta); err != nil {
		return FileInfoVersions{}, errFileCorrupt
	}

	fi, err := xlMeta.ToFileInfo(volume, path)
	if err != nil {
		return FileInfoVersions{}, err
	}

	fi.IsLatest = true // No versions so current version is latest.
	fi.XLV1 = true     // indicates older version
	return FileInfoVersions{
		Volume:        volume,
		Name:          path,
		Versions:      []FileInfo{fi},
		LatestModTime: fi.ModTime,
	}, nil
}

func getFileInfo(xlMetaBuf []byte, volume, path, versionID string, data bool) (FileInfo, error) {
	if isXL2V1Format(xlMetaBuf) {
		var fi FileInfo
		var err error
		var inData xlMetaInlineData
		if buf, data := isIndexedMetaV2(xlMetaBuf); buf != nil {
			inData = data
			fi, err = buf.ToFileInfo(volume, path, versionID)
		} else {
			var xlMeta xlMetaV2
			if err := xlMeta.Load(xlMetaBuf); err != nil {
				return FileInfo{}, err
			}
			inData = xlMeta.data
			fi, err = xlMeta.ToFileInfo(volume, path, versionID)
		}
		if !data || err != nil {
			return fi, err
		}
		versionID := fi.VersionID
		if versionID == "" {
			versionID = nullVersionID
		}
		fi.Data = inData.find(versionID)
		if len(fi.Data) == 0 {
			// PR #11758 used DataDir, preserve it
			// for users who might have used master
			// branch
			fi.Data = inData.find(fi.DataDir)
		}
		return fi, nil
	}

	xlMeta := &xlMetaV1Object{}
	var json = jsoniter.ConfigCompatibleWithStandardLibrary
	if err := json.Unmarshal(xlMetaBuf, xlMeta); err != nil {
		logger.LogIf(GlobalContext, fmt.Errorf("unable to unmarshal json object: %v", err))
		return FileInfo{}, errFileCorrupt
	}

	fi, err := xlMeta.ToFileInfo(volume, path)
	if err != nil {
		return FileInfo{}, err
	}

	fi.XLV1 = true     // indicates older version
	fi.IsLatest = true // No versions so current version is latest.
	return fi, err
}

// getXLDiskLoc will return the pool/set/disk id if it can be located in the object layer.
// Will return -1 for unknown values.
func getXLDiskLoc(diskID string) (poolIdx, setIdx, diskIdx int) {
	if api := newObjectLayerFn(); api != nil {
		if ep, ok := api.(*erasureServerPools); ok {
			if pool, set, disk, err := ep.getPoolAndSet(diskID); err == nil {
				return pool, set, disk
			}
		}
	}
	return -1, -1, -1
}

// hashDeterministicString will return a deterministic hash for the map values.
// Trivial collisions are avoided, but this is by no means a strong hash.
func hashDeterministicString(m map[string]string) uint64 {
	// Seed (random)
	var crc = uint64(0xc2b40bbac11a7295)
	// Xor each value to make order independent
	for k, v := range m {
		// Separate key and value with an individual xor with a random number.
		// Add values of each, so they cannot be trivially collided.
		crc ^= (xxh3.HashString(k) ^ 0x4ee3bbaf7ab2506b) + (xxh3.HashString(v) ^ 0x8da4c8da66194257)
	}
	return crc
}

// hashDeterministicBytes will return a deterministic (weak) hash for the map values.
// Trivial collisions are avoided, but this is by no means a strong hash.
func hashDeterministicBytes(m map[string][]byte) uint64 {
	var crc = uint64(0x1bbc7e1dde654743)
	for k, v := range m {
		crc ^= (xxh3.HashString(k) ^ 0x4ee3bbaf7ab2506b) + (xxh3.Hash(v) ^ 0x8da4c8da66194257)
	}
	return crc
}<|MERGE_RESOLUTION|>--- conflicted
+++ resolved
@@ -18,16 +18,12 @@
 package cmd
 
 import (
-<<<<<<< HEAD
-	jsoniter "github.com/json-iterator/go"
-	"github.com/zeebo/xxh3"
-=======
 	"fmt"
 	"sort"
 
 	jsoniter "github.com/json-iterator/go"
 	"github.com/minio/minio/internal/logger"
->>>>>>> 886262e5
+	"github.com/zeebo/xxh3"
 )
 
 func getFileInfoVersions(xlMetaBuf []byte, volume, path string) (FileInfoVersions, error) {
