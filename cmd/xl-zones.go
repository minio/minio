--- conflicted
+++ resolved
@@ -69,16 +69,12 @@
 
 	local := endpointZones.FirstLocal()
 	for i, ep := range endpointZones {
-<<<<<<< HEAD
 		for _, endpoint := range ep.Endpoints {
 			if endpoint.IsLocal {
 				localDrives = append(localDrives, endpoint.Path)
 			}
 		}
-		formats[i], err = waitForFormatXL(local, ep.Endpoints, i+1,
-=======
 		storageDisks[i], formats[i], err = waitForFormatXL(local, ep.Endpoints, i+1,
->>>>>>> 10803036
 			ep.SetCount, ep.DrivesPerSet, deploymentID)
 		if err != nil {
 			return nil, err
