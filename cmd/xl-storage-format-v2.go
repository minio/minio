--- conflicted
+++ resolved
@@ -424,11 +424,7 @@
 	crc := hashDeterministicBytes(c.MetaSys)
 	c.MetaSys = nil
 	if bts, err := c.MarshalMsg(metaDataPoolGet()); err == nil {
-<<<<<<< HEAD
-		crc = crc ^ xxhash.Sum64(bts)
-=======
 		crc ^= xxhash.Sum64(bts)
->>>>>>> 4a1ed4b9
 		metaDataPoolPut(bts)
 	}
 
@@ -495,11 +491,7 @@
 	c.MetaUser = nil
 
 	if bts, err := c.MarshalMsg(metaDataPoolGet()); err == nil {
-<<<<<<< HEAD
-		crc = crc ^ xxhash.Sum64(bts)
-=======
 		crc ^= xxhash.Sum64(bts)
->>>>>>> 4a1ed4b9
 		metaDataPoolPut(bts)
 	}
 
