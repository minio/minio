/*
 * MinIO Cloud Storage, (C) 2019 MinIO, Inc.
 *
 * Licensed under the Apache License, Version 2.0 (the "License");
 * you may not use this file except in compliance with the License.
 * You may obtain a copy of the License at
 *
 *     http://www.apache.org/licenses/LICENSE-2.0
 *
 * Unless required by applicable law or agreed to in writing, software
 * distributed under the License is distributed on an "AS IS" BASIS,
 * WITHOUT WARRANTIES OR CONDITIONS OF ANY KIND, either express or implied.
 * See the License for the specific language governing permissions and
 * limitations under the License.
 */

package cmd

import (
	"context"
<<<<<<< HEAD
	"fmt"
	"sort"
	"sync"
=======
	"errors"
>>>>>>> 2a79ea03
	"time"

	"github.com/minio/minio/cmd/logger"
	"github.com/minio/minio/pkg/color"
	"github.com/minio/minio/pkg/console"
	"github.com/minio/minio/pkg/madmin"
)

const (
	bgHealingUUID = "0000-0000-0000-0000"
)

// NewBgHealSequence creates a background healing sequence
// operation which crawls all objects and heal them.
func newBgHealSequence() *healSequence {
	reqInfo := &logger.ReqInfo{API: "BackgroundHeal"}
	ctx, cancelCtx := context.WithCancel(logger.SetReqInfo(GlobalContext, reqInfo))

	hs := madmin.HealOpts{
		// Remove objects that do not have read-quorum
		Remove:   true,
		ScanMode: madmin.HealNormalScan,
	}

	return &healSequence{
		sourceCh:    make(chan healSource),
		respCh:      make(chan healResult),
		startTime:   UTCNow(),
		clientToken: bgHealingUUID,
		// run-background heal with reserved bucket
		bucket:   minioReservedBucket,
		settings: hs,
		currentStatus: healSequenceStatus{
			Summary:      healNotStartedStatus,
			HealSettings: hs,
		},
		cancelCtx:          cancelCtx,
		ctx:                ctx,
		reportProgress:     false,
		scannedItemsMap:    make(map[madmin.HealItemType]int64),
		healedItemsMap:     make(map[madmin.HealItemType]int64),
		healFailedItemsMap: make(map[string]int64),
	}
}

// getBackgroundHealStatus will return the
func getBackgroundHealStatus(ctx context.Context, o ObjectLayer) (madmin.BgHealState, bool) {
	if globalBackgroundHealState == nil {
		return madmin.BgHealState{}, false
	}

	bgSeq, ok := globalBackgroundHealState.getHealSequenceByToken(bgHealingUUID)
	if !ok {
		return madmin.BgHealState{}, false
	}

	var healDisksMap = map[string]struct{}{}
	for _, ep := range getLocalDisksToHeal() {
		healDisksMap[ep.String()] = struct{}{}
	}
	status := madmin.BgHealState{
		ScannedItemsCount: bgSeq.getScannedItemsCount(),
	}

	if o == nil {
		healing := globalBackgroundHealState.getLocalHealingDisks()
		for _, disk := range healing {
			status.HealDisks = append(status.HealDisks, disk.Endpoint)
		}

		return status, true
	}

	// ignores any errors here.
	si, _ := o.StorageInfo(ctx)

	indexed := make(map[string][]madmin.Disk)
	for _, disk := range si.Disks {
		setIdx := fmt.Sprintf("%d-%d", disk.PoolIndex, disk.SetIndex)
		indexed[setIdx] = append(indexed[setIdx], disk)
	}

	for id, disks := range indexed {
		ss := madmin.SetStatus{
			ID:        id,
			SetIndex:  disks[0].SetIndex,
			PoolIndex: disks[0].PoolIndex,
		}
		for _, disk := range disks {
			ss.Disks = append(ss.Disks, disk)
			if disk.Healing {
				ss.HealStatus = "Healing"
				ss.HealPriority = "high"
				status.HealDisks = append(status.HealDisks, disk.Endpoint)
			}
		}
		sortDisks(ss.Disks)
		status.Sets = append(status.Sets, ss)
	}
	sort.Slice(status.Sets, func(i, j int) bool {
		return status.Sets[i].ID < status.Sets[j].ID
	})

	return status, true

}

func mustGetHealSequence(ctx context.Context) *healSequence {
	// Get background heal sequence to send elements to heal
	for {
		globalHealStateLK.RLock()
		hstate := globalBackgroundHealState
		globalHealStateLK.RUnlock()

		if hstate == nil {
			time.Sleep(time.Second)
			continue
		}

		bgSeq, ok := hstate.getHealSequenceByToken(bgHealingUUID)
		if !ok {
			time.Sleep(time.Second)
			continue
		}
		return bgSeq
	}
}

// healErasureSet lists and heals all objects in a specific erasure set
<<<<<<< HEAD
func healErasureSet(ctx context.Context, buckets []BucketInfo, disks []StorageAPI, tracker *healingTracker) error {
	bgSeq := mustGetHealSequence(ctx)
=======
func (er *erasureObjects) healErasureSet(ctx context.Context, buckets []BucketInfo) error {
	bgSeq := mustGetHealSequence(ctx)
	buckets = append(buckets, BucketInfo{
		Name: pathJoin(minioMetaBucket, minioConfigPrefix),
	})
>>>>>>> 2a79ea03

	// Try to pro-actively heal backend-encrypted file.
	if _, err := er.HealObject(ctx, minioMetaBucket, backendEncryptedFile, "", madmin.HealOpts{}); err != nil {
		if !isErrObjectNotFound(err) && !isErrVersionNotFound(err) {
			logger.LogIf(ctx, err)
		}
	}

	// Reset to where last bucket ended if resuming.
	tracker.resume()

	// Heal all buckets with all objects
	for _, bucket := range buckets {
		if tracker.isHealed(bucket.Name) {
			continue
		}
		tracker.Object = ""
		tracker.Bucket = bucket.Name
		// Heal current bucket
		if _, err := er.HealBucket(ctx, bucket.Name, madmin.HealOpts{}); err != nil {
			if !isErrObjectNotFound(err) && !isErrVersionNotFound(err) {
				logger.LogIf(ctx, err)
			}
		}

		if serverDebugLog {
<<<<<<< HEAD
			console.Debugf(color.Green("healDisk:")+" healing bucket %s content on erasure set %d\n", bucket.Name, tracker.SetIndex+1)
=======
			console.Debugf(color.Green("healDisk:")+" healing bucket %s content on erasure set %d\n", bucket.Name, er.setNumber+1)
>>>>>>> 2a79ea03
		}

		disks, _ := er.getOnlineDisksWithHealing()
		if len(disks) == 0 {
			return errors.New("healErasureSet: No non-healing disks found")
		}
		// Limit listing to 3 drives.
		if len(disks) > 3 {
			disks = disks[:3]
		}
		healEntry := func(entry metaCacheEntry) {
			if entry.isDir() {
				return
			}
			fivs, err := entry.fileInfoVersions(bucket.Name)
			if err != nil {
				logger.LogIf(ctx, err)
				return
			}
			waitForLowHTTPReq(globalHealConfig.IOCount, globalHealConfig.Sleep)
			for _, version := range fivs.Versions {
				if _, err := er.HealObject(ctx, bucket.Name, version.Name, version.VersionID, madmin.HealOpts{ScanMode: madmin.HealNormalScan, Remove: healDeleteDangling}); err != nil {
					if !isErrObjectNotFound(err) && !isErrVersionNotFound(err) {
						// If not deleted, assume they failed.
						tracker.ObjectsFailed++
						tracker.BytesFailed += uint64(version.Size)
						logger.LogIf(ctx, err)
					}
				} else {
					tracker.ObjectsHealed++
					tracker.BytesDone += uint64(version.Size)
				}
				bgSeq.logHeal(madmin.HealItemObject)
			}
			tracker.Object = entry.Name
			if time.Since(tracker.LastUpdate) > time.Minute {
				logger.LogIf(ctx, tracker.update(ctx))
			}
		}
		select {
		// If context is canceled don't mark as done...
		case <-ctx.Done():
			return ctx.Err()
		default:
			tracker.bucketDone(bucket.Name)
			logger.LogIf(ctx, tracker.update(ctx))
		}
		err := listPathRaw(ctx, listPathRawOptions{
			disks:          disks,
			bucket:         bucket.Name,
			recursive:      true,
			forwardTo:      "", //TODO(klauspost): Set this to last known offset when resuming.
			minDisks:       1,
			reportNotFound: false,
			agreed:         healEntry,
			partial: func(entries metaCacheEntries, nAgreed int, errs []error) {
				entry, _ := entries.firstFound()
				if entry != nil && !entry.isDir() {
					healEntry(*entry)
				}
			},
			finished: nil,
		})
		logger.LogIf(ctx, err)
	}
	tracker.Object = ""
	tracker.Bucket = ""

	return nil
}

// healObject heals given object path in deep to fix bitrot.
func healObject(bucket, object, versionID string, scan madmin.HealScanMode) {
	// Get background heal sequence to send elements to heal
	bgSeq, ok := globalBackgroundHealState.getHealSequenceByToken(bgHealingUUID)
	if ok {
		bgSeq.sourceCh <- healSource{
			bucket:    bucket,
			object:    object,
			versionID: versionID,
			opts: &madmin.HealOpts{
				Remove:   true, // if found dangling purge it.
				ScanMode: scan,
			},
		}
	}
}<|MERGE_RESOLUTION|>--- conflicted
+++ resolved
@@ -18,13 +18,9 @@
 
 import (
 	"context"
-<<<<<<< HEAD
+	"errors"
 	"fmt"
 	"sort"
-	"sync"
-=======
-	"errors"
->>>>>>> 2a79ea03
 	"time"
 
 	"github.com/minio/minio/cmd/logger"
@@ -154,16 +150,11 @@
 }
 
 // healErasureSet lists and heals all objects in a specific erasure set
-<<<<<<< HEAD
-func healErasureSet(ctx context.Context, buckets []BucketInfo, disks []StorageAPI, tracker *healingTracker) error {
-	bgSeq := mustGetHealSequence(ctx)
-=======
-func (er *erasureObjects) healErasureSet(ctx context.Context, buckets []BucketInfo) error {
+func (er *erasureObjects) healErasureSet(ctx context.Context, buckets []BucketInfo, tracker *healingTracker) error {
 	bgSeq := mustGetHealSequence(ctx)
 	buckets = append(buckets, BucketInfo{
 		Name: pathJoin(minioMetaBucket, minioConfigPrefix),
 	})
->>>>>>> 2a79ea03
 
 	// Try to pro-actively heal backend-encrypted file.
 	if _, err := er.HealObject(ctx, minioMetaBucket, backendEncryptedFile, "", madmin.HealOpts{}); err != nil {
@@ -172,13 +163,20 @@
 		}
 	}
 
-	// Reset to where last bucket ended if resuming.
-	tracker.resume()
-
 	// Heal all buckets with all objects
 	for _, bucket := range buckets {
 		if tracker.isHealed(bucket.Name) {
 			continue
+		}
+		var forwardTo string
+		// If we resume to the same bucket, forward to last known item.
+		if tracker.Bucket != "" {
+			if tracker.Bucket == bucket.Name {
+				forwardTo = tracker.Bucket
+			} else {
+				// Reset to where last bucket ended if resuming.
+				tracker.resume()
+			}
 		}
 		tracker.Object = ""
 		tracker.Bucket = bucket.Name
@@ -190,11 +188,7 @@
 		}
 
 		if serverDebugLog {
-<<<<<<< HEAD
 			console.Debugf(color.Green("healDisk:")+" healing bucket %s content on erasure set %d\n", bucket.Name, tracker.SetIndex+1)
-=======
-			console.Debugf(color.Green("healDisk:")+" healing bucket %s content on erasure set %d\n", bucket.Name, er.setNumber+1)
->>>>>>> 2a79ea03
 		}
 
 		disks, _ := er.getOnlineDisksWithHealing()
@@ -229,24 +223,16 @@
 				}
 				bgSeq.logHeal(madmin.HealItemObject)
 			}
-			tracker.Object = entry.Name
+			tracker.Object = entry.name
 			if time.Since(tracker.LastUpdate) > time.Minute {
 				logger.LogIf(ctx, tracker.update(ctx))
 			}
-		}
-		select {
-		// If context is canceled don't mark as done...
-		case <-ctx.Done():
-			return ctx.Err()
-		default:
-			tracker.bucketDone(bucket.Name)
-			logger.LogIf(ctx, tracker.update(ctx))
 		}
 		err := listPathRaw(ctx, listPathRawOptions{
 			disks:          disks,
 			bucket:         bucket.Name,
 			recursive:      true,
-			forwardTo:      "", //TODO(klauspost): Set this to last known offset when resuming.
+			forwardTo:      forwardTo,
 			minDisks:       1,
 			reportNotFound: false,
 			agreed:         healEntry,
@@ -258,7 +244,15 @@
 			},
 			finished: nil,
 		})
-		logger.LogIf(ctx, err)
+		select {
+		// If context is canceled don't mark as done...
+		case <-ctx.Done():
+			return ctx.Err()
+		default:
+			logger.LogIf(ctx, err)
+			tracker.bucketDone(bucket.Name)
+			logger.LogIf(ctx, tracker.update(ctx))
+		}
 	}
 	tracker.Object = ""
 	tracker.Bucket = ""
