--- conflicted
+++ resolved
@@ -777,24 +777,13 @@
 				scheduleReplicationDelete(ctx, dobj, objectAPI, replicateSync)
 			}
 			if goi.TransitionStatus == lifecycle.TransitionComplete && err == nil && !globalBucketVersioningSys.Enabled(args.BucketName) {
-<<<<<<< HEAD
-=======
-				action := lifecycle.DeleteAction
-				if goi.VersionID != "" {
-					action = lifecycle.DeleteVersionAction
-				}
->>>>>>> b25d54d9
 				deleteTransitionedObject(ctx, newObjectLayerFn(), args.BucketName, objectName, lifecycle.ObjectOpts{
 					Name:         objectName,
 					UserTags:     goi.UserTags,
 					VersionID:    goi.VersionID,
 					DeleteMarker: goi.DeleteMarker,
 					IsLatest:     goi.IsLatest,
-<<<<<<< HEAD
-				}, goi.transitionedObjName, goi.TransitionTier, false, false)
-=======
-				}, action, goi.transitionedObjName, goi.TransitionTier, false)
->>>>>>> b25d54d9
+				}, goi.transitionedObjName, goi.TransitionTier, false, false)m
 			}
 
 			logger.LogIf(ctx, err)
