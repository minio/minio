--- conflicted
+++ resolved
@@ -510,18 +510,11 @@
 
 	// Acquire a write lock on notification config before modifying.
 	objLock := globalNSMutex.NewNSLock(minioMetaBucket, ncPath)
-<<<<<<< HEAD
 	if err := objLock.GetLock(globalOperationTimeout); err != nil {
 		return err
 	}
-	err := objAPI.DeleteObject(minioMetaBucket, ncPath)
-	objLock.Unlock()
-	return err
-=======
-	objLock.Lock()
 	defer objLock.Unlock()
 	return objAPI.DeleteObject(minioMetaBucket, ncPath)
->>>>>>> b3b42c72
 }
 
 // Remove listener configuration from storage layer. Used when a bucket is deleted.
@@ -531,18 +524,11 @@
 
 	// Acquire a write lock on notification config before modifying.
 	objLock := globalNSMutex.NewNSLock(minioMetaBucket, lcPath)
-<<<<<<< HEAD
 	if err := objLock.GetLock(globalOperationTimeout); err != nil {
 		return err
 	}
-	err := objAPI.DeleteObject(minioMetaBucket, lcPath)
-	objLock.Unlock()
-	return err
-=======
-	objLock.Lock()
 	defer objLock.Unlock()
 	return objAPI.DeleteObject(minioMetaBucket, lcPath)
->>>>>>> b3b42c72
 }
 
 // Loads both notification and listener config.
