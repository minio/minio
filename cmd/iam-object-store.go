--- conflicted
+++ resolved
@@ -488,23 +488,6 @@
 		logger.Info("Policy docs load took %.2fs (for %d items)", took.Seconds(), len(policiesList))
 	}
 
-<<<<<<< HEAD
-	bootstrapTraceMsg("loading regular IAM users")
-	regUsersList := listedConfigItems[usersListKey]
-	for _, item := range regUsersList {
-		userName := path.Dir(item)
-		if err := iamOS.loadUser(ctx, userName, regUser, cache.iamUsersMap); err != nil && err != errNoSuchUser {
-			return fmt.Errorf("unable to load the user `%s`: %w", userName, err)
-		}
-	}
-
-	bootstrapTraceMsg("loading regular IAM groups")
-	groupsList := listedConfigItems[groupsListKey]
-	for _, item := range groupsList {
-		group := path.Dir(item)
-		if err := iamOS.loadGroup(ctx, group, cache.iamGroupsMap); err != nil && err != errNoSuchGroup {
-			return fmt.Errorf("unable to load the group `%s`: %w", group, err)
-=======
 	if iamOS.usersSysType == MinIOUsersSysType {
 		bootstrapTraceMsgFirstTime("loading regular IAM users")
 		regUsersLoadStartTime := UTCNow()
@@ -529,7 +512,6 @@
 			if err := iamOS.loadGroup(ctx, group, cache.iamGroupsMap); err != nil && err != errNoSuchGroup {
 				return fmt.Errorf("unable to load the group `%s`: %w", group, err)
 			}
->>>>>>> 2ec1f404
 		}
 		if took := time.Since(groupsLoadStartTime); took > maxIAMLoadOpTime {
 			logger.Info("Groups load took %.2fs (for %d items)", took.Seconds(), len(groupsList))
