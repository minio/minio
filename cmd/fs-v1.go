// Copyright (c) 2015-2021 MinIO, Inc.
//
// This file is part of MinIO Object Storage stack
//
// This program is free software: you can redistribute it and/or modify
// it under the terms of the GNU Affero General Public License as published by
// the Free Software Foundation, either version 3 of the License, or
// (at your option) any later version.
//
// This program is distributed in the hope that it will be useful
// but WITHOUT ANY WARRANTY; without even the implied warranty of
// MERCHANTABILITY or FITNESS FOR A PARTICULAR PURPOSE.  See the
// GNU Affero General Public License for more details.
//
// You should have received a copy of the GNU Affero General Public License
// along with this program.  If not, see <http://www.gnu.org/licenses/>.

package cmd

import (
	"bytes"
	"context"
	"fmt"
	"io"
	"io/ioutil"
	"net/http"
	"os"
	"os/user"
	"path"
	"path/filepath"
	"sort"
	"strings"
	"sync"
	"sync/atomic"
	"time"

	"github.com/minio/minio/cmd/mantle/gateway"

	jsoniter "github.com/json-iterator/go"
	"github.com/minio/madmin-go"
	"github.com/minio/minio-go/v7/pkg/s3utils"
	"github.com/minio/minio-go/v7/pkg/tags"
	"github.com/minio/minio/internal/color"
	"github.com/minio/minio/internal/config"
	xhttp "github.com/minio/minio/internal/http"
	xioutil "github.com/minio/minio/internal/ioutil"
	"github.com/minio/minio/internal/lock"
	"github.com/minio/minio/internal/logger"
	"github.com/minio/minio/internal/mountinfo"
	"github.com/minio/pkg/bucket/policy"
	"github.com/minio/pkg/mimedb"
)

// Default etag is used for pre-existing objects.
var defaultEtag = "00000000000000000000000000000000-1"

// FSObjects - Implements fs object layer.
type FSObjects struct {
	GatewayUnsupported

	// Path to be exported over S3 API.
	fsPath string
	// meta json filename, varies by fs / cache backend.
	metaJSONFile string
	// Unique value to be used for all
	// temporary transactions.
	fsUUID string

	// This value shouldn't be touched, once initialized.
	fsFormatRlk *lock.RLockedFile // Is a read lock on `format.json`.

	// FS rw pool.
	rwPool *fsIOPool

	// ListObjects pool management.
	listPool *TreeWalkPool

	diskMount bool

	appendFileMap   map[string]*fsAppendFile
	appendFileMapMu sync.Mutex

	// To manage the appendRoutine go-routines
	nsMutex *nsLockMap
}

// Represents the background append file.
type fsAppendFile struct {
	sync.Mutex
	parts    []PartInfo // List of parts appended.
	filePath string     // Absolute path of the file in the temp location.
}

// Initializes meta volume on all the fs path.
func initMetaVolumeFS(fsPath, fsUUID string) error {
	// This happens for the first time, but keep this here since this
	// is the only place where it can be made less expensive
	// optimizing all other calls. Create minio meta volume,
	// if it doesn't exist yet.
	metaBucketPath := pathJoin(fsPath, minioMetaBucket)

	if err := os.MkdirAll(metaBucketPath, 0o777); err != nil {
		return err
	}

	metaTmpPath := pathJoin(fsPath, minioMetaTmpBucket, fsUUID)
	if err := os.MkdirAll(metaTmpPath, 0o777); err != nil {
		return err
	}

	if err := os.MkdirAll(pathJoin(metaTmpPath, bgAppendsDirName), 0o777); err != nil {
		return err
	}

	if err := os.MkdirAll(pathJoin(fsPath, dataUsageBucket), 0o777); err != nil {
		return err
	}

	metaMultipartPath := pathJoin(fsPath, minioMetaMultipartBucket)
	return os.MkdirAll(metaMultipartPath, 0o777)
}

// NewFSObjectLayer - initialize new fs object layer.
func NewFSObjectLayer(fsPath string) (ObjectLayer, error) {
	ctx := GlobalContext
	if fsPath == "" {
		return nil, errInvalidArgument
	}

	var err error
	if fsPath, err = getValidPath(fsPath); err != nil {
		if err == errMinDiskSize {
			return nil, config.ErrUnableToWriteInBackend(err).Hint(err.Error())
		}

		// Show a descriptive error with a hint about how to fix it.
		var username string
		if u, err := user.Current(); err == nil {
			username = u.Username
		} else {
			username = "<your-username>"
		}
		hint := fmt.Sprintf("Use 'sudo chown -R %s %s && sudo chmod u+rxw %s' to provide sufficient permissions.", username, fsPath, fsPath)
		return nil, config.ErrUnableToWriteInBackend(err).Hint(hint)
	}

	// Assign a new UUID for FS minio mode. Each server instance
	// gets its own UUID for temporary file transaction.
	fsUUID := mustGetUUID()

	// Initialize meta volume, if volume already exists ignores it.
	if err = initMetaVolumeFS(fsPath, fsUUID); err != nil {
		return nil, err
	}

	// Initialize `format.json`, this function also returns.
	rlk, err := initFormatFS(ctx, fsPath)
	if err != nil {
		return nil, err
	}

	// Initialize fs objects.
	fs := &FSObjects{
		fsPath:       fsPath,
		metaJSONFile: fsMetaJSONFile,
		fsUUID:       fsUUID,
		rwPool: &fsIOPool{
			readersMap: make(map[string]*lock.RLockedFile),
		},
		nsMutex:       newNSLock(false),
		listPool:      NewTreeWalkPool(globalLookupTimeout),
		appendFileMap: make(map[string]*fsAppendFile),
		diskMount:     mountinfo.IsLikelyMountPoint(fsPath),
	}

	// Once the filesystem has initialized hold the read lock for
	// the life time of the server. This is done to ensure that under
	// shared backend mode for FS, remote servers do not migrate
	// or cause changes on backend format.
	fs.fsFormatRlk = rlk

	go fs.cleanupStaleUploads(ctx)
	go intDataUpdateTracker.start(ctx, fsPath)

	// Return successfully initialized object layer.
	return fs, nil
}

// NewNSLock - initialize a new namespace RWLocker instance.
func (fs *FSObjects) NewNSLock(bucket string, objects ...string) RWLocker {
	// lockers are explicitly 'nil' for FS mode since there are only local lockers
	return fs.nsMutex.NewNSLock(nil, bucket, objects...)
}

// SetDriveCounts no-op
func (fs *FSObjects) SetDriveCounts() []int {
	return nil
}

// Shutdown - should be called when process shuts down.
func (fs *FSObjects) Shutdown(ctx context.Context) error {
	fs.fsFormatRlk.Close()

	// Cleanup and delete tmp uuid.
	return fsRemoveAll(ctx, pathJoin(fs.fsPath, minioMetaTmpBucket, fs.fsUUID))
}

// BackendInfo - returns backend information
func (fs *FSObjects) BackendInfo() madmin.BackendInfo {
	return madmin.BackendInfo{Type: madmin.FS}
}

// LocalStorageInfo - returns underlying storage statistics.
func (fs *FSObjects) LocalStorageInfo(ctx context.Context) (StorageInfo, []error) {
	return fs.StorageInfo(ctx)
}

// StorageInfo - returns underlying storage statistics.
func (fs *FSObjects) StorageInfo(ctx context.Context) (StorageInfo, []error) {
	di, err := getDiskInfo(fs.fsPath)
	if err != nil {
		return StorageInfo{}, []error{err}
	}
	storageInfo := StorageInfo{
		Disks: []madmin.Disk{
			{
				State:          madmin.DriveStateOk,
				TotalSpace:     di.Total,
				UsedSpace:      di.Used,
				AvailableSpace: di.Free,
				DrivePath:      fs.fsPath,
			},
		},
	}
	storageInfo.Backend.Type = madmin.FS
	return storageInfo, nil
}

// NSScanner returns data usage stats of the current FS deployment
func (fs *FSObjects) NSScanner(ctx context.Context, bf *bloomFilter, updates chan<- DataUsageInfo, wantCycle uint32, _ madmin.HealScanMode) error {
	defer close(updates)
	// Load bucket totals
	var totalCache dataUsageCache
	err := totalCache.load(ctx, fs, dataUsageCacheName)
	if err != nil {
		return err
	}
	totalCache.Info.Name = dataUsageRoot
	buckets, err := fs.ListBuckets(ctx)
	if err != nil {
		return err
	}
	if len(buckets) == 0 {
		totalCache.keepBuckets(buckets)
		updates <- totalCache.dui(dataUsageRoot, buckets)
		return nil
	}
	for i, b := range buckets {
		if isReservedOrInvalidBucket(b.Name, false) {
			// Delete bucket...
			buckets = append(buckets[:i], buckets[i+1:]...)
		}
	}

	totalCache.Info.BloomFilter = bf.bytes()

	// Clear totals.
	var root dataUsageEntry
	if r := totalCache.root(); r != nil {
		root.Children = r.Children
	}
	totalCache.replace(dataUsageRoot, "", root)

	// Delete all buckets that does not exist anymore.
	totalCache.keepBuckets(buckets)

	for _, b := range buckets {
		// Load bucket cache.
		var bCache dataUsageCache
		err := bCache.load(ctx, fs, path.Join(b.Name, dataUsageCacheName))
		if err != nil {
			return err
		}
		if bCache.Info.Name == "" {
			bCache.Info.Name = b.Name
		}
		bCache.Info.BloomFilter = totalCache.Info.BloomFilter
		bCache.Info.NextCycle = wantCycle
		upds := make(chan dataUsageEntry, 1)
		var wg sync.WaitGroup
		wg.Add(1)
		go func() {
			defer wg.Done()
			for update := range upds {
				totalCache.replace(b.Name, dataUsageRoot, update)
				if intDataUpdateTracker.debug {
					logger.Info(color.Green("NSScanner:")+" Got update: %v", len(totalCache.Cache))
				}
				cloned := totalCache.clone()
				updates <- cloned.dui(dataUsageRoot, buckets)
			}
		}()
		bCache.Info.updates = upds
		cache, err := fs.scanBucket(ctx, b.Name, bCache)
		select {
		case <-ctx.Done():
			return ctx.Err()
		default:
		}
		logger.LogIf(ctx, err)
		cache.Info.BloomFilter = nil
		wg.Wait()

		if cache.root() == nil {
			if intDataUpdateTracker.debug {
				logger.Info(color.Green("NSScanner:") + " No root added. Adding empty")
			}
			cache.replace(cache.Info.Name, dataUsageRoot, dataUsageEntry{})
		}
		if cache.Info.LastUpdate.After(bCache.Info.LastUpdate) {
			if intDataUpdateTracker.debug {
				logger.Info(color.Green("NSScanner:")+" Saving bucket %q cache with %d entries", b.Name, len(cache.Cache))
			}
			logger.LogIf(ctx, cache.save(ctx, fs, path.Join(b.Name, dataUsageCacheName)))
		}
		// Merge, save and send update.
		// We do it even if unchanged.
		cl := cache.clone()
		entry := cl.flatten(*cl.root())
		totalCache.replace(cl.Info.Name, dataUsageRoot, entry)
		if intDataUpdateTracker.debug {
			logger.Info(color.Green("NSScanner:")+" Saving totals cache with %d entries", len(totalCache.Cache))
		}
		totalCache.Info.LastUpdate = time.Now()
		logger.LogIf(ctx, totalCache.save(ctx, fs, dataUsageCacheName))
		cloned := totalCache.clone()
		updates <- cloned.dui(dataUsageRoot, buckets)

	}

	return nil
}

// scanBucket scans a single bucket in FS mode.
// The updated cache for the bucket is returned.
// A partially updated bucket may be returned.
func (fs *FSObjects) scanBucket(ctx context.Context, bucket string, cache dataUsageCache) (dataUsageCache, error) {
	defer close(cache.Info.updates)

	// Get bucket policy
	// Check if the current bucket has a configured lifecycle policy
	lc, err := globalLifecycleSys.Get(bucket)
	if err == nil && lc.HasActiveRules("", true) {
		if intDataUpdateTracker.debug {
			logger.Info(color.Green("scanBucket:") + " lifecycle: Active rules found")
		}
		cache.Info.lifeCycle = lc
	}

	// Load bucket info.
	cache, err = scanDataFolder(ctx, -1, -1, fs.fsPath, cache, func(item scannerItem) (sizeSummary, error) {
		bucket, object := item.bucket, item.objectPath()
		fsMetaBytes, err := xioutil.ReadFile(pathJoin(fs.fsPath, minioMetaBucket, bucketMetaPrefix, bucket, object, fs.metaJSONFile))
		if err != nil && !osIsNotExist(err) {
			if intDataUpdateTracker.debug {
				logger.Info(color.Green("scanBucket:")+" object return unexpected error: %v/%v: %w", item.bucket, item.objectPath(), err)
			}
			return sizeSummary{}, errSkipFile
		}

		fsMeta := newFSMetaV1()
		metaOk := false
		if len(fsMetaBytes) > 0 {
			json := jsoniter.ConfigCompatibleWithStandardLibrary
			if err = json.Unmarshal(fsMetaBytes, &fsMeta); err == nil {
				metaOk = true
			}
		}
		if !metaOk {
			fsMeta = fs.defaultFsJSON(object)
		}

		// Stat the file.
		fi, fiErr := os.Stat(item.Path)
		if fiErr != nil {
			if intDataUpdateTracker.debug {
				logger.Info(color.Green("scanBucket:")+" object path missing: %v: %w", item.Path, fiErr)
			}
			return sizeSummary{}, errSkipFile
		}

		oi := fsMeta.ToObjectInfo(bucket, object, fi)
		atomic.AddUint64(&globalScannerStats.accTotalVersions, 1)
		atomic.AddUint64(&globalScannerStats.accTotalObjects, 1)
		sz := item.applyActions(ctx, fs, oi, &sizeSummary{})
		if sz >= 0 {
			return sizeSummary{totalSize: sz, versions: 1}, nil
		}

		return sizeSummary{totalSize: fi.Size(), versions: 1}, nil
	}, 0)

	return cache, err
}

// Bucket operations

// getBucketDir - will convert incoming bucket names to
// corresponding valid bucket names on the backend in a platform
// compatible way for all operating systems.
func (fs *FSObjects) getBucketDir(ctx context.Context, bucket string) (string, error) {
	if bucket == "" || bucket == "." || bucket == ".." {
		return "", errVolumeNotFound
	}
	bucketDir := pathJoin(fs.fsPath, bucket)
	return bucketDir, nil
}

func (fs *FSObjects) statBucketDir(ctx context.Context, bucket string) (os.FileInfo, error) {
	bucketDir, err := fs.getBucketDir(ctx, bucket)
	if err != nil {
		return nil, err
	}
	st, err := fsStatVolume(ctx, bucketDir)
	if err != nil {
		return nil, err
	}
	return st, nil
}

// MakeBucketWithLocation - create a new bucket, returns if it already exists.
func (fs *FSObjects) MakeBucketWithLocation(ctx context.Context, bucket string, opts BucketOptions) error {
	if opts.LockEnabled || opts.VersioningEnabled {
		return NotImplemented{}
	}

	// Verify if bucket is valid.
	if s3utils.CheckValidBucketNameStrict(bucket) != nil {
		return BucketNameInvalid{Bucket: bucket}
	}

	defer NSUpdated(bucket, slashSeparator)

	bucketDir, err := fs.getBucketDir(ctx, bucket)
	if err != nil {
		return toObjectErr(err, bucket)
	}

	if err = fsMkdir(ctx, bucketDir); err != nil {
		return toObjectErr(err, bucket)
	}

	//TODO:only when file is passed from the frontend
	if true {

		b := []byte(`{"storage1": {"url": "localhost:9999","accessKey": "minioadmin","secretKey": "minioadmin","api": "s3v4","path": "auto"}}`)

		filename := fmt.Sprintf(".sds-config.%s.json", bucket)
		path := path.Join(bucketDir, filename)
		f, err := os.CreateTemp("", "sds-")
		defer func() {
			f.Close()
			err := os.Remove(f.Name())
			if err != nil {
				fmt.Println("Cannot delete temp config file.")
			}
		}()

		if err != nil {
			return toObjectErr(err, bucket)
		}

		_, err = f.Write(b)
		if err != nil {
			return toObjectErr(err, bucket)
		}
		f.Seek(0, 0)

		id, err := gateway.Put(f, filename, "")
		if err != nil {
			return toObjectErr(err, bucket)
		}

		reader := bytes.NewReader([]byte(id))
		_, err = fsCreateFile(ctx, path, reader, int64(len(id)))
		if err != nil {
			return toObjectErr(err, bucket)
		}
	}

	meta := newBucketMetadata(bucket)
	if err := meta.Save(ctx, fs); err != nil {
		return toObjectErr(err, bucket)
	}

	globalBucketMetadataSys.Set(bucket, meta)

	return nil
}

// GetBucketPolicy - only needed for FS in NAS mode
func (fs *FSObjects) GetBucketPolicy(ctx context.Context, bucket string) (*policy.Policy, error) {
	meta, err := loadBucketMetadata(ctx, fs, bucket)
	if err != nil {
		return nil, BucketPolicyNotFound{Bucket: bucket}
	}
	if meta.policyConfig == nil {
		return nil, BucketPolicyNotFound{Bucket: bucket}
	}
	return meta.policyConfig, nil
}

// SetBucketPolicy - only needed for FS in NAS mode
func (fs *FSObjects) SetBucketPolicy(ctx context.Context, bucket string, p *policy.Policy) error {
	meta, err := loadBucketMetadata(ctx, fs, bucket)
	if err != nil {
		return err
	}

	json := jsoniter.ConfigCompatibleWithStandardLibrary
	configData, err := json.Marshal(p)
	if err != nil {
		return err
	}
	meta.PolicyConfigJSON = configData

	return meta.Save(ctx, fs)
}

// DeleteBucketPolicy - only needed for FS in NAS mode
func (fs *FSObjects) DeleteBucketPolicy(ctx context.Context, bucket string) error {
	meta, err := loadBucketMetadata(ctx, fs, bucket)
	if err != nil {
		return err
	}
	meta.PolicyConfigJSON = nil
	return meta.Save(ctx, fs)
}

// GetBucketInfo - fetch bucket metadata info.
func (fs *FSObjects) GetBucketInfo(ctx context.Context, bucket string) (bi BucketInfo, e error) {
	st, err := fs.statBucketDir(ctx, bucket)
	if err != nil {
		return bi, toObjectErr(err, bucket)
	}

	createdTime := st.ModTime()
	meta, err := globalBucketMetadataSys.Get(bucket)
	if err == nil {
		createdTime = meta.Created
	}

	return BucketInfo{
		Name:    bucket,
		Created: createdTime,
	}, nil
}

// ListBuckets - list all s3 compatible buckets (directories) at fsPath.
func (fs *FSObjects) ListBuckets(ctx context.Context) ([]BucketInfo, error) {
	if err := checkPathLength(fs.fsPath); err != nil {
		logger.LogIf(ctx, err)
		return nil, err
	}

	entries, err := readDirWithOpts(fs.fsPath, readDirOpts{count: -1, followDirSymlink: true})
	if err != nil {
		logger.LogIf(ctx, errDiskNotFound)
		return nil, toObjectErr(errDiskNotFound)
	}

	bucketInfos := make([]BucketInfo, 0, len(entries))
	for _, entry := range entries {
		// Ignore all reserved bucket names and invalid bucket names.
		if isReservedOrInvalidBucket(entry, false) {
			continue
		}
		var fi os.FileInfo
		fi, err = fsStatVolume(ctx, pathJoin(fs.fsPath, entry))
		// There seems like no practical reason to check for errors
		// at this point, if there are indeed errors we can simply
		// just ignore such buckets and list only those which
		// return proper Stat information instead.
		if err != nil {
			// Ignore any errors returned here.
			continue
		}
		created := fi.ModTime()
		meta, err := globalBucketMetadataSys.Get(fi.Name())
		if err == nil {
			created = meta.Created
		}

		bucketInfos = append(bucketInfos, BucketInfo{
			Name:    fi.Name(),
			Created: created,
		})
	}

	// Sort bucket infos by bucket name.
	sort.Slice(bucketInfos, func(i, j int) bool {
		return bucketInfos[i].Name < bucketInfos[j].Name
	})

	// Succes.
	return bucketInfos, nil
}

// DeleteBucket - delete a bucket and all the metadata associated
// with the bucket including pending multipart, object metadata.
func (fs *FSObjects) DeleteBucket(ctx context.Context, bucket string, opts DeleteBucketOptions) error {
	defer NSUpdated(bucket, slashSeparator)

	bucketDir, err := fs.getBucketDir(ctx, bucket)
	if err != nil {
		return toObjectErr(err, bucket)
	}

	if !opts.Force {
		// Attempt to delete regular bucket.
		if err = fsRemoveDir(ctx, bucketDir); err != nil {
			return toObjectErr(err, bucket)
		}
	} else {
		tmpBucketPath := pathJoin(fs.fsPath, minioMetaTmpBucket, bucket+"."+mustGetUUID())
		if err = Rename(bucketDir, tmpBucketPath); err != nil {
			return toObjectErr(err, bucket)
		}

		go func() {
			fsRemoveAll(ctx, tmpBucketPath) // ignore returned error if any.
		}()
	}

	// Cleanup all the bucket metadata.
	minioMetadataBucketDir := pathJoin(fs.fsPath, minioMetaBucket, bucketMetaPrefix, bucket)
	if err = fsRemoveAll(ctx, minioMetadataBucketDir); err != nil {
		return toObjectErr(err, bucket)
	}

	// Delete all bucket metadata.
	deleteBucketMetadata(ctx, fs, bucket)

	return nil
}

// Object Operations

// CopyObject - copy object source object to destination object.
// if source object and destination object are same we only
// update metadata.
func (fs *FSObjects) CopyObject(ctx context.Context, srcBucket, srcObject, dstBucket, dstObject string, srcInfo ObjectInfo, srcOpts, dstOpts ObjectOptions) (oi ObjectInfo, err error) {
	if srcOpts.VersionID != "" && srcOpts.VersionID != nullVersionID {
		return oi, VersionNotFound{
			Bucket:    srcBucket,
			Object:    srcObject,
			VersionID: srcOpts.VersionID,
		}
	}

	cpSrcDstSame := isStringEqual(pathJoin(srcBucket, srcObject), pathJoin(dstBucket, dstObject))
	defer NSUpdated(dstBucket, dstObject)

	if !cpSrcDstSame {
		objectDWLock := fs.NewNSLock(dstBucket, dstObject)
		lkctx, err := objectDWLock.GetLock(ctx, globalOperationTimeout)
		if err != nil {
			return oi, err
		}
		ctx = lkctx.Context()
		defer objectDWLock.Unlock(lkctx.Cancel)
	}

	if _, err := fs.statBucketDir(ctx, srcBucket); err != nil {
		return oi, toObjectErr(err, srcBucket)
	}

	if cpSrcDstSame && srcInfo.metadataOnly {
		fsMetaPath := pathJoin(fs.fsPath, minioMetaBucket, bucketMetaPrefix, srcBucket, srcObject, fs.metaJSONFile)
		wlk, err := fs.rwPool.Write(fsMetaPath)
		if err != nil {
			wlk, err = fs.rwPool.Create(fsMetaPath)
			if err != nil {
				logger.LogIf(ctx, err)
				return oi, toObjectErr(err, srcBucket, srcObject)
			}
		}
		// This close will allow for locks to be synchronized on `fs.json`.
		defer wlk.Close()

		// Save objects' metadata in `fs.json`.
		fsMeta := newFSMetaV1()
		if _, err = fsMeta.ReadFrom(ctx, wlk); err != nil {
			// For any error to read fsMeta, set default ETag and proceed.
			fsMeta = fs.defaultFsJSON(srcObject)
		}

		fsMeta.Meta = cloneMSS(srcInfo.UserDefined)
		fsMeta.Meta["etag"] = srcInfo.ETag
		if _, err = fsMeta.WriteTo(wlk); err != nil {
			return oi, toObjectErr(err, srcBucket, srcObject)
		}

		fsObjectPath := pathJoin(fs.fsPath, srcBucket, srcObject)

		// Update object modtime
		err = fsTouch(ctx, fsObjectPath)
		if err != nil {
			return oi, toObjectErr(err, srcBucket, srcObject)
		}
		// Stat the file to get object info
		fi, err := fsStatFile(ctx, fsObjectPath)
		if err != nil {
			return oi, toObjectErr(err, srcBucket, srcObject)
		}

		// Return the new object info.
		return fsMeta.ToObjectInfo(srcBucket, srcObject, fi), nil
	}

	if err := checkPutObjectArgs(ctx, dstBucket, dstObject, fs); err != nil {
		return ObjectInfo{}, err
	}

	objInfo, err := fs.putObject(ctx, dstBucket, dstObject, srcInfo.PutObjReader, ObjectOptions{ServerSideEncryption: dstOpts.ServerSideEncryption, UserDefined: srcInfo.UserDefined})
	if err != nil {
		return oi, toObjectErr(err, dstBucket, dstObject)
	}

	return objInfo, nil
}

// GetObjectNInfo - returns object info and a reader for object
// content.
func (fs *FSObjects) GetObjectNInfo(ctx context.Context, bucket, object string, rs *HTTPRangeSpec, h http.Header, lockType LockType, opts ObjectOptions) (gr *GetObjectReader, err error) {
	if opts.VersionID != "" && opts.VersionID != nullVersionID {
		return nil, VersionNotFound{
			Bucket:    bucket,
			Object:    object,
			VersionID: opts.VersionID,
		}
	}
	if err = checkGetObjArgs(ctx, bucket, object); err != nil {
		return nil, err
	}

	if _, err = fs.statBucketDir(ctx, bucket); err != nil {
		return nil, toObjectErr(err, bucket)
	}

	nsUnlocker := func() {}

	if lockType != noLock {
		// Lock the object before reading.
		lock := fs.NewNSLock(bucket, object)
		switch lockType {
		case writeLock:
			lkctx, err := lock.GetLock(ctx, globalOperationTimeout)
			if err != nil {
				return nil, err
			}
			ctx = lkctx.Context()
			nsUnlocker = func() { lock.Unlock(lkctx.Cancel) }
		case readLock:
			lkctx, err := lock.GetRLock(ctx, globalOperationTimeout)
			if err != nil {
				return nil, err
			}
			ctx = lkctx.Context()
			nsUnlocker = func() { lock.RUnlock(lkctx.Cancel) }
		}
	}

	// Otherwise we get the object info
	var objInfo ObjectInfo
	if objInfo, err = fs.getObjectInfo(ctx, bucket, object); err != nil {
		nsUnlocker()
		return nil, toObjectErr(err, bucket, object)
	}
	// For a directory, we need to return a reader that returns no bytes.
	if HasSuffix(object, SlashSeparator) {
		// The lock taken above is released when
		// objReader.Close() is called by the caller.
		return NewGetObjectReaderFromReader(bytes.NewBuffer(nil), objInfo, opts, nsUnlocker)
	}
	// Take a rwPool lock for NFS gateway type deployment
	rwPoolUnlocker := func() {}
	if bucket != minioMetaBucket && lockType != noLock {
		fsMetaPath := pathJoin(fs.fsPath, minioMetaBucket, bucketMetaPrefix, bucket, object, fs.metaJSONFile)
		_, err = fs.rwPool.Open(fsMetaPath)
		if err != nil && err != errFileNotFound {
			logger.LogIf(ctx, err)
			nsUnlocker()
			return nil, toObjectErr(err, bucket, object)
		}
		// Need to clean up lock after getObject is
		// completed.
		rwPoolUnlocker = func() { fs.rwPool.Close(fsMetaPath) }
	}

	objReaderFn, off, length, err := NewGetObjectReader(rs, objInfo, opts)
	if err != nil {
		rwPoolUnlocker()
		nsUnlocker()
		return nil, err
	}

	// Read the object, doesn't exist returns an s3 compatible error.
	fsObjPath := pathJoin(fs.fsPath, bucket, object)
	//TODO:offset is 0, it may cause bug-----------------------
	readCloser, size, err := fsOpenFile(ctx, fsObjPath, 0)
	if err != nil {
		rwPoolUnlocker()
		nsUnlocker()
		return nil, toObjectErr(err, bucket, object)
	}

	closeFn := func() {
		readCloser.Close()
	}

	var bb []byte
	if !isSysCall(bucket) {
		configId := getConfigId(ctx, fs.fsPath, bucket)
		bb, err = gateway.Get(readCloser, configId)

		if err != nil {
			return nil, toObjectErr(HandleMantleHttpErrors(err), bucket, object)
		}
		size = int64(len(bb))
		objInfo.Size = size
	}

	objReaderFn, off, length, rErr := NewGetObjectReader(rs, objInfo, opts)
	if rErr != nil {
		return nil, rErr
	}
	//TODO:put this in a fct
	var reader io.Reader
	if len(bb) >= 0 && bb != nil {
		reader = bytes.NewReader(bb)
	} else {
		reader = readCloser
	}
	r := io.LimitReader(reader, length)

	// Check if range is valid
	if off > size || off+length > size {
		err = InvalidRange{off, length, size}
		logger.LogIf(ctx, err, logger.Application)
		closeFn()
		rwPoolUnlocker()
		nsUnlocker()
		return nil, err
	}

	return objReaderFn(r, h, bb, closeFn, rwPoolUnlocker, nsUnlocker)
}

// Create a new fs.json file, if the existing one is corrupt. Should happen very rarely.
func (fs *FSObjects) createFsJSON(object, fsMetaPath string) error {
	fsMeta := newFSMetaV1()
	fsMeta.Meta = map[string]string{
		"etag":         GenETag(),
		"content-type": mimedb.TypeByExtension(path.Ext(object)),
	}
	wlk, werr := fs.rwPool.Create(fsMetaPath)
	if werr == nil {
		_, err := fsMeta.WriteTo(wlk)
		wlk.Close()
		return err
	}
	return werr
}

// Used to return default etag values when a pre-existing object's meta data is queried.
func (fs *FSObjects) defaultFsJSON(object string) fsMetaV1 {
	fsMeta := newFSMetaV1()
	fsMeta.Meta = map[string]string{
		"etag":         defaultEtag,
		"content-type": mimedb.TypeByExtension(path.Ext(object)),
	}
	return fsMeta
}

func (fs *FSObjects) getObjectInfoNoFSLock(ctx context.Context, bucket, object string) (oi ObjectInfo, e error) {
	fsMeta := fsMetaV1{}
	if HasSuffix(object, SlashSeparator) {
		fi, err := fsStatDir(ctx, pathJoin(fs.fsPath, bucket, object))
		if err != nil {
			return oi, err
		}
		return fsMeta.ToObjectInfo(bucket, object, fi), nil
	}

	if !globalCLIContext.StrictS3Compat {
		// Stat the file to get file size.
		fi, err := fsStatFile(ctx, pathJoin(fs.fsPath, bucket, object))
		if err != nil {
			return oi, err
		}
		return fsMeta.ToObjectInfo(bucket, object, fi), nil
	}

	fsMetaPath := pathJoin(fs.fsPath, minioMetaBucket, bucketMetaPrefix, bucket, object, fs.metaJSONFile)
	// Read `fs.json` to perhaps contend with
	// parallel Put() operations.

	rc, _, err := fsOpenFile(ctx, fsMetaPath, 0)
	if err == nil {
		fsMetaBuf, rerr := ioutil.ReadAll(rc)
		rc.Close()
		if rerr == nil {
			json := jsoniter.ConfigCompatibleWithStandardLibrary
			if rerr = json.Unmarshal(fsMetaBuf, &fsMeta); rerr != nil {
				// For any error to read fsMeta, set default ETag and proceed.
				fsMeta = fs.defaultFsJSON(object)
			}
		} else {
			// For any error to read fsMeta, set default ETag and proceed.
			fsMeta = fs.defaultFsJSON(object)
		}
	}

	// Return a default etag and content-type based on the object's extension.
	if err == errFileNotFound {
		fsMeta = fs.defaultFsJSON(object)
	}

	// Ignore if `fs.json` is not available, this is true for pre-existing data.
	if err != nil && err != errFileNotFound {
		logger.LogIf(ctx, err)
		return oi, err
	}

	// Stat the file to get file size.
	fi, err := fsStatFile(ctx, pathJoin(fs.fsPath, bucket, object))
	if err != nil {
		return oi, err
	}

	//TODO:Place me in a func.
	id := ""
	if !isSysCall(bucket) {
		// Read the object, doesn't exist returns an s3 compatible error.
		fsObjPath := pathJoin(fs.fsPath, bucket, object)
		//TODO:offset is 0, it may cause bug-----------------------
		readCloser, _, err := fsOpenFile(ctx, fsObjPath, 0)
		if err != nil {
			return ObjectInfo{}, toObjectErr(err, bucket, object)
		}

		id = gateway.GetId(readCloser)
	}

	return fsMeta.ToObjectInfo(bucket, object, fi, id), nil
}

// getObjectInfo - wrapper for reading object metadata and constructs ObjectInfo.
func (fs *FSObjects) getObjectInfo(ctx context.Context, bucket, object string) (oi ObjectInfo, e error) {
	if strings.HasSuffix(object, SlashSeparator) && !fs.isObjectDir(bucket, object) {
		return oi, errFileNotFound
	}

	fsMeta := fsMetaV1{}
	if HasSuffix(object, SlashSeparator) {
		fi, err := fsStatDir(ctx, pathJoin(fs.fsPath, bucket, object))
		if err != nil {
			return oi, err
		}
		return fsMeta.ToObjectInfo(bucket, object, fi), nil
	}

	fsMetaPath := pathJoin(fs.fsPath, minioMetaBucket, bucketMetaPrefix, bucket, object, fs.metaJSONFile)
	// Read `fs.json` to perhaps contend with
	// parallel Put() operations.

	rlk, err := fs.rwPool.Open(fsMetaPath)
	if err == nil {
		// Read from fs metadata only if it exists.
		_, rerr := fsMeta.ReadFrom(ctx, rlk.LockedFile)
		fs.rwPool.Close(fsMetaPath)
		if rerr != nil {
			// For any error to read fsMeta, set default ETag and proceed.
			fsMeta = fs.defaultFsJSON(object)
		}
	}

	// Return a default etag and content-type based on the object's extension.
	if err == errFileNotFound {
		fsMeta = fs.defaultFsJSON(object)
	}

	// Ignore if `fs.json` is not available, this is true for pre-existing data.
	if err != nil && err != errFileNotFound {
		logger.LogIf(ctx, err)
		return oi, err
	}

	// Stat the file to get file size.
	fi, err := fsStatFile(ctx, pathJoin(fs.fsPath, bucket, object))
	if err != nil {
		return oi, err
	}

	//TODO:Place me in a func :)
	id := ""
	if !isSysCall(bucket) {
		// Read the object, doesn't exist returns an s3 compatible error.
		fsObjPath := pathJoin(fs.fsPath, bucket, object)
		//TODO:offset is 0, it may cause bug-----------------------
		readCloser, _, err := fsOpenFile(ctx, fsObjPath, 0)
		if err != nil {
			return ObjectInfo{}, toObjectErr(err, bucket, object)
		}
		id = gateway.GetId(readCloser)
	}

	return fsMeta.ToObjectInfo(bucket, object, fi, id), nil
}

// getObjectInfoWithLock - reads object metadata and replies back ObjectInfo.
func (fs *FSObjects) getObjectInfoWithLock(ctx context.Context, bucket, object string) (oi ObjectInfo, err error) {
	// Lock the object before reading.
	lk := fs.NewNSLock(bucket, object)
	lkctx, err := lk.GetRLock(ctx, globalOperationTimeout)
	if err != nil {
		return oi, err
	}
	ctx = lkctx.Context()
	defer lk.RUnlock(lkctx.Cancel)

	if err := checkGetObjArgs(ctx, bucket, object); err != nil {
		return oi, err
	}

	if _, err := fs.statBucketDir(ctx, bucket); err != nil {
		return oi, err
	}

	if strings.HasSuffix(object, SlashSeparator) && !fs.isObjectDir(bucket, object) {
		return oi, errFileNotFound
	}

	return fs.getObjectInfo(ctx, bucket, object)
}

// GetObjectInfo - reads object metadata and replies back ObjectInfo.
func (fs *FSObjects) GetObjectInfo(ctx context.Context, bucket, object string, opts ObjectOptions) (oi ObjectInfo, e error) {
	if opts.VersionID != "" && opts.VersionID != nullVersionID {
		return oi, VersionNotFound{
			Bucket:    bucket,
			Object:    object,
			VersionID: opts.VersionID,
		}
	}

	oi, err := fs.getObjectInfoWithLock(ctx, bucket, object)
	if err == errCorruptedFormat || err == io.EOF {
		lk := fs.NewNSLock(bucket, object)
		lkctx, err := lk.GetLock(ctx, globalOperationTimeout)
		if err != nil {
			return oi, toObjectErr(err, bucket, object)
		}

		fsMetaPath := pathJoin(fs.fsPath, minioMetaBucket, bucketMetaPrefix, bucket, object, fs.metaJSONFile)
		err = fs.createFsJSON(object, fsMetaPath)
		lk.Unlock(lkctx.Cancel)
		if err != nil {
			return oi, toObjectErr(err, bucket, object)
		}

		oi, err = fs.getObjectInfoWithLock(ctx, bucket, object)
		return oi, toObjectErr(err, bucket, object)
	}
	return oi, toObjectErr(err, bucket, object)
}

// PutObject - creates an object upon reading from the input stream
// until EOF, writes data directly to configured filesystem path.
// Additionally writes `fs.json` which carries the necessary metadata
// for future object operations.
func (fs *FSObjects) PutObject(ctx context.Context, bucket string, object string, r *PutObjReader, opts ObjectOptions) (objInfo ObjectInfo, err error) {
	if opts.Versioned {
		return objInfo, NotImplemented{}
	}

	if err := checkPutObjectArgs(ctx, bucket, object, fs); err != nil {
		return ObjectInfo{}, err
	}

	defer NSUpdated(bucket, object)

	// Lock the object.
	lk := fs.NewNSLock(bucket, object)
	lkctx, err := lk.GetLock(ctx, globalOperationTimeout)
	if err != nil {
		logger.LogIf(ctx, err)
		return objInfo, err
	}
	ctx = lkctx.Context()
	defer lk.Unlock(lkctx.Cancel)

	return fs.putObject(ctx, bucket, object, r, opts)
}

// putObject - wrapper for PutObject
func (fs *FSObjects) putObject(ctx context.Context, bucket string, object string, r *PutObjReader, opts ObjectOptions) (objInfo ObjectInfo, retErr error) {
	data := r.Reader

	// No metadata is set, allocate a new one.
	meta := cloneMSS(opts.UserDefined)
	var err error

	// Validate if bucket name is valid and exists.
	if _, err = fs.statBucketDir(ctx, bucket); err != nil {
		return ObjectInfo{}, toObjectErr(err, bucket)
	}

	fsMeta := newFSMetaV1()
	fsMeta.Meta = meta

	// This is a special case with size as '0' and object ends
	// with a slash separator, we treat it like a valid operation
	// and return success.
	if isObjectDir(object, data.Size()) {
		if err = mkdirAll(pathJoin(fs.fsPath, bucket, object), 0o777); err != nil {
			logger.LogIf(ctx, err)
			return ObjectInfo{}, toObjectErr(err, bucket, object)
		}
		var fi os.FileInfo
		if fi, err = fsStatDir(ctx, pathJoin(fs.fsPath, bucket, object)); err != nil {
			return ObjectInfo{}, toObjectErr(err, bucket, object)
		}
		return fsMeta.ToObjectInfo(bucket, object, fi), nil
	}

	// Validate input data size and it can never be less than zero.
	if data.Size() < -1 {
		logger.LogIf(ctx, errInvalidArgument, logger.Application)
		return ObjectInfo{}, errInvalidArgument
	}

	if !isSysCall(bucket) {
		p := pathJoin(fs.fsPath, bucket, object)

		bId, err := gateway.Put(data, object)

		fsMeta.Meta["etag"] = r.MD5CurrentHexString()

		if err != nil {
			return ObjectInfo{}, toObjectErr(err, bucket, object)
		}

		if err := writeId(p, bId); err != nil {
			return ObjectInfo{}, err
		}
		// Stat the file to fetch timestamp, size.
		fi, err := fsStatFile(ctx, pathJoin(fs.fsPath, bucket, object))
		if err != nil {
			return ObjectInfo{}, toObjectErr(err, bucket, object)
		}

		// Success.
		return fsMeta.ToObjectInfo(bucket, object, fi), nil
	}

	var wlk *lock.LockedFile
	if bucket != minioMetaBucket {
		bucketMetaDir := pathJoin(fs.fsPath, minioMetaBucket, bucketMetaPrefix)
		fsMetaPath := pathJoin(bucketMetaDir, bucket, object, fs.metaJSONFile)
		wlk, err = fs.rwPool.Write(fsMetaPath)
		var freshFile bool
		if err != nil {
			wlk, err = fs.rwPool.Create(fsMetaPath)
			if err != nil {
				logger.LogIf(ctx, err)
				return ObjectInfo{}, toObjectErr(err, bucket, object)
			}
			freshFile = true
		}
		// This close will allow for locks to be synchronized on `fs.json`.
		defer wlk.Close()
		defer func() {
			// Remove meta file when PutObject encounters
			// any error and it is a fresh file.
			//
			// We should preserve the `fs.json` of any
			// existing object
			if retErr != nil && freshFile {
				tmpDir := pathJoin(fs.fsPath, minioMetaTmpBucket, fs.fsUUID)
				fsRemoveMeta(ctx, bucketMetaDir, fsMetaPath, tmpDir)
			}
		}()
	}

	// Uploaded object will first be written to the temporary location which will eventually
	// be renamed to the actual location. It is first written to the temporary location
	// so that cleaning it up will be easy if the server goes down.
	tempObj := mustGetUUID()

	fsTmpObjPath := pathJoin(fs.fsPath, minioMetaTmpBucket, fs.fsUUID, tempObj)
	_, err = fsCreateFile(ctx, fsTmpObjPath, data, data.Size())

	// Delete the temporary object in the case of a
	// failure. If PutObject succeeds, then there would be
	// nothing to delete.
	defer fsRemoveFile(ctx, fsTmpObjPath)

	if err != nil {
		return ObjectInfo{}, toObjectErr(err, bucket, object)
	}
	fsMeta.Meta["etag"] = r.MD5CurrentHexString()

	// Should return IncompleteBody{} error when reader has fewer
	// bytes than specified in request header.
	/*if bytesWritten < data.Size() {
		return ObjectInfo{}, IncompleteBody{Bucket: bucket, Object: object}
	}*/

	// Entire object was written to the temp location, now it's safe to rename it to the actual location.
	fsNSObjPath := pathJoin(fs.fsPath, bucket, object)
	if err = fsRenameFile(ctx, fsTmpObjPath, fsNSObjPath); err != nil {
		return ObjectInfo{}, toObjectErr(err, bucket, object)
	}

	if bucket != minioMetaBucket {
		// Write FS metadata after a successful namespace operation.
		if _, err = fsMeta.WriteTo(wlk); err != nil {
			return ObjectInfo{}, toObjectErr(err, bucket, object)
		}
	}

	// Stat the file to fetch timestamp, size.
	fi, err := fsStatFile(ctx, pathJoin(fs.fsPath, bucket, object))
	if err != nil {
		return ObjectInfo{}, toObjectErr(err, bucket, object)
	}

<<<<<<< HEAD
	if !isSysCall(bucket) {
		p := pathJoin(fs.fsPath, bucket, object)
		f, _ := os.Open(p)

		configId := getConfigId(ctx, fs.fsPath, bucket)
		bId, err := gateway.Put(f, object, configId)
		if err != nil {
			//TODO: handleHttp error
		}
		err = f.Close()
		if err != nil {
			//TODO: handle
		}
		if err := writeId(p, bId); err != nil {
			return ObjectInfo{}, err
		}
	}

	// Success.
=======
>>>>>>> cf132132
	return fsMeta.ToObjectInfo(bucket, object, fi), nil
}

func getConfigId(ctx context.Context, fsPath string, bucket string) string {
	configName := fmt.Sprintf(".sds-config.%s.json", bucket)
	confPath := path.Join(fsPath, bucket, configName)
	configId := ""
	r, n, err := fsOpenFile(ctx, confPath, 0)
	if err == nil {
		defer r.Close()
		//config file exist
		id := make([]byte, n)
		r.Read(id)
		configId = string(id)
	}

	return configId
}

func isSysCall(path string) bool {
	return strings.Contains(path, minioMetaBucket)
}

func writeId(path string, id string) error {

	f, err := os.Create(path)
	if err != nil {
		return err
	}

	defer func() {
		if err := f.Close(); err != nil {
			fmt.Println("error closing file: ", id, err)
		}
	}()

	if _, err := f.Write([]byte(id)); err != nil {
		return err
	}

	return nil
}

// DeleteObjects - deletes an object from a bucket, this operation is destructive
// and there are no rollbacks supported.
func (fs *FSObjects) DeleteObjects(ctx context.Context, bucket string, objects []ObjectToDelete, opts ObjectOptions) ([]DeletedObject, []error) {
	errs := make([]error, len(objects))
	dobjects := make([]DeletedObject, len(objects))
	for idx, object := range objects {
		if object.VersionID != "" {
			errs[idx] = VersionNotFound{
				Bucket:    bucket,
				Object:    object.ObjectName,
				VersionID: object.VersionID,
			}
			continue
		}
		_, errs[idx] = fs.DeleteObject(ctx, bucket, object.ObjectName, opts)
		if errs[idx] == nil || isErrObjectNotFound(errs[idx]) {
			dobjects[idx] = DeletedObject{
				ObjectName: object.ObjectName,
			}
			errs[idx] = nil
		}
	}
	return dobjects, errs
}

// DeleteObject - deletes an object from a bucket, this operation is destructive
// and there are no rollbacks supported.
func (fs *FSObjects) DeleteObject(ctx context.Context, bucket, object string, opts ObjectOptions) (objInfo ObjectInfo, err error) {
	if opts.VersionID != "" && opts.VersionID != nullVersionID {
		return objInfo, VersionNotFound{
			Bucket:    bucket,
			Object:    object,
			VersionID: opts.VersionID,
		}
	}

	defer NSUpdated(bucket, object)

	// Acquire a write lock before deleting the object.
	lk := fs.NewNSLock(bucket, object)
	lkctx, err := lk.GetLock(ctx, globalOperationTimeout)
	if err != nil {
		return objInfo, err
	}
	ctx = lkctx.Context()
	defer lk.Unlock(lkctx.Cancel)

	if err = checkDelObjArgs(ctx, bucket, object); err != nil {
		return objInfo, err
	}

	if _, err = fs.statBucketDir(ctx, bucket); err != nil {
		return objInfo, toObjectErr(err, bucket)
	}

	var rwlk *lock.LockedFile

	minioMetaBucketDir := pathJoin(fs.fsPath, minioMetaBucket)
	fsMetaPath := pathJoin(minioMetaBucketDir, bucketMetaPrefix, bucket, object, fs.metaJSONFile)
	if bucket != minioMetaBucket {
		rwlk, err = fs.rwPool.Write(fsMetaPath)
		if err != nil && err != errFileNotFound {
			logger.LogIf(ctx, err)
			return objInfo, toObjectErr(err, bucket, object)
		}
	}

	// Delete the object.
	if err = fsDeleteFile(ctx, pathJoin(fs.fsPath, bucket), pathJoin(fs.fsPath, bucket, object)); err != nil {
		if rwlk != nil {
			rwlk.Close()
		}
		return objInfo, toObjectErr(err, bucket, object)
	}

	// Close fsMetaPath before deletion
	if rwlk != nil {
		rwlk.Close()
	}

	if bucket != minioMetaBucket {
		// Delete the metadata object.
		err = fsDeleteFile(ctx, minioMetaBucketDir, fsMetaPath)
		if err != nil && err != errFileNotFound {
			return objInfo, toObjectErr(err, bucket, object)
		}
	}
	return ObjectInfo{Bucket: bucket, Name: object}, nil
}

func (fs *FSObjects) isLeafDir(bucket string, leafPath string) bool {
	return fs.isObjectDir(bucket, leafPath)
}

func (fs *FSObjects) isLeaf(bucket string, leafPath string) bool {
	return !strings.HasSuffix(leafPath, slashSeparator)
}

// Returns function "listDir" of the type listDirFunc.
// isLeaf - is used by listDir function to check if an entry
// is a leaf or non-leaf entry.
func (fs *FSObjects) listDirFactory() ListDirFunc {
	// listDir - lists all the entries at a given prefix and given entry in the prefix.
	listDir := func(bucket, prefixDir, prefixEntry string) (emptyDir bool, entries []string, delayIsLeaf bool) {
		var err error
		entries, err = readDir(pathJoin(fs.fsPath, bucket, prefixDir))
		if err != nil && err != errFileNotFound {
			logger.LogIf(GlobalContext, err)
			return false, nil, false
		}
		if len(entries) == 0 {
			return true, nil, false
		}
		entries, delayIsLeaf = filterListEntries(bucket, prefixDir, entries, prefixEntry, fs.isLeaf)
		return false, entries, delayIsLeaf
	}

	// Return list factory instance.
	return listDir
}

// isObjectDir returns true if the specified bucket & prefix exists
// and the prefix represents an empty directory. An S3 empty directory
// is also an empty directory in the FS backend.
func (fs *FSObjects) isObjectDir(bucket, prefix string) bool {
	entries, err := readDirN(pathJoin(fs.fsPath, bucket, prefix), 1)
	if err != nil {
		return false
	}
	return len(entries) == 0
}

// ListObjectVersions not implemented for FS mode.
func (fs *FSObjects) ListObjectVersions(ctx context.Context, bucket, prefix, marker, versionMarker, delimiter string, maxKeys int) (loi ListObjectVersionsInfo, e error) {
	return loi, NotImplemented{}
}

// ListObjects - list all objects at prefix upto maxKeys., optionally delimited by '/'. Maintains the list pool
// state for future re-entrant list requests.
func (fs *FSObjects) ListObjects(ctx context.Context, bucket, prefix, marker, delimiter string, maxKeys int) (loi ListObjectsInfo, err error) {
	// listObjects may in rare cases not be able to find any valid results.
	// Therefore, it cannot set a NextMarker.
	// In that case we retry the operation, but we add a
	// max limit, so we never end up in an infinite loop.
	tries := 50
	for {
		loi, err = listObjects(ctx, fs, bucket, prefix, marker, delimiter, maxKeys, fs.listPool,
			fs.listDirFactory(), fs.isLeaf, fs.isLeafDir, fs.getObjectInfoNoFSLock, fs.getObjectInfoNoFSLock)
		if err != nil {
			return loi, err
		}
		if !loi.IsTruncated || loi.NextMarker != "" || tries == 0 {
			return loi, nil
		}
		tries--
	}
}

// GetObjectTags - get object tags from an existing object
func (fs *FSObjects) GetObjectTags(ctx context.Context, bucket, object string, opts ObjectOptions) (*tags.Tags, error) {
	if opts.VersionID != "" && opts.VersionID != nullVersionID {
		return nil, VersionNotFound{
			Bucket:    bucket,
			Object:    object,
			VersionID: opts.VersionID,
		}
	}
	oi, err := fs.GetObjectInfo(ctx, bucket, object, ObjectOptions{})
	if err != nil {
		return nil, err
	}

	return tags.ParseObjectTags(oi.UserTags)
}

// PutObjectTags - replace or add tags to an existing object
func (fs *FSObjects) PutObjectTags(ctx context.Context, bucket, object string, tags string, opts ObjectOptions) (ObjectInfo, error) {
	if opts.VersionID != "" && opts.VersionID != nullVersionID {
		return ObjectInfo{}, VersionNotFound{
			Bucket:    bucket,
			Object:    object,
			VersionID: opts.VersionID,
		}
	}

	fsMetaPath := pathJoin(fs.fsPath, minioMetaBucket, bucketMetaPrefix, bucket, object, fs.metaJSONFile)
	fsMeta := fsMetaV1{}
	wlk, err := fs.rwPool.Write(fsMetaPath)
	if err != nil {
		wlk, err = fs.rwPool.Create(fsMetaPath)
		if err != nil {
			logger.LogIf(ctx, err)
			return ObjectInfo{}, toObjectErr(err, bucket, object)
		}
	}
	// This close will allow for locks to be synchronized on `fs.json`.
	defer wlk.Close()

	// Read objects' metadata in `fs.json`.
	if _, err = fsMeta.ReadFrom(ctx, wlk); err != nil {
		// For any error to read fsMeta, set default ETag and proceed.
		fsMeta = fs.defaultFsJSON(object)
	}

	// clean fsMeta.Meta of tag key, before updating the new tags
	delete(fsMeta.Meta, xhttp.AmzObjectTagging)

	// Do not update for empty tags
	if tags != "" {
		fsMeta.Meta[xhttp.AmzObjectTagging] = tags
	}

	if _, err = fsMeta.WriteTo(wlk); err != nil {
		return ObjectInfo{}, toObjectErr(err, bucket, object)
	}

	// Stat the file to get file size.
	fi, err := fsStatFile(ctx, pathJoin(fs.fsPath, bucket, object))
	if err != nil {
		return ObjectInfo{}, err
	}

	return fsMeta.ToObjectInfo(bucket, object, fi), nil
}

// DeleteObjectTags - delete object tags from an existing object
func (fs *FSObjects) DeleteObjectTags(ctx context.Context, bucket, object string, opts ObjectOptions) (ObjectInfo, error) {
	return fs.PutObjectTags(ctx, bucket, object, "", opts)
}

// HealFormat - no-op for fs, Valid only for Erasure.
func (fs *FSObjects) HealFormat(ctx context.Context, dryRun bool) (madmin.HealResultItem, error) {
	return madmin.HealResultItem{}, NotImplemented{}
}

// HealObject - no-op for fs. Valid only for Erasure.
func (fs *FSObjects) HealObject(ctx context.Context, bucket, object, versionID string, opts madmin.HealOpts) (
	res madmin.HealResultItem, err error,
) {
	return res, NotImplemented{}
}

// HealBucket - no-op for fs, Valid only for Erasure.
func (fs *FSObjects) HealBucket(ctx context.Context, bucket string, opts madmin.HealOpts) (madmin.HealResultItem,
	error,
) {
	return madmin.HealResultItem{}, NotImplemented{}
}

// Walk a bucket, optionally prefix recursively, until we have returned
// all the content to objectInfo channel, it is callers responsibility
// to allocate a receive channel for ObjectInfo, upon any unhandled
// error walker returns error. Optionally if context.Done() is received
// then Walk() stops the walker.
func (fs *FSObjects) Walk(ctx context.Context, bucket, prefix string, results chan<- ObjectInfo, opts ObjectOptions) error {
	return fsWalk(ctx, fs, bucket, prefix, fs.listDirFactory(), fs.isLeaf, fs.isLeafDir, results, fs.getObjectInfoNoFSLock, fs.getObjectInfoNoFSLock)
}

// HealObjects - no-op for fs. Valid only for Erasure.
func (fs *FSObjects) HealObjects(ctx context.Context, bucket, prefix string, opts madmin.HealOpts, fn HealObjectFn) (e error) {
	logger.LogIf(ctx, NotImplemented{})
	return NotImplemented{}
}

// GetMetrics - no op
func (fs *FSObjects) GetMetrics(ctx context.Context) (*BackendMetrics, error) {
	logger.LogIf(ctx, NotImplemented{})
	return &BackendMetrics{}, NotImplemented{}
}

// ListObjectsV2 lists all blobs in bucket filtered by prefix
func (fs *FSObjects) ListObjectsV2(ctx context.Context, bucket, prefix, continuationToken, delimiter string, maxKeys int, fetchOwner bool, startAfter string) (result ListObjectsV2Info, err error) {
	marker := continuationToken
	if marker == "" {
		marker = startAfter
	}

	loi, err := fs.ListObjects(ctx, bucket, prefix, marker, delimiter, maxKeys)
	if err != nil {
		return result, err
	}

	listObjectsV2Info := ListObjectsV2Info{
		IsTruncated:           loi.IsTruncated,
		ContinuationToken:     continuationToken,
		NextContinuationToken: loi.NextMarker,
		Objects:               loi.Objects,
		Prefixes:              loi.Prefixes,
	}
	return listObjectsV2Info, err
}

// IsNotificationSupported returns whether bucket notification is applicable for this layer.
func (fs *FSObjects) IsNotificationSupported() bool {
	return true
}

// IsListenSupported returns whether listen bucket notification is applicable for this layer.
func (fs *FSObjects) IsListenSupported() bool {
	return true
}

// IsEncryptionSupported returns whether server side encryption is implemented for this layer.
func (fs *FSObjects) IsEncryptionSupported() bool {
	return true
}

// IsCompressionSupported returns whether compression is applicable for this layer.
func (fs *FSObjects) IsCompressionSupported() bool {
	return true
}

// IsTaggingSupported returns true, object tagging is supported in fs object layer.
func (fs *FSObjects) IsTaggingSupported() bool {
	return true
}

// Health returns health of the object layer
func (fs *FSObjects) Health(ctx context.Context, opts HealthOptions) HealthResult {
	if _, err := os.Stat(fs.fsPath); err != nil {
		return HealthResult{}
	}
	return HealthResult{
		Healthy: newObjectLayerFn() != nil,
	}
}

// ReadHealth returns "read" health of the object layer
func (fs *FSObjects) ReadHealth(ctx context.Context) bool {
	_, err := os.Stat(fs.fsPath)
	return err == nil
}

// TransitionObject - transition object content to target tier.
func (fs *FSObjects) TransitionObject(ctx context.Context, bucket, object string, opts ObjectOptions) error {
	return NotImplemented{}
}

// RestoreTransitionedObject - restore transitioned object content locally on this cluster.
func (fs *FSObjects) RestoreTransitionedObject(ctx context.Context, bucket, object string, opts ObjectOptions) error {
	return NotImplemented{}
}

// GetRawData returns raw file data to the callback.
// Errors are ignored, only errors from the callback are returned.
// For now only direct file paths are supported.
func (fs *FSObjects) GetRawData(ctx context.Context, volume, file string, fn func(r io.Reader, host string, disk string, filename string, size int64, modtime time.Time, isDir bool) error) error {
	f, err := os.Open(filepath.Join(fs.fsPath, volume, file))
	if err != nil {
		return nil
	}
	defer f.Close()
	st, err := f.Stat()
	if err != nil || st.IsDir() {
		return nil
	}
	return fn(f, "fs", fs.fsUUID, file, st.Size(), st.ModTime(), st.IsDir())
}<|MERGE_RESOLUTION|>--- conflicted
+++ resolved
@@ -42,6 +42,7 @@
 	"github.com/minio/minio-go/v7/pkg/tags"
 	"github.com/minio/minio/internal/color"
 	"github.com/minio/minio/internal/config"
+	"github.com/minio/minio/internal/hash"
 	xhttp "github.com/minio/minio/internal/http"
 	xioutil "github.com/minio/minio/internal/ioutil"
 	"github.com/minio/minio/internal/lock"
@@ -476,7 +477,12 @@
 		}
 		f.Seek(0, 0)
 
-		id, err := gateway.Put(f, filename, "")
+		hr, err := hash.NewReader(f, int64(len(b)), "", "", int64(len(b)))
+		if err != nil {
+			return toObjectErr(err, bucket)
+		}
+
+		id, err := gateway.Put(hr, filename, "")
 		if err != nil {
 			return toObjectErr(err, bucket)
 		}
@@ -1144,7 +1150,8 @@
 	if !isSysCall(bucket) {
 		p := pathJoin(fs.fsPath, bucket, object)
 
-		bId, err := gateway.Put(data, object)
+		configId := getConfigId(ctx, fs.fsPath, bucket)
+		bId, err := gateway.Put(data, object, configId)
 
 		fsMeta.Meta["etag"] = r.MD5CurrentHexString()
 
@@ -1237,28 +1244,6 @@
 		return ObjectInfo{}, toObjectErr(err, bucket, object)
 	}
 
-<<<<<<< HEAD
-	if !isSysCall(bucket) {
-		p := pathJoin(fs.fsPath, bucket, object)
-		f, _ := os.Open(p)
-
-		configId := getConfigId(ctx, fs.fsPath, bucket)
-		bId, err := gateway.Put(f, object, configId)
-		if err != nil {
-			//TODO: handleHttp error
-		}
-		err = f.Close()
-		if err != nil {
-			//TODO: handle
-		}
-		if err := writeId(p, bId); err != nil {
-			return ObjectInfo{}, err
-		}
-	}
-
-	// Success.
-=======
->>>>>>> cf132132
 	return fsMeta.ToObjectInfo(bucket, object, fi), nil
 }
 
