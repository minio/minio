--- conflicted
+++ resolved
@@ -9,13 +9,10 @@
 	"strings"
 
 	"github.com/minio/minio/cmd/mantle/network"
+	"github.com/minio/minio/internal/hash"
 )
 
-<<<<<<< HEAD
-func Put(f *os.File, fn string, configId string) (string, error) {
-=======
-func Put(f io.Reader, fn string) (string, error) {
->>>>>>> cf132132
+func Put(f *hash.Reader, fn string, configId string) (string, error) {
 	client := &http.Client{}
 	val := map[string]io.Reader{
 		"file":        f,
@@ -24,18 +21,14 @@
 
 	putResp, err := network.UploadFormData(client, urlJoin("files"), val, setMantleHeaders(configId))
 	if err != nil {
-<<<<<<< HEAD
 		//TODO:handle
 		fmt.Println(err.Error())
-=======
->>>>>>> cf132132
 		return "", err
 	}
 
 	return putResp.Id, nil
 }
 
-<<<<<<< HEAD
 func Get(r io.Reader, configId string) (bb []byte, err error) {
 	b, err := ioutil.ReadAll(r)
 	if err != nil {
@@ -44,13 +37,6 @@
 
 	client := &http.Client{}
 	resp, err := network.Get(client, urlJoin("files", string(b)), setMantleHeaders(configId))
-=======
-func Get(r io.Reader) (bb []byte, err error) {
-	id := GetId(r)
-
-	client := &http.Client{}
-	resp, err := network.Get(client, urlJoin("files", id), setMantleHeaders())
->>>>>>> cf132132
 	if err != nil {
 		return nil, err
 	}
