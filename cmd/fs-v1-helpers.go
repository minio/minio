/*
 * MinIO Cloud Storage, (C) 2016, 2017, 2018 MinIO, Inc.
 *
 * Licensed under the Apache License, Version 2.0 (the "License");
 * you may not use this file except in compliance with the License.
 * You may obtain a copy of the License at
 *
 *     http://www.apache.org/licenses/LICENSE-2.0
 *
 * Unless required by applicable law or agreed to in writing, software
 * distributed under the License is distributed on an "AS IS" BASIS,
 * WITHOUT WARRANTIES OR CONDITIONS OF ANY KIND, either express or implied.
 * See the License for the specific language governing permissions and
 * limitations under the License.
 */

package cmd

import (
	"context"
	"golang.org/x/sys/unix"
	"io"
	"os"
	pathutil "path"
	"runtime"
	"syscall"
<<<<<<< HEAD
	_ "syscall"
	"unsafe"
=======
>>>>>>> 08817ce6

	"github.com/minio/minio/cmd/logger"
	"github.com/minio/minio/pkg/lock"
)

const(
	AT_SYMLINK_FOLLOW = 0x400
	AT_FDCWD = -100
)

// Removes only the file at given path does not remove
// any parent directories, handles long paths for
// windows automatically.
func fsRemoveFile(ctx context.Context, filePath string) (err error) {
	if filePath == "" {
		logger.LogIf(ctx, errInvalidArgument)
		return errInvalidArgument
	}

	if err = checkPathLength(filePath); err != nil {
		logger.LogIf(ctx, err)
		return err
	}

	if err = os.Remove(filePath); err != nil {
		if err = osErrToFileErr(err); err != errFileNotFound {
			logger.LogIf(ctx, err)
		}
	}

	return err
}

// Removes all files and folders at a given path, handles
// long paths for windows automatically.
func fsRemoveAll(ctx context.Context, dirPath string) (err error) {
	if dirPath == "" {
		logger.LogIf(ctx, errInvalidArgument)
		return errInvalidArgument
	}

	if err = checkPathLength(dirPath); err != nil {
		logger.LogIf(ctx, err)
		return err
	}

	if err = removeAll(dirPath); err != nil {
		if osIsPermission(err) {
			logger.LogIf(ctx, errVolumeAccessDenied)
			return errVolumeAccessDenied
		} else if isSysErrNotEmpty(err) {
			logger.LogIf(ctx, errVolumeNotEmpty)
			return errVolumeNotEmpty
		}
		logger.LogIf(ctx, err)
		return err
	}

	return nil
}

// Removes a directory only if its empty, handles long
// paths for windows automatically.
func fsRemoveDir(ctx context.Context, dirPath string) (err error) {
	if dirPath == "" {
		logger.LogIf(ctx, errInvalidArgument)
		return errInvalidArgument
	}

	if err = checkPathLength(dirPath); err != nil {
		logger.LogIf(ctx, err)
		return err
	}

	if err = os.Remove((dirPath)); err != nil {
		if osIsNotExist(err) {
			return errVolumeNotFound
		} else if isSysErrNotEmpty(err) {
			return errVolumeNotEmpty
		}
		logger.LogIf(ctx, err)
		return err
	}

	return nil
}

// Creates a new directory, parent dir should exist
// otherwise returns an error. If directory already
// exists returns an error. Windows long paths
// are handled automatically.
func fsMkdir(ctx context.Context, dirPath string) (err error) {
	if dirPath == "" {
		logger.LogIf(ctx, errInvalidArgument)
		return errInvalidArgument
	}

	if err = checkPathLength(dirPath); err != nil {
		logger.LogIf(ctx, err)
		return err
	}

	if err = os.Mkdir((dirPath), 0777); err != nil {
		switch {
		case osIsExist(err):
			return errVolumeExists
		case osIsPermission(err):
			logger.LogIf(ctx, errDiskAccessDenied)
			return errDiskAccessDenied
		case isSysErrNotDir(err):
			// File path cannot be verified since
			// one of the parents is a file.
			logger.LogIf(ctx, errDiskAccessDenied)
			return errDiskAccessDenied
		case isSysErrPathNotFound(err):
			// Add specific case for windows.
			logger.LogIf(ctx, errDiskAccessDenied)
			return errDiskAccessDenied
		default:
			logger.LogIf(ctx, err)
			return err
		}
	}

	return nil
}

// fsStat is a low level call which validates input arguments
// and checks input length upto supported maximum. Does
// not perform any higher layer interpretation of files v/s
// directories. For higher level interpretation look at
// fsStatFileDir, fsStatFile, fsStatDir.
func fsStat(ctx context.Context, statLoc string) (os.FileInfo, error) {
	if statLoc == "" {
		logger.LogIf(ctx, errInvalidArgument)
		return nil, errInvalidArgument
	}
	if err := checkPathLength(statLoc); err != nil {
		logger.LogIf(ctx, err)
		return nil, err
	}
	fi, err := os.Stat(statLoc)
	if err != nil {
		return nil, err
	}

	return fi, nil
}

// Lookup if volume exists, returns volume attributes upon success.
func fsStatVolume(ctx context.Context, volume string) (os.FileInfo, error) {
	fi, err := fsStat(ctx, volume)
	if err != nil {
		if osIsNotExist(err) {
			return nil, errVolumeNotFound
		} else if osIsPermission(err) {
			return nil, errVolumeAccessDenied
		}
		return nil, err
	}

	if !fi.IsDir() {
		return nil, errVolumeAccessDenied
	}

	return fi, nil
}

// Lookup if directory exists, returns directory attributes upon success.
func fsStatDir(ctx context.Context, statDir string) (os.FileInfo, error) {
	fi, err := fsStat(ctx, statDir)
	if err != nil {
		err = osErrToFileErr(err)
		if err != errFileNotFound {
			logger.LogIf(ctx, err)
		}
		return nil, err
	}
	if !fi.IsDir() {
		return nil, errFileNotFound
	}
	return fi, nil
}

// Lookup if file exists, returns file attributes upon success.
func fsStatFile(ctx context.Context, statFile string) (os.FileInfo, error) {
	fi, err := fsStat(ctx, statFile)
	if err != nil {
		err = osErrToFileErr(err)
		if err != errFileNotFound {
			logger.LogIf(ctx, err)
		}
		return nil, err
	}
	if fi.IsDir() {
		return nil, errFileNotFound
	}
	return fi, nil
}

// Returns if the filePath is a regular file.
func fsIsFile(ctx context.Context, filePath string) bool {
	fi, err := fsStat(ctx, filePath)
	if err != nil {
		return false
	}
	return fi.Mode().IsRegular()
}

// Opens the file at given path, optionally from an offset. Upon success returns
// a readable stream and the size of the readable stream.
func fsOpenFile(ctx context.Context, readPath string, offset int64) (io.ReadCloser, int64, error) {
	if readPath == "" || offset < 0 {
		logger.LogIf(ctx, errInvalidArgument)
		return nil, 0, errInvalidArgument
	}
	if err := checkPathLength(readPath); err != nil {
		logger.LogIf(ctx, err)
		return nil, 0, err
	}

	fr, err := os.Open(readPath)
	if err != nil {
		return nil, 0, osErrToFileErr(err)
	}

	// Stat to get the size of the file at path.
	st, err := fr.Stat()
	if err != nil {
		err = osErrToFileErr(err)
		if err != errFileNotFound {
			logger.LogIf(ctx, err)
		}
		return nil, 0, err
	}

	// Verify if its not a regular file, since subsequent Seek is undefined.
	if !st.Mode().IsRegular() {
		return nil, 0, errIsNotRegular
	}

	// Seek to the requested offset.
	if offset > 0 {
		_, err = fr.Seek(offset, io.SeekStart)
		if err != nil {
			logger.LogIf(ctx, err)
			return nil, 0, err
		}
	}

	// Success.
	return fr, st.Size(), nil
}

func fsCreateFile(ctx context.Context, filePath string, reader io.Reader, buf []byte, fallocSize int64) (int64, error) {
	bytesWritten, err, _ := createFile(ctx, filePath, reader, buf, fallocSize, false)
	return bytesWritten, err
}

func fsCreateAndGetFile(ctx context.Context, tmpPartDir string, reader io.Reader, buf []byte, fallocSize int64) (int64, error, os.File) {
	return createFile(ctx, tmpPartDir, reader, buf, fallocSize, true)
}

// Creates a file and copies data from incoming reader. Staging buffer is used by io.CopyBuffer.
func createFile(ctx context.Context, filePath string, reader io.Reader, buf []byte, fallocSize int64, getFile bool) (int64, error, os.File) {
	if filePath == "" || reader == nil {
		logger.LogIf(ctx, errInvalidArgument)
		return 0, errInvalidArgument, os.File {}
	}

	if err := checkPathLength(filePath); err != nil {
		logger.LogIf(ctx, err)
		return 0, err, os.File {}
	}

	if err := mkdirAll(pathutil.Dir(filePath), 0777); err != nil {
		switch {
		case osIsPermission(err):
			return 0, errFileAccessDenied, os.File {}
		case osIsExist(err):
			return 0, errFileAccessDenied, os.File {}
		case isSysErrIO(err):
			return 0, errFaultyDisk, os.File {}
		case isSysErrInvalidArg(err):
			return 0, errUnsupportedDisk, os.File {}
		case isSysErrNoSpace(err):
			return 0, errDiskFull, os.File {}
		}
		return 0, err, os.File {}
	}

<<<<<<< HEAD
	var writer *os.File
	var err error

	if getFile && globalFSOTmpfile {
		flags := os.O_WRONLY | unix.O_TMPFILE
		writer, err = lock.Open(filePath, flags, 0666)
		if err != nil {
			return 0, osErrToFileErr(err), os.File {}
		}
	} else {
		flags := os.O_CREATE | os.O_WRONLY
		if globalFSOSync {
			flags = flags | os.O_SYNC
		}
		writer, err = lock.Open(filePath, flags, 0666)
		if err != nil {
			if writer != nil {
				_ = writer.Close()
			}
			return 0, osErrToFileErr(err), os.File {}
		}
=======
	flags := os.O_CREATE | os.O_WRONLY
	if globalFSOSync {
		flags = flags | os.O_SYNC
	}

	if globalFSODirect {
		flags = flags | syscall.O_DIRECT
	}

	writer, err := lock.Open(filePath, flags, 0666)
	if err != nil {
		return 0, osErrToFileErr(err)
>>>>>>> 08817ce6
	}

	// Fallocate only if the size is final object is known.
	if fallocSize > 0 {
		if err = fsFAllocate(int(writer.Fd()), 0, fallocSize); err != nil {
			logger.LogIf(ctx, err)
			if writer != nil {
				_ = writer.Close()
			}
			return 0, err, os.File {}
		}
	}

	var bytesWritten int64
	if buf != nil {
		bytesWritten, err = io.CopyBuffer(struct {io.Writer} {writer}, struct {io.Reader} {reader}, buf)
		if err != nil {
			if err != io.ErrUnexpectedEOF {
				if writer != nil {
					_ = writer.Close()
				}
				logger.LogIf(ctx, err)
			}
			return 0, err, os.File {}
		}
	} else {
		bytesWritten, err = io.Copy(writer, reader)
		if err != nil {
			logger.LogIf(ctx, err)
			if writer != nil {
				_ = writer.Close()
			}
			return 0, err, os.File {}
		}
	}

	return bytesWritten, nil, *writer
}

// fsFAllocate is similar to Fallocate but provides a convenient
// wrapper to handle various operating system specific errors.
func fsFAllocate(fd int, offset int64, len int64) (err error) {
	e := Fallocate(fd, offset, len)
	if e != nil {
		switch {
		case isSysErrNoSpace(e):
			err = errDiskFull
		case isSysErrNoSys(e) || isSysErrOpNotSupported(e):
			// Ignore errors when Fallocate is not supported in the current system
		case isSysErrInvalidArg(e):
			// Workaround for Windows Docker Engine 19.03.8.
			// See https://github.com/minio/minio/issues/9726
		case isSysErrIO(e):
			err = e
		default:
			// For errors: EBADF, EINTR, EINVAL, ENODEV, EPERM, ESPIPE  and ETXTBSY
			// Appending was failed anyway, returns unexpected error
			err = errUnexpected
		}
		return err
	}

	return nil
}

// Renames source path to destination path, fails if the destination path
// parents are not already created.
func fsSimpleRenameFile(ctx context.Context, sourcePath, destPath string) error {
	if err := checkPathLength(sourcePath); err != nil {
		logger.LogIf(ctx, err)
		return err
	}
	if err := checkPathLength(destPath); err != nil {
		logger.LogIf(ctx, err)
		return err
	}

	if err := os.Rename(sourcePath, destPath); err != nil {
		logger.LogIf(ctx, err)
		return osErrToFileErr(err)
	}

	return nil
}

func linkat(olddirfd int, oldpath string, newdirfd int, newpath string, flags int) (err error) {
	var _p0 *byte
	_p0, err = syscall.BytePtrFromString(oldpath)
	if err != nil {
		return
	}
	var _p1 *byte
	_p1, err = syscall.BytePtrFromString(newpath)
	if err != nil {
		return
	}
	_, _, e1 := syscall.Syscall6(syscall.SYS_LINKAT, uintptr(olddirfd), uintptr(unsafe.Pointer(_p0)), uintptr(newdirfd), uintptr(unsafe.Pointer(_p1)), uintptr(flags), 0)
	if e1 != 0 {
		err = error(e1)
	}
	return
}

func fsLinkat(ctx context.Context, oldDirFD int64, oldPath string, newDirFD int64, newPath string, flags int) error {
	if err := checkPathLength(oldPath); err != nil {
		logger.LogIf(ctx, err)
		return err
	}
	if err := checkPathLength(newPath); err != nil {
		logger.LogIf(ctx, err)
		return err
	}

	if err := linkat(int(oldDirFD), oldPath , int(newDirFD), newPath, flags); err != nil {
		logger.LogIf(ctx, err)
		return osErrToFileErr(err)
	}

	return nil
}

// Renames source path to destination path, creates all the
// missing parents if they don't exist.
func fsRenameFile(ctx context.Context, sourcePath, destPath string) error {
	if err := checkPathLength(sourcePath); err != nil {
		logger.LogIf(ctx, err)
		return err
	}
	if err := checkPathLength(destPath); err != nil {
		logger.LogIf(ctx, err)
		return err
	}

	if err := renameAll(sourcePath, destPath); err != nil {
		logger.LogIf(ctx, err)
		return err
	}

	return nil
}

// fsDeleteFile is a wrapper for deleteFile(), after checking the path length.
func fsDeleteFile(ctx context.Context, basePath, deletePath string) error {
	if err := checkPathLength(basePath); err != nil {
		logger.LogIf(ctx, err)
		return err
	}

	if err := checkPathLength(deletePath); err != nil {
		logger.LogIf(ctx, err)
		return err
	}

	if err := deleteFile(basePath, deletePath, false); err != nil {
		if err != errFileNotFound {
			logger.LogIf(ctx, err)
		}
		return err
	}
	return nil
}

// fsRemoveMeta safely removes a locked file and takes care of Windows special case
func fsRemoveMeta(ctx context.Context, basePath, deletePath, tmpDir string) error {
	// Special case for windows please read through.
	if runtime.GOOS == globalWindowsOSName {
		// Ordinarily windows does not permit deletion or renaming of files still
		// in use, but if all open handles to that file were opened with FILE_SHARE_DELETE
		// then it can permit renames and deletions of open files.
		//
		// There are however some gotchas with this, and it is worth listing them here.
		// Firstly, Windows never allows you to really delete an open file, rather it is
		// flagged as delete pending and its entry in its directory remains visible
		// (though no new file handles may be opened to it) and when the very last
		// open handle to the file in the system is closed, only then is it truly
		// deleted. Well, actually only sort of truly deleted, because Windows only
		// appears to remove the file entry from the directory, but in fact that
		// entry is merely hidden and actually still exists and attempting to create
		// a file with the same name will return an access denied error. How long it
		// silently exists for depends on a range of factors, but put it this way:
		// if your code loops creating and deleting the same file name as you might
		// when operating a lock file, you're going to see lots of random spurious
		// access denied errors and truly dismal lock file performance compared to POSIX.
		//
		// We work-around these un-POSIX file semantics by taking a dual step to
		// deleting files. Firstly, it renames the file to tmp location into multipartTmpBucket
		// We always open files with FILE_SHARE_DELETE permission enabled, with that
		// flag Windows permits renaming and deletion, and because the name was changed
		// to a very random name somewhere not in its origin directory before deletion,
		// you don't see those unexpected random errors when creating files with the
		// same name as a recently deleted file as you do anywhere else on Windows.
		// Because the file is probably not in its original containing directory any more,
		// deletions of that directory will not fail with "directory not empty" as they
		// otherwise normally would either.

		tmpPath := pathJoin(tmpDir, mustGetUUID())

		fsRenameFile(ctx, deletePath, tmpPath)

		// Proceed to deleting the directory if empty
		fsDeleteFile(ctx, basePath, pathutil.Dir(deletePath))

		// Finally delete the renamed file.
		return fsDeleteFile(ctx, tmpDir, tmpPath)
	}
	return fsDeleteFile(ctx, basePath, deletePath)
}<|MERGE_RESOLUTION|>--- conflicted
+++ resolved
@@ -24,11 +24,7 @@
 	pathutil "path"
 	"runtime"
 	"syscall"
-<<<<<<< HEAD
-	_ "syscall"
 	"unsafe"
-=======
->>>>>>> 08817ce6
 
 	"github.com/minio/minio/cmd/logger"
 	"github.com/minio/minio/pkg/lock"
@@ -320,10 +316,13 @@
 		return 0, err, os.File {}
 	}
 
-<<<<<<< HEAD
 	var writer *os.File
 	var err error
 
+  if globalFSODirect {
+		flags = flags | syscall.O_DIRECT
+	}
+  
 	if getFile && globalFSOTmpfile {
 		flags := os.O_WRONLY | unix.O_TMPFILE
 		writer, err = lock.Open(filePath, flags, 0666)
@@ -342,20 +341,6 @@
 			}
 			return 0, osErrToFileErr(err), os.File {}
 		}
-=======
-	flags := os.O_CREATE | os.O_WRONLY
-	if globalFSOSync {
-		flags = flags | os.O_SYNC
-	}
-
-	if globalFSODirect {
-		flags = flags | syscall.O_DIRECT
-	}
-
-	writer, err := lock.Open(filePath, flags, 0666)
-	if err != nil {
-		return 0, osErrToFileErr(err)
->>>>>>> 08817ce6
 	}
 
 	// Fallocate only if the size is final object is known.
