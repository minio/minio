// Copyright (c) 2015-2024 MinIO, Inc.
//
// This file is part of MinIO Object Storage stack
//
// This program is free software: you can redistribute it and/or modify
// it under the terms of the GNU Affero General Public License as published by
// the Free Software Foundation, either version 3 of the License, or
// (at your option) any later version.
//
// This program is distributed in the hope that it will be useful
// but WITHOUT ANY WARRANTY; without even the implied warranty of
// MERCHANTABILITY or FITNESS FOR A PARTICULAR PURPOSE.  See the
// GNU Affero General Public License for more details.
//
// You should have received a copy of the GNU Affero General Public License
// along with this program.  If not, see <http://www.gnu.org/licenses/>.

package cmd

import (
	"context"
	"crypto/subtle"
	"errors"
	"fmt"
	"net"
	"os"
	"strconv"
	"strings"
	"time"

	"github.com/minio/madmin-go/v3"
	"github.com/minio/minio/internal/auth"
	"github.com/minio/minio/internal/logger"
	xldap "github.com/minio/pkg/v3/ldap"
	xsftp "github.com/minio/pkg/v3/sftp"
	"github.com/pkg/sftp"
	"golang.org/x/crypto/ssh"
)

const (
	kexAlgoDH1SHA1                = "diffie-hellman-group1-sha1"
	kexAlgoDH14SHA1               = "diffie-hellman-group14-sha1"
	kexAlgoDH14SHA256             = "diffie-hellman-group14-sha256"
	kexAlgoDH16SHA512             = "diffie-hellman-group16-sha512"
	kexAlgoECDH256                = "ecdh-sha2-nistp256"
	kexAlgoECDH384                = "ecdh-sha2-nistp384"
	kexAlgoECDH521                = "ecdh-sha2-nistp521"
	kexAlgoCurve25519SHA256LibSSH = "curve25519-sha256@libssh.org"
	kexAlgoCurve25519SHA256       = "curve25519-sha256"

	chacha20Poly1305ID = "chacha20-poly1305@openssh.com"
	gcm256CipherID     = "aes256-gcm@openssh.com"
	aes128cbcID        = "aes128-cbc"
	tripledescbcID     = "3des-cbc"
)

var (
	errSFTPPublicKeyBadFormat = errors.New("the public key provided could not be parsed")
	errSFTPUserHasNoPolicies  = errors.New("no policies present on this account")
	errSFTPLDAPNotEnabled     = errors.New("ldap authentication is not enabled")
)

// if the sftp parameter --trusted-user-ca-key is set, then
// the final form of the key file will be set as this variable.
var caPublicKey ssh.PublicKey

// https://cs.opensource.google/go/x/crypto/+/refs/tags/v0.22.0:ssh/common.go;l=46
// preferredKexAlgos specifies the default preference for key-exchange
// algorithms in preference order. The diffie-hellman-group16-sha512 algorithm
// is disabled by default because it is a bit slower than the others.
var preferredKexAlgos = []string{
	kexAlgoCurve25519SHA256, kexAlgoCurve25519SHA256LibSSH,
	kexAlgoECDH256, kexAlgoECDH384, kexAlgoECDH521,
	kexAlgoDH14SHA256, kexAlgoDH14SHA1,
}

// supportedKexAlgos specifies the supported key-exchange algorithms in
// preference order.
// https://cs.opensource.google/go/x/crypto/+/refs/tags/v0.22.0:ssh/common.go;l=44
var supportedKexAlgos = []string{
	kexAlgoCurve25519SHA256, kexAlgoCurve25519SHA256LibSSH,
	// P384 and P521 are not constant-time yet, but since we don't
	// reuse ephemeral keys, using them for ECDH should be OK.
	kexAlgoECDH256, kexAlgoECDH384, kexAlgoECDH521,
	kexAlgoDH14SHA256, kexAlgoDH16SHA512, kexAlgoDH14SHA1,
	kexAlgoDH1SHA1,
}

// supportedPubKeyAuthAlgos specifies the supported client public key
// authentication algorithms. Note that this doesn't include certificate types
// since those use the underlying algorithm. This list is sent to the client if
// it supports the server-sig-algs extension. Order is irrelevant.
// https://cs.opensource.google/go/x/crypto/+/refs/tags/v0.22.0:ssh/common.go;l=142
var supportedPubKeyAuthAlgos = []string{
	ssh.KeyAlgoED25519,
	ssh.KeyAlgoSKED25519, ssh.KeyAlgoSKECDSA256,
	ssh.KeyAlgoECDSA256, ssh.KeyAlgoECDSA384, ssh.KeyAlgoECDSA521,
	ssh.KeyAlgoRSASHA256, ssh.KeyAlgoRSASHA512, ssh.KeyAlgoRSA,
	ssh.KeyAlgoDSA,
}

// supportedCiphers lists ciphers we support but might not recommend.
// https://cs.opensource.google/go/x/crypto/+/refs/tags/v0.22.0:ssh/common.go;l=28
var supportedCiphers = []string{
	"aes128-ctr", "aes192-ctr", "aes256-ctr",
	"aes128-gcm@openssh.com", gcm256CipherID,
	chacha20Poly1305ID,
	"arcfour256", "arcfour128", "arcfour",
	aes128cbcID,
	tripledescbcID,
}

// preferredCiphers specifies the default preference for ciphers.
// https://cs.opensource.google/go/x/crypto/+/refs/tags/v0.22.0:ssh/common.go;l=37
var preferredCiphers = []string{
	"aes128-gcm@openssh.com", gcm256CipherID,
	chacha20Poly1305ID,
	"aes128-ctr", "aes192-ctr", "aes256-ctr",
}

// supportedMACs specifies a default set of MAC algorithms in preference order.
// This is based on RFC 4253, section 6.4, but with hmac-md5 variants removed
// because they have reached the end of their useful life.
// https://cs.opensource.google/go/x/crypto/+/refs/tags/v0.22.0:ssh/common.go;l=85
var supportedMACs = []string{
	"hmac-sha2-256-etm@openssh.com", "hmac-sha2-512-etm@openssh.com", "hmac-sha2-256", "hmac-sha2-512", "hmac-sha1", "hmac-sha1-96",
}

func sshPubKeyAuth(c ssh.ConnMetadata, key ssh.PublicKey) (*ssh.Permissions, error) {
	return authenticateSSHConnection(c, key, nil)
}

func sshPasswordAuth(c ssh.ConnMetadata, pass []byte) (*ssh.Permissions, error) {
	return authenticateSSHConnection(c, nil, pass)
}

func authenticateSSHConnection(c ssh.ConnMetadata, key ssh.PublicKey, pass []byte) (*ssh.Permissions, error) {
	user, found := strings.CutSuffix(c.User(), "=ldap")
	if found {
		if !globalIAMSys.LDAPConfig.Enabled() {
			return nil, errSFTPLDAPNotEnabled
		}
		return processLDAPAuthentication(key, pass, user)
	}

	user, found = strings.CutSuffix(c.User(), "=svc")
	if found {
		goto internalAuth
	}

	if globalIAMSys.LDAPConfig.Enabled() {
		perms, _ := processLDAPAuthentication(key, pass, user)
		if perms != nil {
			return perms, nil
		}
	}

internalAuth:
	ui, ok := globalIAMSys.GetUser(context.Background(), user)
	if !ok {
		return nil, errNoSuchUser
	}

	if caPublicKey != nil {
		err := validateKey(c, key)
		if err != nil {
			return nil, errAuthentication
		}
	} else {

		// Temporary credentials are not allowed.
		if ui.Credentials.IsTemp() {
			return nil, errAuthentication
		}

		if subtle.ConstantTimeCompare([]byte(ui.Credentials.SecretKey), pass) != 1 {
			return nil, errAuthentication
		}
	}

	return &ssh.Permissions{
		CriticalOptions: map[string]string{
			"AccessKey":    ui.Credentials.AccessKey,
			"SecretKey":    ui.Credentials.SecretKey,
			"SessionToken": ui.Credentials.SessionToken,
		},
		Extensions: make(map[string]string),
	}, nil
}

func processLDAPAuthentication(key ssh.PublicKey, pass []byte, user string) (perms *ssh.Permissions, err error) {
	var lookupResult *xldap.DNSearchResult
	var targetGroups []string

	if pass == nil && key == nil {
		return nil, errAuthentication
	}

	if pass != nil {
		sa, _, err := globalIAMSys.getServiceAccount(context.Background(), user)
		if err == nil {
			if subtle.ConstantTimeCompare([]byte(sa.Credentials.SecretKey), pass) != 1 {
				return nil, errAuthentication
			}

			return &ssh.Permissions{
				CriticalOptions: map[string]string{
					"AccessKey":    sa.Credentials.AccessKey,
					"SecretKey":    sa.Credentials.SecretKey,
					"SessionToken": sa.Credentials.SessionToken,
				},
				Extensions: make(map[string]string),
			}, nil
		}

		if !errors.Is(err, errNoSuchServiceAccount) {
			return nil, err
		}

		lookupResult, targetGroups, err = globalIAMSys.LDAPConfig.Bind(user, string(pass))
		if err != nil {
			return nil, err
		}

	} else if key != nil {

		lookupResult, targetGroups, err = globalIAMSys.LDAPConfig.LookupUserDN(user)
		if err != nil {
			return nil, err
		}

	}

	if lookupResult == nil {
		return nil, errNoSuchUser
	}

	ldapPolicies, _ := globalIAMSys.PolicyDBGet(lookupResult.NormDN, targetGroups...)
	if len(ldapPolicies) == 0 {
		return nil, errSFTPUserHasNoPolicies
	}

	claims := make(map[string]interface{})
	for attribKey, attribValue := range lookupResult.Attributes {
		// we skip multi-value attributes here, as they cannot
		// be stored in the critical options.
		if len(attribValue) != 1 {
			continue
		}

		if attribKey == "sshPublicKey" && key != nil {
			key2, _, _, _, err := ssh.ParseAuthorizedKey([]byte(attribValue[0]))
			if err != nil {
				return nil, errSFTPPublicKeyBadFormat
			}

			if subtle.ConstantTimeCompare(key2.Marshal(), key.Marshal()) != 1 {
				return nil, errAuthentication
			}
		}
		claims[ldapAttribPrefix+attribKey] = attribValue[0]
	}

	expiryDur, err := globalIAMSys.LDAPConfig.GetExpiryDuration("")
	if err != nil {
		return nil, err
	}

	claims[expClaim] = UTCNow().Add(expiryDur).Unix()
	claims[ldapUserN] = user
	claims[ldapUser] = lookupResult.NormDN

	cred, err := auth.GetNewCredentialsWithMetadata(claims, globalActiveCred.SecretKey)
	if err != nil {
		return nil, err
	}

	// Set the parent of the temporary access key, this is useful
	// in obtaining service accounts by this cred.
	cred.ParentUser = lookupResult.NormDN

	// Set this value to LDAP groups, LDAP user can be part
	// of large number of groups
	cred.Groups = targetGroups

	// Set the newly generated credentials, policyName is empty on purpose
	// LDAP policies are applied automatically using their ldapUser, ldapGroups
	// mapping.
	updatedAt, err := globalIAMSys.SetTempUser(context.Background(), cred.AccessKey, cred, "")
	if err != nil {
		return nil, err
	}

	replLogIf(context.Background(), globalSiteReplicationSys.IAMChangeHook(context.Background(), madmin.SRIAMItem{
		Type: madmin.SRIAMItemSTSAcc,
		STSCredential: &madmin.SRSTSCredential{
			AccessKey:    cred.AccessKey,
			SecretKey:    cred.SecretKey,
			SessionToken: cred.SessionToken,
			ParentUser:   cred.ParentUser,
		},
		UpdatedAt: updatedAt,
	}))

	return &ssh.Permissions{
		CriticalOptions: map[string]string{
			"AccessKey":    cred.AccessKey,
			"SecretKey":    cred.SecretKey,
			"SessionToken": cred.SessionToken,
		},
		Extensions: make(map[string]string),
	}, nil
}

func validateKey(c ssh.ConnMetadata, clientKey ssh.PublicKey) (err error) {
	if caPublicKey == nil {
		return errors.New("public key authority validation requested but no ca public key specified.")
	}

	cert, ok := clientKey.(*ssh.Certificate)
	if !ok {
		return errSftpPublicKeyWithoutCert
	}

	// ssh.CheckCert called by ssh.Authenticate accepts certificates
	// with empty principles list so we block those in here.
	if len(cert.ValidPrincipals) == 0 {
		return errSftpCertWithoutPrincipals
	}

	// Verify that certificate provided by user is issued by trusted CA,
	// username in authentication request matches to identities in certificate
	// and that certificate type is correct.
	checker := ssh.CertChecker{}
	checker.IsUserAuthority = func(k ssh.PublicKey) bool {
		return subtle.ConstantTimeCompare(caPublicKey.Marshal(), k.Marshal()) == 1
	}

	_, err = checker.Authenticate(c, clientKey)
	return
}

type sftpLogger struct{}

func (s *sftpLogger) Info(tag xsftp.LogType, msg string) {
	logger.Info(msg)
}

func (s *sftpLogger) Error(tag xsftp.LogType, err error) {
	switch tag {
	case xsftp.AcceptNetworkError:
		sftpLogOnceIf(context.Background(), err, "accept-limit-sftp")
	case xsftp.AcceptChannelError:
		sftpLogOnceIf(context.Background(), err, "accept-channel-sftp")
	case xsftp.SSHKeyExchangeError:
		sftpLogOnceIf(context.Background(), err, "key-exchange-sftp")
	default:
		sftpLogOnceIf(context.Background(), err, "unknown-error-sftp")
	}
}

func filterAlgos(arg string, want []string, allowed []string) []string {
	var filteredAlgos []string
	found := false
	for _, algo := range want {
		if len(algo) == 0 {
			continue
		}
		for _, allowedAlgo := range allowed {
			algo := strings.ToLower(strings.TrimSpace(algo))
			if algo == allowedAlgo {
				filteredAlgos = append(filteredAlgos, algo)
				found = true
				break
			}
		}
		if !found {
			logger.Fatal(fmt.Errorf("unknown algorithm %q passed to --sftp=%s\nValid algorithms: %v", algo, arg, strings.Join(allowed, ", ")), "unable to start SFTP server")
		}
	}
	if len(filteredAlgos) == 0 {
		logger.Fatal(fmt.Errorf("no valid algorithms passed to --sftp=%s\nValid algorithms: %v", arg, strings.Join(allowed, ", ")), "unable to start SFTP server")
	}
	return filteredAlgos
}

func startSFTPServer(args []string) {
	var (
		port            int
		publicIP        string
		sshPrivateKey   string
		userCaKeyFile   string
		disablePassAuth bool
	)

	allowPubKeys := supportedPubKeyAuthAlgos
	allowKexAlgos := preferredKexAlgos
	allowCiphers := preferredCiphers
	allowMACs := supportedMACs
	var err error

	for _, arg := range args {
		tokens := strings.SplitN(arg, "=", 2)
		if len(tokens) != 2 {
			logger.Fatal(fmt.Errorf("invalid arguments passed to --sftp=%s", arg), "unable to start SFTP server")
		}
		switch tokens[0] {
		case "address":
			host, portStr, err := net.SplitHostPort(tokens[1])
			if err != nil {
				logger.Fatal(fmt.Errorf("invalid arguments passed to --sftp=%s (%v)", arg, err), "unable to start SFTP server")
			}
			port, err = strconv.Atoi(portStr)
			if err != nil {
				logger.Fatal(fmt.Errorf("invalid arguments passed to --sftp=%s (%v)", arg, err), "unable to start SFTP server")
			}
			if port < 1 || port > 65535 {
				logger.Fatal(fmt.Errorf("invalid arguments passed to --sftp=%s, (port number must be between 1 to 65535)", arg), "unable to start SFTP server")
			}
			publicIP = host
		case "ssh-private-key":
			sshPrivateKey = tokens[1]
		case "pub-key-algos":
			allowPubKeys = filterAlgos(arg, strings.Split(tokens[1], ","), supportedPubKeyAuthAlgos)
		case "kex-algos":
			allowKexAlgos = filterAlgos(arg, strings.Split(tokens[1], ","), supportedKexAlgos)
		case "cipher-algos":
			allowCiphers = filterAlgos(arg, strings.Split(tokens[1], ","), supportedCiphers)
		case "mac-algos":
			allowMACs = filterAlgos(arg, strings.Split(tokens[1], ","), supportedMACs)
		case "trusted-user-ca-key":
			userCaKeyFile = tokens[1]
		case "password-auth":
			disablePassAuth, _ = strconv.ParseBool(tokens[1])
		}
	}

	if port == 0 {
		port = 8022 // Default SFTP port, since no port was given.
	}

	if sshPrivateKey == "" {
		logger.Fatal(fmt.Errorf("invalid arguments passed, private key file is mandatory for --sftp='ssh-private-key=path/to/id_ecdsa'"), "unable to start SFTP server")
	}

	privateBytes, err := os.ReadFile(sshPrivateKey)
	if err != nil {
		logger.Fatal(fmt.Errorf("invalid arguments passed, private key file is not accessible: %v", err), "unable to start SFTP server")
	}

	private, err := ssh.ParsePrivateKey(privateBytes)
	if err != nil {
		logger.Fatal(fmt.Errorf("invalid arguments passed, private key file is not parseable: %v", err), "unable to start SFTP server")
	}

<<<<<<< HEAD
	// An SSH server is represented by a ServerConfig, which holds
	// certificate details and handles authentication of ServerConns.
	sshConfig := &ssh.ServerConfig{
		Config: ssh.Config{
			KeyExchanges: allowKexAlgos,
			Ciphers:      allowCiphers,
			MACs:         allowMACs,
		},
		PublicKeyAuthAlgorithms: allowPubKeys,
		PasswordCallback: func(c ssh.ConnMetadata, pass []byte) (*ssh.Permissions, error) {
			ui, ok := globalIAMSys.GetUser(context.Background(), c.User())
			if !ok && !globalIAMSys.LDAPConfig.Enabled() {
				return nil, errNoSuchUser
			}
			if !ok && globalIAMSys.LDAPConfig.Enabled() {
				ui, _, err = globalIAMSys.getServiceAccount(context.Background(), c.User())
				if err != nil && !errors.Is(err, errNoSuchServiceAccount) {
					return nil, err
				}
				if errors.Is(err, errNoSuchServiceAccount) {
					targetUser, targetGroups, err := globalIAMSys.LDAPConfig.Bind(c.User(), string(pass))
					if err != nil {
						return nil, err
					}
					ldapPolicies, _ := globalIAMSys.PolicyDBGet(targetUser, targetGroups...)
					if len(ldapPolicies) == 0 {
						return nil, errAuthentication
					}
					return &ssh.Permissions{
						CriticalOptions: map[string]string{
							ldapUser:  targetUser,
							ldapUserN: c.User(),
						},
						Extensions: make(map[string]string),
					}, nil
				}
			}

			if subtle.ConstantTimeCompare([]byte(ui.Credentials.SecretKey), pass) == 1 {
				return &ssh.Permissions{
					CriticalOptions: map[string]string{
						"accessKey": c.User(),
					},
					Extensions: make(map[string]string),
				}, nil
			}
			return nil, errAuthentication
		},
	}

=======
>>>>>>> 168ae81b
	if userCaKeyFile != "" {
		keyBytes, err := os.ReadFile(userCaKeyFile)
		if err != nil {
			logger.Fatal(fmt.Errorf("invalid arguments passed, trusted user certificate authority public key file is not accessible: %v", err), "unable to start SFTP server")
		}

		caPublicKey, _, _, _, err = ssh.ParseAuthorizedKey(keyBytes)
		if err != nil {
			logger.Fatal(fmt.Errorf("invalid arguments passed, trusted user certificate authority public key file is not parseable: %v", err), "unable to start SFTP server")
		}
	}

	// An SSH server is represented by a ServerConfig, which holds
	// certificate details and handles authentication of ServerConns.
	sshConfig := &ssh.ServerConfig{
		Config: ssh.Config{
			KeyExchanges: allowKexAlgos,
			Ciphers:      allowCiphers,
			MACs:         allowMACs,
		},
		PublicKeyAuthAlgorithms: allowPubKeys,
		PublicKeyCallback:       sshPubKeyAuth,
	}

	if !disablePassAuth {
		sshConfig.PasswordCallback = sshPasswordAuth
	} else {
		sshConfig.PasswordCallback = nil
	}

	sshConfig.AddHostKey(private)

	handleSFTPSession := func(channel ssh.Channel, sconn *ssh.ServerConn) {
		server := sftp.NewRequestServer(channel, NewSFTPDriver(sconn.Permissions), sftp.WithRSAllocator())
		defer server.Close()
		server.Serve()
	}

	sftpServer, err := xsftp.NewServer(&xsftp.Options{
		PublicIP: publicIP,
		Port:     port,
		// OpensSSH default handshake timeout is 2 minutes.
		SSHHandshakeDeadline: 2 * time.Minute,
		Logger:               new(sftpLogger),
		SSHConfig:            sshConfig,
		HandleSFTPSession:    handleSFTPSession,
	})
	if err != nil {
		logger.Fatal(err, "Unable to start SFTP Server")
	}

	err = sftpServer.Listen()
	if err != nil {
		logger.Fatal(err, "SFTP Server had an unrecoverable error while accepting connections")
	}
}<|MERGE_RESOLUTION|>--- conflicted
+++ resolved
@@ -453,59 +453,6 @@
 		logger.Fatal(fmt.Errorf("invalid arguments passed, private key file is not parseable: %v", err), "unable to start SFTP server")
 	}
 
-<<<<<<< HEAD
-	// An SSH server is represented by a ServerConfig, which holds
-	// certificate details and handles authentication of ServerConns.
-	sshConfig := &ssh.ServerConfig{
-		Config: ssh.Config{
-			KeyExchanges: allowKexAlgos,
-			Ciphers:      allowCiphers,
-			MACs:         allowMACs,
-		},
-		PublicKeyAuthAlgorithms: allowPubKeys,
-		PasswordCallback: func(c ssh.ConnMetadata, pass []byte) (*ssh.Permissions, error) {
-			ui, ok := globalIAMSys.GetUser(context.Background(), c.User())
-			if !ok && !globalIAMSys.LDAPConfig.Enabled() {
-				return nil, errNoSuchUser
-			}
-			if !ok && globalIAMSys.LDAPConfig.Enabled() {
-				ui, _, err = globalIAMSys.getServiceAccount(context.Background(), c.User())
-				if err != nil && !errors.Is(err, errNoSuchServiceAccount) {
-					return nil, err
-				}
-				if errors.Is(err, errNoSuchServiceAccount) {
-					targetUser, targetGroups, err := globalIAMSys.LDAPConfig.Bind(c.User(), string(pass))
-					if err != nil {
-						return nil, err
-					}
-					ldapPolicies, _ := globalIAMSys.PolicyDBGet(targetUser, targetGroups...)
-					if len(ldapPolicies) == 0 {
-						return nil, errAuthentication
-					}
-					return &ssh.Permissions{
-						CriticalOptions: map[string]string{
-							ldapUser:  targetUser,
-							ldapUserN: c.User(),
-						},
-						Extensions: make(map[string]string),
-					}, nil
-				}
-			}
-
-			if subtle.ConstantTimeCompare([]byte(ui.Credentials.SecretKey), pass) == 1 {
-				return &ssh.Permissions{
-					CriticalOptions: map[string]string{
-						"accessKey": c.User(),
-					},
-					Extensions: make(map[string]string),
-				}, nil
-			}
-			return nil, errAuthentication
-		},
-	}
-
-=======
->>>>>>> 168ae81b
 	if userCaKeyFile != "" {
 		keyBytes, err := os.ReadFile(userCaKeyFile)
 		if err != nil {
