--- conflicted
+++ resolved
@@ -216,12 +216,10 @@
 	defer xhttp.DrainBody(respBody)
 	pr.CloseWithError(err)
 	if err != nil {
-<<<<<<< HEAD
 		pr.CloseWithError(err)
-=======
->>>>>>> 229d83bb
 		return cache, err
 	}
+	pr.Close()
 
 	rr, rw := io.Pipe()
 	go func() {
