--- conflicted
+++ resolved
@@ -29,6 +29,7 @@
 	"strconv"
 	"strings"
 	"sync"
+	"time"
 
 	"github.com/minio/minio/cmd/http"
 	xhttp "github.com/minio/minio/cmd/http"
@@ -119,7 +120,6 @@
 	endpoint   Endpoint
 	restClient *rest.Client
 	diskID     string
-<<<<<<< HEAD
 
 	// Indexes, will be -1 until assigned a set.
 	poolIndex, setIndex, diskIndex int
@@ -138,8 +138,6 @@
 	client.poolIndex = poolIdx
 	client.setIndex = setIdx
 	client.diskIndex = diskIdx
-=======
->>>>>>> cfc8b92d
 }
 
 // Wrapper to restClient.Call to handle network errors, in case of network error the connection is makred disconnected
