/*
 * MinIO Cloud Storage, (C) 2018 MinIO, Inc.
 *
 * Licensed under the Apache License, Version 2.0 (the "License");
 * you may not use this file except in compliance with the License.
 * You may obtain a copy of the License at
 *
 *     http://www.apache.org/licenses/LICENSE-2.0
 *
 * Unless required by applicable law or agreed to in writing, software
 * distributed under the License is distributed on an "AS IS" BASIS,
 * WITHOUT WARRANTIES OR CONDITIONS OF ANY KIND, either express or implied.
 * See the License for the specific language governing permissions and
 * limitations under the License.
 */

package cmd

import (
	"bufio"
	"bytes"
	"encoding/binary"
	"encoding/gob"
	"encoding/hex"
	"errors"
	"fmt"
	"io"
	"io/ioutil"
	"net/http"
	"os/user"
	"path"
	"strconv"
	"strings"
	"time"

	"github.com/tinylib/msgp/msgp"

	jwtreq "github.com/dgrijalva/jwt-go/request"
	"github.com/gorilla/mux"
	"github.com/minio/minio/cmd/config"
	xhttp "github.com/minio/minio/cmd/http"
	xjwt "github.com/minio/minio/cmd/jwt"
	"github.com/minio/minio/cmd/logger"
)

var errDiskStale = errors.New("disk stale")

// To abstract a disk over network.
type storageRESTServer struct {
	storage *xlStorage
}

func (s *storageRESTServer) writeErrorResponse(w http.ResponseWriter, err error) {
	if errors.Is(err, errDiskStale) {
		w.WriteHeader(http.StatusPreconditionFailed)
	} else {
		w.WriteHeader(http.StatusForbidden)
	}
	w.Write([]byte(err.Error()))
	w.(http.Flusher).Flush()
}

// DefaultSkewTime - skew time is 15 minutes between minio peers.
const DefaultSkewTime = 15 * time.Minute

// Authenticates storage client's requests and validates for skewed time.
func storageServerRequestValidate(r *http.Request) error {
	token, err := jwtreq.AuthorizationHeaderExtractor.ExtractToken(r)
	if err != nil {
		if err == jwtreq.ErrNoTokenInRequest {
			return errNoAuthToken
		}
		return err
	}

	claims := xjwt.NewStandardClaims()
	if err = xjwt.ParseWithStandardClaims(token, claims, []byte(globalActiveCred.SecretKey)); err != nil {
		return errAuthentication
	}

	owner := claims.AccessKey == globalActiveCred.AccessKey || claims.Subject == globalActiveCred.AccessKey
	if !owner {
		return errAuthentication
	}

	if claims.Audience != r.URL.Query().Encode() {
		return errAuthentication
	}

	requestTimeStr := r.Header.Get("X-Minio-Time")
	requestTime, err := time.Parse(time.RFC3339, requestTimeStr)
	if err != nil {
		return err
	}
	utcNow := UTCNow()
	delta := requestTime.Sub(utcNow)
	if delta < 0 {
		delta *= -1
	}
	if delta > DefaultSkewTime {
		return fmt.Errorf("client time %v is too apart with server time %v", requestTime, utcNow)
	}

	return nil
}

// IsValid - To authenticate and verify the time difference.
func (s *storageRESTServer) IsValid(w http.ResponseWriter, r *http.Request) bool {
	if s.storage == nil {
		s.writeErrorResponse(w, errDiskNotFound)
		return false
	}

	if err := storageServerRequestValidate(r); err != nil {
		s.writeErrorResponse(w, err)
		return false
	}

	diskID := r.URL.Query().Get(storageRESTDiskID)
	if diskID == "" {
		// Request sent empty disk-id, we allow the request
		// as the peer might be coming up and trying to read format.json
		// or create format.json
		return true
	}

	storedDiskID, err := s.storage.GetDiskID()
	if err != nil {
		s.writeErrorResponse(w, err)
		return false
	}

	if diskID != storedDiskID {
		s.writeErrorResponse(w, errDiskStale)
		return false
	}

	// If format.json is available and request sent the right disk-id, we allow the request
	return true
}

// HealthHandler handler checks if disk is stale
func (s *storageRESTServer) HealthHandler(w http.ResponseWriter, r *http.Request) {
	s.IsValid(w, r)
}

// DiskInfoHandler - returns disk info.
func (s *storageRESTServer) DiskInfoHandler(w http.ResponseWriter, r *http.Request) {
	if !s.IsValid(w, r) {
		return
	}
	info, err := s.storage.DiskInfo(r.Context())
	if err != nil {
		info.Error = err.Error()
	}
	defer w.(http.Flusher).Flush()
	gob.NewEncoder(w).Encode(info)
}

func (s *storageRESTServer) CrawlAndGetDataUsageHandler(w http.ResponseWriter, r *http.Request) {
	if !s.IsValid(w, r) {
		return
	}

	setEventStreamHeaders(w)

	var cache dataUsageCache
	err := cache.deserialize(r.Body)
	if err != nil {
		logger.LogIf(r.Context(), err)
		s.writeErrorResponse(w, err)
		return
	}

	done := keepHTTPResponseAlive(w)
	usageInfo, err := s.storage.CrawlAndGetDataUsage(r.Context(), cache)

	done(err)
	if err != nil {
		return
	}
	w.Write(usageInfo.serialize())
	w.(http.Flusher).Flush()
}

// MakeVolHandler - make a volume.
func (s *storageRESTServer) MakeVolHandler(w http.ResponseWriter, r *http.Request) {
	if !s.IsValid(w, r) {
		return
	}
	vars := mux.Vars(r)
	volume := vars[storageRESTVolume]
	err := s.storage.MakeVol(r.Context(), volume)
	if err != nil {
		s.writeErrorResponse(w, err)
	}
}

// MakeVolBulkHandler - create multiple volumes as a bulk operation.
func (s *storageRESTServer) MakeVolBulkHandler(w http.ResponseWriter, r *http.Request) {
	if !s.IsValid(w, r) {
		return
	}
	vars := mux.Vars(r)
	volumes := strings.Split(vars[storageRESTVolumes], ",")
	err := s.storage.MakeVolBulk(r.Context(), volumes...)
	if err != nil {
		s.writeErrorResponse(w, err)
	}
}

// ListVolsHandler - list volumes.
func (s *storageRESTServer) ListVolsHandler(w http.ResponseWriter, r *http.Request) {
	if !s.IsValid(w, r) {
		return
	}
	infos, err := s.storage.ListVols(r.Context())
	if err != nil {
		s.writeErrorResponse(w, err)
		return
	}
	gob.NewEncoder(w).Encode(&infos)
	w.(http.Flusher).Flush()
}

// StatVolHandler - stat a volume.
func (s *storageRESTServer) StatVolHandler(w http.ResponseWriter, r *http.Request) {
	if !s.IsValid(w, r) {
		return
	}
	vars := mux.Vars(r)
	volume := vars[storageRESTVolume]
	info, err := s.storage.StatVol(r.Context(), volume)
	if err != nil {
		s.writeErrorResponse(w, err)
		return
	}
	gob.NewEncoder(w).Encode(info)
	w.(http.Flusher).Flush()
}

// DeleteVolumeHandler - delete a volume.
func (s *storageRESTServer) DeleteVolHandler(w http.ResponseWriter, r *http.Request) {
	if !s.IsValid(w, r) {
		return
	}
	vars := mux.Vars(r)
	volume := vars[storageRESTVolume]
	forceDelete := vars[storageRESTForceDelete] == "true"
	err := s.storage.DeleteVol(r.Context(), volume, forceDelete)
	if err != nil {
		s.writeErrorResponse(w, err)
	}
}

// AppendFileHandler - append data from the request to the file specified.
func (s *storageRESTServer) AppendFileHandler(w http.ResponseWriter, r *http.Request) {
	if !s.IsValid(w, r) {
		return
	}
	vars := mux.Vars(r)
	volume := vars[storageRESTVolume]
	filePath := vars[storageRESTFilePath]

	buf := make([]byte, r.ContentLength)
	_, err := io.ReadFull(r.Body, buf)
	if err != nil {
		s.writeErrorResponse(w, err)
		return
	}
	err = s.storage.AppendFile(r.Context(), volume, filePath, buf)
	if err != nil {
		s.writeErrorResponse(w, err)
	}
}

// CreateFileHandler - fallocate() space for a file and copy the contents from the request.
func (s *storageRESTServer) CreateFileHandler(w http.ResponseWriter, r *http.Request) {
	if !s.IsValid(w, r) {
		return
	}
	vars := mux.Vars(r)
	volume := vars[storageRESTVolume]
	filePath := vars[storageRESTFilePath]

	fileSizeStr := vars[storageRESTLength]
	fileSize, err := strconv.Atoi(fileSizeStr)
	if err != nil {
		s.writeErrorResponse(w, err)
		return
	}
	err = s.storage.CreateFile(r.Context(), volume, filePath, int64(fileSize), r.Body)
	if err != nil {
		s.writeErrorResponse(w, err)
	}
}

// DeleteVersion delete updated metadata.
func (s *storageRESTServer) DeleteVersionHandler(w http.ResponseWriter, r *http.Request) {
	if !s.IsValid(w, r) {
		return
	}
	vars := mux.Vars(r)
	volume := vars[storageRESTVolume]
	filePath := vars[storageRESTFilePath]

	if r.ContentLength < 0 {
		s.writeErrorResponse(w, errInvalidArgument)
		return
	}

	var fi FileInfo
	if err := msgp.Decode(r.Body, &fi); err != nil {
		s.writeErrorResponse(w, err)
		return
	}

	err := s.storage.DeleteVersion(r.Context(), volume, filePath, fi)
	if err != nil {
		s.writeErrorResponse(w, err)
	}
}

// ReadVersion read metadata of versionID
func (s *storageRESTServer) ReadVersionHandler(w http.ResponseWriter, r *http.Request) {
	if !s.IsValid(w, r) {
		return
	}
	vars := mux.Vars(r)
	volume := vars[storageRESTVolume]
	filePath := vars[storageRESTFilePath]
	versionID := vars[storageRESTVersionID]
	checkDataDir, err := strconv.ParseBool(vars[storageRESTCheckDataDir])
	if err != nil {
		s.writeErrorResponse(w, err)
		return
	}

	fi, err := s.storage.ReadVersion(r.Context(), volume, filePath, versionID, checkDataDir)
	if err != nil {
		s.writeErrorResponse(w, err)
		return
	}
	logger.LogIf(r.Context(), msgp.Encode(w, &fi))
}

// WriteMetadata write new updated metadata.
func (s *storageRESTServer) WriteMetadataHandler(w http.ResponseWriter, r *http.Request) {
	if !s.IsValid(w, r) {
		return
	}
	vars := mux.Vars(r)
	volume := vars[storageRESTVolume]
	filePath := vars[storageRESTFilePath]

	if r.ContentLength < 0 {
		s.writeErrorResponse(w, errInvalidArgument)
		return
	}

	var fi FileInfo
	if err := msgp.Decode(r.Body, &fi); err != nil {
		s.writeErrorResponse(w, err)
		return
	}

	err := s.storage.WriteMetadata(r.Context(), volume, filePath, fi)
	if err != nil {
		s.writeErrorResponse(w, err)
	}
}

// WriteAllHandler - write to file all content.
func (s *storageRESTServer) WriteAllHandler(w http.ResponseWriter, r *http.Request) {
	if !s.IsValid(w, r) {
		return
	}
	vars := mux.Vars(r)
	volume := vars[storageRESTVolume]
	filePath := vars[storageRESTFilePath]

	if r.ContentLength < 0 {
		s.writeErrorResponse(w, errInvalidArgument)
		return
	}

	err := s.storage.WriteAll(r.Context(), volume, filePath, io.LimitReader(r.Body, r.ContentLength))
	if err != nil {
		s.writeErrorResponse(w, err)
	}
}

// CheckPartsHandler - check if a file metadata exists.
func (s *storageRESTServer) CheckPartsHandler(w http.ResponseWriter, r *http.Request) {
	if !s.IsValid(w, r) {
		return
	}
	vars := mux.Vars(r)
	volume := vars[storageRESTVolume]
	filePath := vars[storageRESTFilePath]

	if r.ContentLength < 0 {
		s.writeErrorResponse(w, errInvalidArgument)
		return
	}

	var fi FileInfo
	if err := msgp.Decode(r.Body, &fi); err != nil {
		s.writeErrorResponse(w, err)
		return
	}

	if err := s.storage.CheckParts(r.Context(), volume, filePath, fi); err != nil {
		s.writeErrorResponse(w, err)
	}
}

// CheckFileHandler - check if a file metadata exists.
func (s *storageRESTServer) CheckFileHandler(w http.ResponseWriter, r *http.Request) {
	if !s.IsValid(w, r) {
		return
	}
	vars := mux.Vars(r)
	volume := vars[storageRESTVolume]
	filePath := vars[storageRESTFilePath]

	if err := s.storage.CheckFile(r.Context(), volume, filePath); err != nil {
		s.writeErrorResponse(w, err)
	}
}

// ReadAllHandler - read all the contents of a file.
func (s *storageRESTServer) ReadAllHandler(w http.ResponseWriter, r *http.Request) {
	if !s.IsValid(w, r) {
		return
	}
	vars := mux.Vars(r)
	volume := vars[storageRESTVolume]
	filePath := vars[storageRESTFilePath]

	buf, err := s.storage.ReadAll(r.Context(), volume, filePath)
	if err != nil {
		s.writeErrorResponse(w, err)
		return
	}
	w.Header().Set(xhttp.ContentLength, strconv.Itoa(len(buf)))
	w.Write(buf)
	w.(http.Flusher).Flush()
}

// ReadFileHandler - read section of a file.
func (s *storageRESTServer) ReadFileHandler(w http.ResponseWriter, r *http.Request) {
	if !s.IsValid(w, r) {
		return
	}
	vars := mux.Vars(r)
	volume := vars[storageRESTVolume]
	filePath := vars[storageRESTFilePath]
	offset, err := strconv.Atoi(vars[storageRESTOffset])
	if err != nil {
		s.writeErrorResponse(w, err)
		return
	}
	length, err := strconv.Atoi(vars[storageRESTLength])
	if err != nil {
		s.writeErrorResponse(w, err)
		return
	}
	if offset < 0 || length < 0 {
		s.writeErrorResponse(w, errInvalidArgument)
		return
	}
	var verifier *BitrotVerifier
	if vars[storageRESTBitrotAlgo] != "" {
		hashStr := vars[storageRESTBitrotHash]
		var hash []byte
		hash, err = hex.DecodeString(hashStr)
		if err != nil {
			s.writeErrorResponse(w, err)
			return
		}
		verifier = NewBitrotVerifier(BitrotAlgorithmFromString(vars[storageRESTBitrotAlgo]), hash)
	}
	buf := make([]byte, length)
	_, err = s.storage.ReadFile(r.Context(), volume, filePath, int64(offset), buf, verifier)
	if err != nil {
		s.writeErrorResponse(w, err)
		return
	}
	w.Header().Set(xhttp.ContentLength, strconv.Itoa(len(buf)))
	w.Write(buf)
	w.(http.Flusher).Flush()
}

// ReadFileHandler - read section of a file.
func (s *storageRESTServer) ReadFileStreamHandler(w http.ResponseWriter, r *http.Request) {
	if !s.IsValid(w, r) {
		return
	}
	vars := mux.Vars(r)
	volume := vars[storageRESTVolume]
	filePath := vars[storageRESTFilePath]
	offset, err := strconv.Atoi(vars[storageRESTOffset])
	if err != nil {
		s.writeErrorResponse(w, err)
		return
	}
	length, err := strconv.Atoi(vars[storageRESTLength])
	if err != nil {
		s.writeErrorResponse(w, err)
		return
	}

	rc, err := s.storage.ReadFileStream(r.Context(), volume, filePath, int64(offset), int64(length))
	if err != nil {
		s.writeErrorResponse(w, err)
		return
	}
	defer rc.Close()

	w.Header().Set(xhttp.ContentLength, strconv.Itoa(length))

	io.Copy(w, rc)
	w.(http.Flusher).Flush()
}

// WalkHandler - remote caller to start walking at a requested directory path.
func (s *storageRESTServer) WalkSplunkHandler(w http.ResponseWriter, r *http.Request) {
	if !s.IsValid(w, r) {
		return
	}
	vars := mux.Vars(r)
	volume := vars[storageRESTVolume]
	dirPath := vars[storageRESTDirPath]
	markerPath := vars[storageRESTMarkerPath]

	setEventStreamHeaders(w)

	fch, err := s.storage.WalkSplunk(r.Context(), volume, dirPath, markerPath, r.Context().Done())
	if err != nil {
		s.writeErrorResponse(w, err)
		return
	}
	encoder := msgp.NewWriter(w)
	for fi := range fch {
		logger.LogIf(r.Context(), fi.EncodeMsg(encoder))
	}
	encoder.Flush()
}

// WalkVersionsHandler - remote caller to start walking at a requested directory path.
func (s *storageRESTServer) WalkVersionsHandler(w http.ResponseWriter, r *http.Request) {
	if !s.IsValid(w, r) {
		return
	}
	vars := mux.Vars(r)
	volume := vars[storageRESTVolume]
	dirPath := vars[storageRESTDirPath]
	markerPath := vars[storageRESTMarkerPath]
	recursive, err := strconv.ParseBool(vars[storageRESTRecursive])
	if err != nil {
		s.writeErrorResponse(w, err)
		return
	}

	setEventStreamHeaders(w)

	fch, err := s.storage.WalkVersions(r.Context(), volume, dirPath, markerPath, recursive, r.Context().Done())
	if err != nil {
		s.writeErrorResponse(w, err)
		return
	}
	encoder := msgp.NewWriter(w)
	for fi := range fch {
		logger.LogIf(r.Context(), fi.EncodeMsg(encoder))
	}
	encoder.Flush()
}

// WalkHandler - remote caller to start walking at a requested directory path.
func (s *storageRESTServer) WalkHandler(w http.ResponseWriter, r *http.Request) {
	if !s.IsValid(w, r) {
		return
	}
	vars := mux.Vars(r)
	volume := vars[storageRESTVolume]
	dirPath := vars[storageRESTDirPath]
	markerPath := vars[storageRESTMarkerPath]
	recursive, err := strconv.ParseBool(vars[storageRESTRecursive])
	if err != nil {
		s.writeErrorResponse(w, err)
		return
	}

	setEventStreamHeaders(w)

	fch, err := s.storage.Walk(r.Context(), volume, dirPath, markerPath, recursive, r.Context().Done())
	if err != nil {
		s.writeErrorResponse(w, err)
		return
	}
	encoder := msgp.NewWriter(w)
	for fi := range fch {
		logger.LogIf(r.Context(), fi.EncodeMsg(encoder))
	}
	encoder.Flush()
}

// ListDirHandler - list a directory.
func (s *storageRESTServer) ListDirHandler(w http.ResponseWriter, r *http.Request) {
	if !s.IsValid(w, r) {
		return
	}
	vars := mux.Vars(r)
	volume := vars[storageRESTVolume]
	dirPath := vars[storageRESTDirPath]
	count, err := strconv.Atoi(vars[storageRESTCount])
	if err != nil {
		s.writeErrorResponse(w, err)
		return
	}

	entries, err := s.storage.ListDir(r.Context(), volume, dirPath, count)
	if err != nil {
		s.writeErrorResponse(w, err)
		return
	}
	gob.NewEncoder(w).Encode(&entries)
	w.(http.Flusher).Flush()
}

// DeleteFileHandler - delete a file.
func (s *storageRESTServer) DeleteFileHandler(w http.ResponseWriter, r *http.Request) {
	if !s.IsValid(w, r) {
		return
	}
	vars := mux.Vars(r)
	volume := vars[storageRESTVolume]
	filePath := vars[storageRESTFilePath]
	recursive, err := strconv.ParseBool(vars[storageRESTRecursive])
	if err != nil {
		s.writeErrorResponse(w, err)
		return
	}

	err = s.storage.Delete(r.Context(), volume, filePath, recursive)
	if err != nil {
		s.writeErrorResponse(w, err)
	}
}

// DeleteVersionsErrsResp - collection of delete errors
// for bulk version deletes
type DeleteVersionsErrsResp struct {
	Errs []error
}

// DeleteVersionsHandler - delete a set of a versions.
func (s *storageRESTServer) DeleteVersionsHandler(w http.ResponseWriter, r *http.Request) {
	if !s.IsValid(w, r) {
		return
	}

	vars := r.URL.Query()
	volume := vars.Get(storageRESTVolume)

	totalVersions, err := strconv.Atoi(vars.Get(storageRESTTotalVersions))
	if err != nil {
		s.writeErrorResponse(w, err)
		return
	}

	versions := make([]FileInfo, totalVersions)
	decoder := msgp.NewReader(r.Body)
	for i := 0; i < totalVersions; i++ {
		dst := &versions[i]
		if err := dst.DecodeMsg(decoder); err != nil {
<<<<<<< HEAD
			if msgp.Cause(err) != io.EOF && i != totalVersions-1 {
=======
			if msgp.Cause(err) != io.EOF {
>>>>>>> 5c61f2c5
				s.writeErrorResponse(w, err)
				return
			}
		}
	}

	dErrsResp := &DeleteVersionsErrsResp{Errs: make([]error, totalVersions)}

	setEventStreamHeaders(w)
	encoder := gob.NewEncoder(w)
	done := keepHTTPResponseAlive(w)
	errs := s.storage.DeleteVersions(r.Context(), volume, versions)
	done(nil)
	for idx := range versions {
		if errs[idx] != nil {
			dErrsResp.Errs[idx] = StorageErr(errs[idx].Error())
		}
	}
	encoder.Encode(dErrsResp)
	w.(http.Flusher).Flush()
}

// RenameDataHandler - renames a meta object and data dir to destination.
func (s *storageRESTServer) RenameDataHandler(w http.ResponseWriter, r *http.Request) {
	if !s.IsValid(w, r) {
		return
	}
	vars := mux.Vars(r)
	srcVolume := vars[storageRESTSrcVolume]
	srcFilePath := vars[storageRESTSrcPath]
	dataDir := vars[storageRESTDataDir]
	dstVolume := vars[storageRESTDstVolume]
	dstFilePath := vars[storageRESTDstPath]
	err := s.storage.RenameData(r.Context(), srcVolume, srcFilePath, dataDir, dstVolume, dstFilePath)
	if err != nil {
		s.writeErrorResponse(w, err)
	}
}

// RenameFileHandler - rename a file.
func (s *storageRESTServer) RenameFileHandler(w http.ResponseWriter, r *http.Request) {
	if !s.IsValid(w, r) {
		return
	}
	vars := mux.Vars(r)
	srcVolume := vars[storageRESTSrcVolume]
	srcFilePath := vars[storageRESTSrcPath]
	dstVolume := vars[storageRESTDstVolume]
	dstFilePath := vars[storageRESTDstPath]
	err := s.storage.RenameFile(r.Context(), srcVolume, srcFilePath, dstVolume, dstFilePath)
	if err != nil {
		s.writeErrorResponse(w, err)
	}
}

// keepHTTPResponseAlive can be used to avoid timeouts with long storage
// operations, such as bitrot verification or data usage crawling.
// Every 10 seconds a space character is sent.
// The returned function should always be called to release resources.
// An optional error can be sent which will be picked as text only error,
// without its original type by the receiver.
// waitForHTTPResponse should be used to the receiving side.
func keepHTTPResponseAlive(w http.ResponseWriter) func(error) {
	doneCh := make(chan error)
	go func() {
		defer close(doneCh)
		ticker := time.NewTicker(time.Second * 10)
		for {
			select {
			case <-ticker.C:
				// Response not ready, write a filler byte.
				w.Write([]byte{32})
				w.(http.Flusher).Flush()
			case err := <-doneCh:
				if err != nil {
					w.Write([]byte{1})
					w.Write([]byte(err.Error()))
				} else {
					w.Write([]byte{0})
				}
				ticker.Stop()
				return
			}
		}
	}()
	return func(err error) {
		if doneCh == nil {
			return
		}
		// Indicate we are ready to write.
		doneCh <- err

		// Wait for channel to be closed so we don't race on writes.
		<-doneCh

		// Clear so we can be called multiple times without crashing.
		doneCh = nil
	}
}

// waitForHTTPResponse will wait for responses where keepHTTPResponseAlive
// has been used.
// The returned reader contains the payload.
func waitForHTTPResponse(respBody io.Reader) (io.Reader, error) {
	reader := bufio.NewReader(respBody)
	for {
		b, err := reader.ReadByte()
		if err != nil {
			return nil, err
		}
		// Check if we have a response ready or a filler byte.
		switch b {
		case 0:
			return reader, nil
		case 1:
			errorText, err := ioutil.ReadAll(reader)
			if err != nil {
				return nil, err
			}
			return nil, errors.New(string(errorText))
		case 32:
			continue
		default:
			return nil, fmt.Errorf("unexpected filler byte: %d", b)
		}
	}
}

// drainCloser can be used for wrapping an http response.
// It will drain the body before closing.
type drainCloser struct {
	rc io.ReadCloser
}

// Read forwards the read operation.
func (f drainCloser) Read(p []byte) (n int, err error) {
	return f.rc.Read(p)
}

// Close drains the body and closes the upstream.
func (f drainCloser) Close() error {
	xhttp.DrainBody(f.rc)
	return nil
}

// httpStreamResponse allows streaming a response, but still send an error.
type httpStreamResponse struct {
	done  chan error
	block chan []byte
	err   error
}

// Write part of the the streaming response.
// Note that upstream errors are currently not forwarded, but may be in the future.
func (h *httpStreamResponse) Write(b []byte) (int, error) {
	tmp := make([]byte, len(b))
	copy(tmp, b)
	h.block <- tmp
	return len(b), h.err
}

// CloseWithError will close the stream and return the specified error.
// This can be done several times, but only the first error will be sent.
// After calling this the stream should not be written to.
func (h *httpStreamResponse) CloseWithError(err error) {
	if h.done == nil {
		return
	}
	h.done <- err
	h.err = err
	// Indicates that the response is done.
	<-h.done
	h.done = nil
}

// streamHTTPResponse can be used to avoid timeouts with long storage
// operations, such as bitrot verification or data usage crawling.
// Every 10 seconds a space character is sent.
// The returned function should always be called to release resources.
// An optional error can be sent which will be picked as text only error,
// without its original type by the receiver.
// waitForHTTPStream should be used to the receiving side.
func streamHTTPResponse(w http.ResponseWriter) *httpStreamResponse {
	doneCh := make(chan error)
	blockCh := make(chan []byte)
	h := httpStreamResponse{done: doneCh, block: blockCh}
	go func() {
		ticker := time.NewTicker(time.Second * 10)
		for {
			select {
			case <-ticker.C:
				// Response not ready, write a filler byte.
				w.Write([]byte{32})
				w.(http.Flusher).Flush()
			case err := <-doneCh:
				ticker.Stop()
				defer close(doneCh)
				if err != nil {
					var buf bytes.Buffer
					enc := gob.NewEncoder(&buf)
					if ee := enc.Encode(err); ee == nil {
						w.Write([]byte{3})
						w.Write(buf.Bytes())
					} else {
						w.Write([]byte{1})
						w.Write([]byte(err.Error()))
					}
				} else {
					w.Write([]byte{0})
				}
				return
			case block := <-blockCh:
				var tmp [5]byte
				tmp[0] = 2
				binary.LittleEndian.PutUint32(tmp[1:], uint32(len(block)))
				w.Write(tmp[:])
				w.Write(block)
				w.(http.Flusher).Flush()
			}
		}
	}()
	return &h
}

// waitForHTTPStream will wait for responses where
// streamHTTPResponse has been used.
// The returned reader contains the payload and must be closed if no error is returned.
func waitForHTTPStream(respBody io.ReadCloser, w io.Writer) error {
	var tmp [1]byte
	for {
		_, err := io.ReadFull(respBody, tmp[:])
		if err != nil {
			return err
		}
		// Check if we have a response ready or a filler byte.
		switch tmp[0] {
		case 0:
			// 0 is unbuffered, copy the rest.
			_, err := io.Copy(w, respBody)
			respBody.Close()
			if err == io.EOF {
				return nil
			}
			return err
		case 1:
			errorText, err := ioutil.ReadAll(respBody)
			if err != nil {
				return err
			}
			respBody.Close()
			return errors.New(string(errorText))
		case 3:
			// Typed error
			defer respBody.Close()
			dec := gob.NewDecoder(respBody)
			var err error
			if de := dec.Decode(&err); de == nil {
				return err
			}
			return errors.New("rpc error")
		case 2:
			// Block of data
			var tmp [4]byte
			_, err := io.ReadFull(respBody, tmp[:])
			if err != nil {
				return err
			}

			length := binary.LittleEndian.Uint32(tmp[:])
			_, err = io.CopyN(w, respBody, int64(length))
			if err != nil {
				return err
			}
			continue
		case 32:
			continue
		default:
			go xhttp.DrainBody(respBody)
			return fmt.Errorf("unexpected filler byte: %d", tmp[0])
		}
	}
}

// VerifyFileResp - VerifyFile()'s response.
type VerifyFileResp struct {
	Err error
}

// VerifyFileHandler - Verify all part of file for bitrot errors.
func (s *storageRESTServer) VerifyFileHandler(w http.ResponseWriter, r *http.Request) {
	if !s.IsValid(w, r) {
		return
	}
	vars := mux.Vars(r)
	volume := vars[storageRESTVolume]
	filePath := vars[storageRESTFilePath]

	if r.ContentLength < 0 {
		s.writeErrorResponse(w, errInvalidArgument)
		return
	}

	var fi FileInfo
	if err := msgp.Decode(r.Body, &fi); err != nil {
		s.writeErrorResponse(w, err)
		return
	}

	setEventStreamHeaders(w)
	encoder := gob.NewEncoder(w)
	done := keepHTTPResponseAlive(w)
	err := s.storage.VerifyFile(r.Context(), volume, filePath, fi)
	done(nil)
	vresp := &VerifyFileResp{}
	if err != nil {
		vresp.Err = StorageErr(err.Error())
	}
	encoder.Encode(vresp)
	w.(http.Flusher).Flush()
}

// A single function to write certain errors to be fatal
// or informative based on the `exit` flag, please look
// at each implementation of error for added hints.
//
// FIXME: This is an unusual function but serves its purpose for
// now, need to revist the overall erroring structure here.
// Do not like it :-(
func logFatalErrs(err error, endpoint Endpoint, exit bool) {
	if errors.Is(err, errMinDiskSize) {
		logger.Fatal(config.ErrUnableToWriteInBackend(err).Hint(err.Error()), "Unable to initialize backend")
	} else if errors.Is(err, errUnsupportedDisk) {
		var hint string
		if endpoint.URL != nil {
			hint = fmt.Sprintf("Disk '%s' does not support O_DIRECT flags, MinIO erasure coding requires filesystems with O_DIRECT support", endpoint.Path)
		} else {
			hint = "Disks do not support O_DIRECT flags, MinIO erasure coding requires filesystems with O_DIRECT support"
		}
		logger.Fatal(config.ErrUnsupportedBackend(err).Hint(hint), "Unable to initialize backend")
	} else if errors.Is(err, errDiskNotDir) {
		var hint string
		if endpoint.URL != nil {
			hint = fmt.Sprintf("Disk '%s' is not a directory, MinIO erasure coding needs a directory", endpoint.Path)
		} else {
			hint = "Disks are not directories, MinIO erasure coding needs directories"
		}
		logger.Fatal(config.ErrUnableToWriteInBackend(err).Hint(hint), "Unable to initialize backend")
	} else if errors.Is(err, errFileAccessDenied) {
		// Show a descriptive error with a hint about how to fix it.
		var username string
		if u, err := user.Current(); err == nil {
			username = u.Username
		} else {
			username = "<your-username>"
		}
		var hint string
		if endpoint.URL != nil {
			hint = fmt.Sprintf("Run the following command to add write permissions: `sudo chown -R %s %s && sudo chmod u+rxw %s`",
				username, endpoint.Path, endpoint.Path)
		} else {
			hint = fmt.Sprintf("Run the following command to add write permissions: `sudo chown -R %s. <path> && sudo chmod u+rxw <path>`", username)
		}
		logger.Fatal(config.ErrUnableToWriteInBackend(err).Hint(hint), "Unable to initialize backend")
	} else if errors.Is(err, errFaultyDisk) {
		if !exit {
			logger.LogIf(GlobalContext, fmt.Errorf("disk is faulty at %s, please replace the drive - disk will be offline", endpoint))
		} else {
			logger.Fatal(err, "Unable to initialize backend")
		}
	} else if errors.Is(err, errDiskFull) {
		if !exit {
			logger.LogIf(GlobalContext, fmt.Errorf("disk is already full at %s, incoming I/O will fail - disk will be offline", endpoint))
		} else {
			logger.Fatal(err, "Unable to initialize backend")
		}
	} else {
		if !exit {
			logger.LogIf(GlobalContext, fmt.Errorf("disk returned an unexpected error at %s, please investigate - disk will be offline", endpoint))
		} else {
			logger.Fatal(err, "Unable to initialize backend")
		}
	}
}

// registerStorageRPCRouter - register storage rpc router.
func registerStorageRESTHandlers(router *mux.Router, endpointServerSets EndpointServerSets) {
	for _, ep := range endpointServerSets {
		for _, endpoint := range ep.Endpoints {
			if !endpoint.IsLocal {
				continue
			}
			storage, err := newXLStorage(endpoint)
			if err != nil {
				// if supported errors don't fail, we proceed to
				// printing message and moving forward.
				logFatalErrs(err, endpoint, false)
			}

			server := &storageRESTServer{storage: storage}

			subrouter := router.PathPrefix(path.Join(storageRESTPrefix, endpoint.Path)).Subrouter()

			subrouter.Methods(http.MethodPost).Path(storageRESTVersionPrefix + storageRESTMethodHealth).HandlerFunc(httpTraceHdrs(server.HealthHandler))
			subrouter.Methods(http.MethodPost).Path(storageRESTVersionPrefix + storageRESTMethodDiskInfo).HandlerFunc(httpTraceHdrs(server.DiskInfoHandler))
			subrouter.Methods(http.MethodPost).Path(storageRESTVersionPrefix + storageRESTMethodCrawlAndGetDataUsage).HandlerFunc(httpTraceHdrs(server.CrawlAndGetDataUsageHandler))
			subrouter.Methods(http.MethodPost).Path(storageRESTVersionPrefix + storageRESTMethodMakeVol).HandlerFunc(httpTraceHdrs(server.MakeVolHandler)).Queries(restQueries(storageRESTVolume)...)
			subrouter.Methods(http.MethodPost).Path(storageRESTVersionPrefix + storageRESTMethodMakeVolBulk).HandlerFunc(httpTraceHdrs(server.MakeVolBulkHandler)).Queries(restQueries(storageRESTVolumes)...)
			subrouter.Methods(http.MethodPost).Path(storageRESTVersionPrefix + storageRESTMethodStatVol).HandlerFunc(httpTraceHdrs(server.StatVolHandler)).Queries(restQueries(storageRESTVolume)...)
			subrouter.Methods(http.MethodPost).Path(storageRESTVersionPrefix + storageRESTMethodDeleteVol).HandlerFunc(httpTraceHdrs(server.DeleteVolHandler)).Queries(restQueries(storageRESTVolume)...)
			subrouter.Methods(http.MethodPost).Path(storageRESTVersionPrefix + storageRESTMethodListVols).HandlerFunc(httpTraceHdrs(server.ListVolsHandler))

			subrouter.Methods(http.MethodPost).Path(storageRESTVersionPrefix + storageRESTMethodAppendFile).HandlerFunc(httpTraceHdrs(server.AppendFileHandler)).
				Queries(restQueries(storageRESTVolume, storageRESTFilePath)...)
			subrouter.Methods(http.MethodPost).Path(storageRESTVersionPrefix + storageRESTMethodWriteAll).HandlerFunc(httpTraceHdrs(server.WriteAllHandler)).
				Queries(restQueries(storageRESTVolume, storageRESTFilePath)...)
			subrouter.Methods(http.MethodPost).Path(storageRESTVersionPrefix + storageRESTMethodWriteMetadata).HandlerFunc(httpTraceHdrs(server.WriteMetadataHandler)).
				Queries(restQueries(storageRESTVolume, storageRESTFilePath)...)
			subrouter.Methods(http.MethodPost).Path(storageRESTVersionPrefix + storageRESTMethodDeleteVersion).HandlerFunc(httpTraceHdrs(server.DeleteVersionHandler)).
				Queries(restQueries(storageRESTVolume, storageRESTFilePath)...)
			subrouter.Methods(http.MethodPost).Path(storageRESTVersionPrefix + storageRESTMethodReadVersion).HandlerFunc(httpTraceHdrs(server.ReadVersionHandler)).
				Queries(restQueries(storageRESTVolume, storageRESTFilePath, storageRESTVersionID, storageRESTCheckDataDir)...)
			subrouter.Methods(http.MethodPost).Path(storageRESTVersionPrefix + storageRESTMethodRenameData).HandlerFunc(httpTraceHdrs(server.RenameDataHandler)).
				Queries(restQueries(storageRESTSrcVolume, storageRESTSrcPath, storageRESTDataDir,
					storageRESTDstVolume, storageRESTDstPath)...)
			subrouter.Methods(http.MethodPost).Path(storageRESTVersionPrefix + storageRESTMethodCreateFile).HandlerFunc(httpTraceHdrs(server.CreateFileHandler)).
				Queries(restQueries(storageRESTVolume, storageRESTFilePath, storageRESTLength)...)

			subrouter.Methods(http.MethodPost).Path(storageRESTVersionPrefix + storageRESTMethodCheckFile).HandlerFunc(httpTraceHdrs(server.CheckFileHandler)).
				Queries(restQueries(storageRESTVolume, storageRESTFilePath)...)
			subrouter.Methods(http.MethodPost).Path(storageRESTVersionPrefix + storageRESTMethodCheckParts).HandlerFunc(httpTraceHdrs(server.CheckPartsHandler)).
				Queries(restQueries(storageRESTVolume, storageRESTFilePath)...)

			subrouter.Methods(http.MethodPost).Path(storageRESTVersionPrefix + storageRESTMethodReadAll).HandlerFunc(httpTraceHdrs(server.ReadAllHandler)).
				Queries(restQueries(storageRESTVolume, storageRESTFilePath)...)
			subrouter.Methods(http.MethodPost).Path(storageRESTVersionPrefix + storageRESTMethodReadFile).HandlerFunc(httpTraceHdrs(server.ReadFileHandler)).
				Queries(restQueries(storageRESTVolume, storageRESTFilePath, storageRESTOffset, storageRESTLength, storageRESTBitrotAlgo, storageRESTBitrotHash)...)
			subrouter.Methods(http.MethodPost).Path(storageRESTVersionPrefix + storageRESTMethodReadFileStream).HandlerFunc(httpTraceHdrs(server.ReadFileStreamHandler)).
				Queries(restQueries(storageRESTVolume, storageRESTFilePath, storageRESTOffset, storageRESTLength)...)
			subrouter.Methods(http.MethodPost).Path(storageRESTVersionPrefix + storageRESTMethodListDir).HandlerFunc(httpTraceHdrs(server.ListDirHandler)).
				Queries(restQueries(storageRESTVolume, storageRESTDirPath, storageRESTCount)...)
			subrouter.Methods(http.MethodPost).Path(storageRESTVersionPrefix + storageRESTMethodWalk).HandlerFunc(httpTraceHdrs(server.WalkHandler)).
				Queries(restQueries(storageRESTVolume, storageRESTDirPath, storageRESTMarkerPath, storageRESTRecursive)...)
			subrouter.Methods(http.MethodPost).Path(storageRESTVersionPrefix + storageRESTMethodWalkSplunk).HandlerFunc(httpTraceHdrs(server.WalkSplunkHandler)).
				Queries(restQueries(storageRESTVolume, storageRESTDirPath, storageRESTMarkerPath)...)
			subrouter.Methods(http.MethodPost).Path(storageRESTVersionPrefix + storageRESTMethodWalkVersions).HandlerFunc(httpTraceHdrs(server.WalkVersionsHandler)).
				Queries(restQueries(storageRESTVolume, storageRESTDirPath, storageRESTMarkerPath, storageRESTRecursive)...)

			subrouter.Methods(http.MethodPost).Path(storageRESTVersionPrefix + storageRESTMethodDeleteVersions).HandlerFunc(httpTraceHdrs(server.DeleteVersionsHandler)).
				Queries(restQueries(storageRESTVolume, storageRESTTotalVersions)...)
			subrouter.Methods(http.MethodPost).Path(storageRESTVersionPrefix + storageRESTMethodDeleteFile).HandlerFunc(httpTraceHdrs(server.DeleteFileHandler)).
				Queries(restQueries(storageRESTVolume, storageRESTFilePath, storageRESTRecursive)...)

			subrouter.Methods(http.MethodPost).Path(storageRESTVersionPrefix + storageRESTMethodRenameFile).HandlerFunc(httpTraceHdrs(server.RenameFileHandler)).
				Queries(restQueries(storageRESTSrcVolume, storageRESTSrcPath, storageRESTDstVolume, storageRESTDstPath)...)
			subrouter.Methods(http.MethodPost).Path(storageRESTVersionPrefix + storageRESTMethodVerifyFile).HandlerFunc(httpTraceHdrs(server.VerifyFileHandler)).
				Queries(restQueries(storageRESTVolume, storageRESTFilePath)...)
			subrouter.Methods(http.MethodPost).Path(storageRESTVersionPrefix + storageRESTMethodWalkDir).HandlerFunc(httpTraceHdrs(server.WalkDirHandler)).
				Queries(restQueries(storageRESTVolume, storageRESTDirPath, storageRESTRecursive)...)
		}
	}
}<|MERGE_RESOLUTION|>--- conflicted
+++ resolved
@@ -675,11 +675,7 @@
 	for i := 0; i < totalVersions; i++ {
 		dst := &versions[i]
 		if err := dst.DecodeMsg(decoder); err != nil {
-<<<<<<< HEAD
-			if msgp.Cause(err) != io.EOF && i != totalVersions-1 {
-=======
 			if msgp.Cause(err) != io.EOF {
->>>>>>> 5c61f2c5
 				s.writeErrorResponse(w, err)
 				return
 			}
