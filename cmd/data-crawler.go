/*
 * MinIO Cloud Storage, (C) 2020 MinIO, Inc.
 *
 * Licensed under the Apache License, Version 2.0 (the "License");
 * you may not use this file except in compliance with the License.
 * You may obtain a copy of the License at
 *
 *     http://www.apache.org/licenses/LICENSE-2.0
 *
 * Unless required by applicable law or agreed to in writing, software
 * distributed under the License is distributed on an "AS IS" BASIS,
 * WITHOUT WARRANTIES OR CONDITIONS OF ANY KIND, either express or implied.
 * See the License for the specific language governing permissions and
 * limitations under the License.
 */

package cmd

import (
	"bytes"
	"context"
	"encoding/binary"
	"errors"
	"math/rand"
	"os"
	"path"
	"strings"
	"sync"
	"time"

	"github.com/minio/minio/cmd/config/crawler"

	"github.com/minio/minio/cmd/config"
	"github.com/minio/minio/cmd/config/heal"
	"github.com/minio/minio/cmd/logger"
	"github.com/minio/minio/pkg/bucket/lifecycle"
	"github.com/minio/minio/pkg/bucket/replication"
	"github.com/minio/minio/pkg/color"
	"github.com/minio/minio/pkg/env"
	"github.com/minio/minio/pkg/event"
	"github.com/minio/minio/pkg/hash"
	"github.com/minio/minio/pkg/madmin"
	"github.com/willf/bloom"
)

const (
	dataCrawlSleepPerFolder  = time.Millisecond // Time to wait between folders.
	dataCrawlSleepDefMult    = 10.0             // Default multiplier for waits between operations.
	dataCrawlStartDelay      = 5 * time.Minute  // Time to wait on startup and between cycles.
	dataUsageUpdateDirCycles = 16               // Visit all folders every n cycles.

	healDeleteDangling    = true
	healFolderIncludeProb = 32  // Include a clean folder one in n cycles.
	healObjectSelectProb  = 512 // Overall probability of a file being scanned; one in n.
)

var (
	globalCrawlerConfig          crawler.Config
	globalHealConfig             heal.Config
	dataCrawlerLeaderLockTimeout = newDynamicTimeout(30*time.Second, 10*time.Second)
	crawlerSleeper               *dynamicSleeper
)

// initDataCrawler will start the crawler unless disabled.
func initDataCrawler(ctx context.Context, objAPI ObjectLayer) {
	crawlerSleeper = newDynamicSleeper(globalCrawlerConfig.Delay, globalCrawlerConfig.MaxWait)
	if env.Get(envDataUsageCrawlConf, config.EnableOn) == config.EnableOn {
		go runDataCrawler(ctx, objAPI)
	}
}

// runDataCrawler will start a data crawler.
// The function will block until the context is canceled.
// There should only ever be one crawler running per cluster.
func runDataCrawler(ctx context.Context, objAPI ObjectLayer) {
	// Make sure only 1 crawler is running on the cluster.
	locker := objAPI.NewNSLock(minioMetaBucket, "runDataCrawler.lock")
	r := rand.New(rand.NewSource(time.Now().UnixNano()))
	for {
		err := locker.GetLock(ctx, dataCrawlerLeaderLockTimeout)
		if err != nil {
			time.Sleep(time.Duration(r.Float64() * float64(dataCrawlStartDelay)))
			continue
		}
		break
		// No unlock for "leader" lock.
	}

	// Load current bloom cycle
	nextBloomCycle := intDataUpdateTracker.current() + 1
	var buf bytes.Buffer
	err := objAPI.GetObject(ctx, dataUsageBucket, dataUsageBloomName, 0, -1, &buf, "", ObjectOptions{})
	if err != nil {
		if !isErrObjectNotFound(err) && !isErrBucketNotFound(err) {
			logger.LogIf(ctx, err)
		}
	} else {
		if buf.Len() == 8 {
			nextBloomCycle = binary.LittleEndian.Uint64(buf.Bytes())
		}
	}

	for {
		select {
		case <-ctx.Done():
			return
		case <-time.NewTimer(dataCrawlStartDelay).C:
			// Wait before starting next cycle and wait on startup.
			results := make(chan DataUsageInfo, 1)
			go storeDataUsageInBackend(ctx, objAPI, results)
			bf, err := globalNotificationSys.updateBloomFilter(ctx, nextBloomCycle)
			logger.LogIf(ctx, err)
			err = objAPI.CrawlAndGetDataUsage(ctx, bf, results)
			close(results)
			logger.LogIf(ctx, err)
			if err == nil {
				// Store new cycle...
				nextBloomCycle++
				var tmp [8]byte
				binary.LittleEndian.PutUint64(tmp[:], nextBloomCycle)
				r, err := hash.NewReader(bytes.NewReader(tmp[:]), int64(len(tmp)), "", "", int64(len(tmp)), false)
				if err != nil {
					logger.LogIf(ctx, err)
					continue
				}

				_, err = objAPI.PutObject(ctx, dataUsageBucket, dataUsageBloomName, NewPutObjReader(r, nil, nil), ObjectOptions{})
				if !isErrBucketNotFound(err) {
					logger.LogIf(ctx, err)
				}
			}
		}
	}
}

type cachedFolder struct {
	name              string
	parent            *dataUsageHash
	objectHealProbDiv uint32
}

type folderScanner struct {
	root       string
	getSize    getSizeFn
	oldCache   dataUsageCache
	newCache   dataUsageCache
	withFilter *bloomFilter

	dataUsageCrawlDebug bool
	healFolderInclude   uint32 // Include a clean folder one in n cycles.
	healObjectSelect    uint32 // Do a heal check on an object once every n cycles. Must divide into healFolderInclude

	newFolders      []cachedFolder
	existingFolders []cachedFolder
	disks           []StorageAPI
}

// crawlDataFolder will crawl the basepath+cache.Info.Name and return an updated cache.
// The returned cache will always be valid, but may not be updated from the existing.
// Before each operation waitForLowActiveIO is called which can be used to temporarily halt the crawler.
// If the supplied context is canceled the function will return at the first chance.
func crawlDataFolder(ctx context.Context, basePath string, cache dataUsageCache, getSize getSizeFn) (dataUsageCache, error) {
	t := UTCNow()

	logPrefix := color.Green("data-usage: ")
	logSuffix := color.Blue(" - %v + %v", basePath, cache.Info.Name)
	if intDataUpdateTracker.debug {
		defer func() {
			logger.Info(logPrefix+" Crawl time: %v"+logSuffix, time.Since(t))
		}()

	}

	switch cache.Info.Name {
	case "", dataUsageRoot:
		return cache, errors.New("internal error: root scan attempted")
	}

<<<<<<< HEAD
=======
	delayMult, err := strconv.ParseFloat(env.Get(envDataUsageCrawlDelay, "10.0"), 64)
	if err != nil {
		logger.LogIf(ctx, err)
		delayMult = dataCrawlSleepDefMult
	}
>>>>>>> a6113b23
	s := folderScanner{
		root:                basePath,
		getSize:             getSize,
		oldCache:            cache,
		newCache:            dataUsageCache{Info: cache.Info},
		newFolders:          nil,
		existingFolders:     nil,
		dataUsageCrawlDebug: intDataUpdateTracker.debug,
		healFolderInclude:   0,
		healObjectSelect:    0,
	}

	// Add disks for set healing.
	if len(cache.Disks) > 0 {
		objAPI, ok := newObjectLayerFn().(*erasureServerPools)
		if ok {
			s.disks = objAPI.GetDisksID(cache.Disks...)
			if len(s.disks) != len(cache.Disks) {
				logger.Info(logPrefix+"Missing disks, want %d, found %d. Cannot heal."+logSuffix, len(cache.Disks), len(s.disks))
				s.disks = s.disks[:0]
			}
		}
	}

	// Enable healing in XL mode.
	if globalIsErasure {
		// Include a clean folder one in n cycles.
		s.healFolderInclude = healFolderIncludeProb
		// Do a heal check on an object once every n cycles. Must divide into healFolderInclude
		s.healObjectSelect = healObjectSelectProb
	}
	if len(cache.Info.BloomFilter) > 0 {
		s.withFilter = &bloomFilter{BloomFilter: &bloom.BloomFilter{}}
		_, err := s.withFilter.ReadFrom(bytes.NewBuffer(cache.Info.BloomFilter))
		if err != nil {
			logger.LogIf(ctx, err, logPrefix+"Error reading bloom filter")
			s.withFilter = nil
		}
	}
	if s.dataUsageCrawlDebug {
		logger.Info(logPrefix+"Start crawling. Bloom filter: %v"+logSuffix, s.withFilter != nil)
	}

	done := ctx.Done()
	var flattenLevels = 2

	if s.dataUsageCrawlDebug {
		logger.Info(logPrefix+"Cycle: %v, Entries: %v"+logSuffix, cache.Info.NextCycle, len(cache.Cache))
	}

	// Always scan flattenLevels deep. Cache root is level 0.
	todo := []cachedFolder{{name: cache.Info.Name, objectHealProbDiv: 1}}
	for i := 0; i < flattenLevels; i++ {
		if s.dataUsageCrawlDebug {
			logger.Info(logPrefix+"Level %v, scanning %v directories."+logSuffix, i, len(todo))
		}
		select {
		case <-done:
			return cache, ctx.Err()
		default:
		}
		var err error
		todo, err = s.scanQueuedLevels(ctx, todo, i == flattenLevels-1)
		if err != nil {
			// No useful information...
			return cache, err
		}
	}

	if s.dataUsageCrawlDebug {
		logger.Info(logPrefix+"New folders: %v"+logSuffix, s.newFolders)
	}

	// Add new folders first
	for _, folder := range s.newFolders {
		select {
		case <-done:
			return s.newCache, ctx.Err()
		default:
		}
		du, err := s.deepScanFolder(ctx, folder)
		if err != nil {
			logger.LogIf(ctx, err)
			continue
		}
		if du == nil {
			logger.Info(logPrefix + "no disk usage provided" + logSuffix)
			continue
		}

		s.newCache.replace(folder.name, "", *du)
		// Add to parent manually
		if folder.parent != nil {
			parent := s.newCache.Cache[folder.parent.Key()]
			parent.addChildString(folder.name)
		}
	}

	if s.dataUsageCrawlDebug {
		logger.Info(logPrefix+"Existing folders: %v"+logSuffix, len(s.existingFolders))
	}

	// Do selective scanning of existing folders.
	for _, folder := range s.existingFolders {
		select {
		case <-done:
			return s.newCache, ctx.Err()
		default:
		}
		h := hashPath(folder.name)
		if !h.mod(s.oldCache.Info.NextCycle, dataUsageUpdateDirCycles) {
			if !h.mod(s.oldCache.Info.NextCycle, s.healFolderInclude/folder.objectHealProbDiv) {
				s.newCache.replaceHashed(h, folder.parent, s.oldCache.Cache[h.Key()])
				continue
			} else {
				folder.objectHealProbDiv = s.healFolderInclude
			}
			folder.objectHealProbDiv = dataUsageUpdateDirCycles
		}
		if s.withFilter != nil {
			_, prefix := path2BucketObjectWithBasePath(basePath, folder.name)
			if s.oldCache.Info.lifeCycle == nil || !s.oldCache.Info.lifeCycle.HasActiveRules(prefix, true) {
				// If folder isn't in filter, skip it completely.
				if !s.withFilter.containsDir(folder.name) {
					if !h.mod(s.oldCache.Info.NextCycle, s.healFolderInclude/folder.objectHealProbDiv) {
						if s.dataUsageCrawlDebug {
							logger.Info(logPrefix+"Skipping non-updated folder: %v"+logSuffix, folder)
						}
						s.newCache.replaceHashed(h, folder.parent, s.oldCache.Cache[h.Key()])
						continue
					} else {
						if s.dataUsageCrawlDebug {
							logger.Info(logPrefix+"Adding non-updated folder to heal check: %v"+logSuffix, folder.name)
						}
						// Update probability of including objects
						folder.objectHealProbDiv = s.healFolderInclude
					}
				}
			}
		}

		// Update on this cycle...
		du, err := s.deepScanFolder(ctx, folder)
		if err != nil {
			logger.LogIf(ctx, err)
			continue
		}
		if du == nil {
			logger.LogIf(ctx, errors.New("data-usage: no disk usage provided"))
			continue
		}
		s.newCache.replaceHashed(h, folder.parent, *du)
	}
	if s.dataUsageCrawlDebug {
		logger.Info(logPrefix+"Finished crawl, %v entries"+logSuffix, len(s.newCache.Cache))
	}
	s.newCache.Info.LastUpdate = UTCNow()
	s.newCache.Info.NextCycle++
	return s.newCache, nil
}

// scanQueuedLevels will scan the provided folders.
// Files found in the folders will be added to f.newCache.
// If final is provided folders will be put into f.newFolders or f.existingFolders.
// If final is not provided the folders found are returned from the function.
func (f *folderScanner) scanQueuedLevels(ctx context.Context, folders []cachedFolder, final bool) ([]cachedFolder, error) {
	var nextFolders []cachedFolder
	done := ctx.Done()
	for _, folder := range folders {
		select {
		case <-done:
			return nil, ctx.Err()
		default:
		}
		thisHash := hashPath(folder.name)
		existing := f.oldCache.findChildrenCopy(thisHash)

		// If there are lifecycle rules for the prefix, remove the filter.
		filter := f.withFilter
		var activeLifeCycle *lifecycle.Lifecycle
		if f.oldCache.Info.lifeCycle != nil {
			_, prefix := path2BucketObjectWithBasePath(f.root, folder.name)
			if f.oldCache.Info.lifeCycle.HasActiveRules(prefix, true) {
				if f.dataUsageCrawlDebug {
					logger.Info(color.Green("folder-scanner:")+" Prefix %q has active rules", prefix)
				}
				activeLifeCycle = f.oldCache.Info.lifeCycle
				filter = nil
			}
		}
		if _, ok := f.oldCache.Cache[thisHash.Key()]; filter != nil && ok {
			// If folder isn't in filter and we have data, skip it completely.
			if folder.name != dataUsageRoot && !filter.containsDir(folder.name) {
				if !thisHash.mod(f.oldCache.Info.NextCycle, f.healFolderInclude/folder.objectHealProbDiv) {
					f.newCache.copyWithChildren(&f.oldCache, thisHash, folder.parent)
					if f.dataUsageCrawlDebug {
						logger.Info(color.Green("folder-scanner:")+" Skipping non-updated folder: %v", folder.name)
					}
					continue
				} else {
					if f.dataUsageCrawlDebug {
						logger.Info(color.Green("folder-scanner:")+" Adding non-updated folder to heal check: %v", folder.name)
					}
					// If probability was already crawlerHealFolderInclude, keep it.
					folder.objectHealProbDiv = f.healFolderInclude
				}
			}
		}
		crawlerSleeper.Sleep(ctx, dataCrawlSleepPerFolder)

		cache := dataUsageEntry{}

		err := readDirFn(path.Join(f.root, folder.name), func(entName string, typ os.FileMode) error {
			// Parse
			entName = path.Clean(path.Join(folder.name, entName))
			bucket, prefix := path2BucketObjectWithBasePath(f.root, entName)
			if bucket == "" {
				if f.dataUsageCrawlDebug {
					logger.Info(color.Green("folder-scanner:")+" no bucket (%s,%s)", f.root, entName)
				}
				return nil
			}

			if isReservedOrInvalidBucket(bucket, false) {
				if f.dataUsageCrawlDebug {
					logger.Info(color.Green("folder-scanner:")+" invalid bucket: %v, entry: %v", bucket, entName)
				}
				return nil
			}

			select {
			case <-done:
				return ctx.Err()
			default:
			}

			if typ&os.ModeDir != 0 {
				h := hashPath(entName)
				_, exists := f.oldCache.Cache[h.Key()]
				cache.addChildString(entName)

				this := cachedFolder{name: entName, parent: &thisHash, objectHealProbDiv: folder.objectHealProbDiv}
				delete(existing, h.Key())
				cache.addChild(h)
				if final {
					if exists {
						f.existingFolders = append(f.existingFolders, this)
					} else {
						f.newFolders = append(f.newFolders, this)
					}
				} else {
					nextFolders = append(nextFolders, this)
				}
				return nil
			}

			// Dynamic time delay.
			wait := crawlerSleeper.Timer(ctx)

			// Get file size, ignore errors.
			item := crawlItem{
				Path:       path.Join(f.root, entName),
				Typ:        typ,
				bucket:     bucket,
				prefix:     path.Dir(prefix),
				objectName: path.Base(entName),
				debug:      f.dataUsageCrawlDebug,
				lifeCycle:  activeLifeCycle,
				heal:       thisHash.mod(f.oldCache.Info.NextCycle, f.healObjectSelect/folder.objectHealProbDiv),
			}
			size, err := f.getSize(item)

			wait()
			if err == errSkipFile {
				return nil
			}
			logger.LogIf(ctx, err)
			cache.Size += size
			cache.Objects++
			cache.ObjSizes.add(size)

			return nil
		})
		if err != nil {
			return nil, err
		}

		if f.healObjectSelect == 0 {
			// If we are not scanning, return now.
			f.newCache.replaceHashed(thisHash, folder.parent, cache)
			continue
		}

		objAPI, ok := newObjectLayerFn().(*erasureServerPools)
		if !ok || len(f.disks) == 0 {
			continue
		}

		bgSeq, found := globalBackgroundHealState.getHealSequenceByToken(bgHealingUUID)
		if !found {
			continue
		}

		// Whatever remains in 'existing' are folders at this level
		// that existed in the previous run but wasn't found now.
		//
		// This may be because of 2 reasons:
		//
		// 1) The folder/object was deleted.
		// 2) We come from another disk and this disk missed the write.
		//
		// We therefore perform a heal check.
		// If that doesn't bring it back we remove the folder and assume it was deleted.
		// This means that the next run will not look for it.
		// How to resolve results.
		resolver := metadataResolutionParams{
			dirQuorum: getReadQuorum(len(f.disks)),
			objQuorum: getReadQuorum(len(f.disks)),
			bucket:    "",
		}

		for k := range existing {
			bucket, prefix := path2BucketObject(k)
			if f.dataUsageCrawlDebug {
				logger.Info(color.Green("folder-scanner:")+" checking disappeared folder: %v/%v", bucket, prefix)
			}

			// Dynamic time delay.
<<<<<<< HEAD
			wait := crawlerSleeper.Timer(ctx)

			err = objAPI.HealObjects(ctx, bucket, prefix, madmin.HealOpts{Recursive: true, Remove: healDeleteDangling},
				func(bucket, object, versionID string) error {
					// Wait for each heal as per crawler frequency.
					wait()
					wait = crawlerSleeper.Timer(ctx)
					return bgSeq.queueHealTask(healSource{
						bucket:    bucket,
						object:    object,
						versionID: versionID,
					}, madmin.HealItemObject)
				})

			wait()
=======
			t := UTCNow()
			resolver.bucket = bucket

			foundObjs := false
			dangling := true
			ctx, cancel := context.WithCancel(ctx)
			err := listPathRaw(ctx, listPathRawOptions{
				disks:          f.disks,
				bucket:         bucket,
				path:           prefix,
				recursive:      true,
				reportNotFound: true,
				minDisks:       len(f.disks), // We want full consistency.
				// Weird, maybe transient error.
				agreed: func(entry metaCacheEntry) {
					if f.dataUsageCrawlDebug {
						logger.Info(color.Green("healObjects:")+" got agreement: %v", entry.name)
					}
					if entry.isObject() {
						dangling = false
					}
				},
				// Some disks have data for this.
				partial: func(entries metaCacheEntries, nAgreed int, errs []error) {
					if f.dataUsageCrawlDebug {
						logger.Info(color.Green("healObjects:")+" got partial, %d agreed, errs: %v", nAgreed, errs)
					}
					// Sleep and reset.
					sleepDuration(time.Since(t), f.dataUsageCrawlMult)
					t = UTCNow()
					entry, ok := entries.resolve(&resolver)
					if !ok {
						for _, err := range errs {
							if err != nil {
								// Not all disks are ready, do nothing for now.
								dangling = false
								return
							}
						}

						// If no errors, queue it for healing.
						entry, _ = entries.firstFound()
					}

					if f.dataUsageCrawlDebug {
						logger.Info(color.Green("healObjects:")+" resolved to: %v, dir: %v", entry.name, entry.isDir())
					}
					if entry.isDir() {
						return
					}
					dangling = false
					// We got an entry which we should be able to heal.
					fiv, err := entry.fileInfoVersions(bucket)
					if err != nil {
						err := bgSeq.queueHealTask(healSource{
							bucket:    bucket,
							object:    entry.name,
							versionID: "",
						}, madmin.HealItemObject)
						logger.LogIf(ctx, err)
						foundObjs = foundObjs || err == nil
						return
					}
					for _, ver := range fiv.Versions {
						// Sleep and reset.
						sleepDuration(time.Since(t), f.dataUsageCrawlMult)
						t = UTCNow()
						err := bgSeq.queueHealTask(healSource{
							bucket:    bucket,
							object:    fiv.Name,
							versionID: ver.VersionID,
						}, madmin.HealItemObject)
						logger.LogIf(ctx, err)
						foundObjs = foundObjs || err == nil
					}
				},
				// Too many disks failed.
				finished: func(errs []error) {
					if f.dataUsageCrawlDebug {
						logger.Info(color.Green("healObjects:")+" too many errors: %v", errs)
					}
					dangling = false
					cancel()
				},
			})

			if f.dataUsageCrawlDebug && err != nil && err != errFileNotFound {
				logger.Info(color.Green("healObjects:")+" checking returned value %v (%T)", err, err)
			}
>>>>>>> a6113b23

			// If we found one or more disks with this folder, delete it.
			if err == nil && dangling {
				if f.dataUsageCrawlDebug {
					logger.Info(color.Green("healObjects:")+" deleting dangling directory %s", prefix)
				}
				// If we have quorum, found directories, but no objects, issue heal to delete the dangling.
				objAPI.HealObjects(ctx, bucket, prefix, madmin.HealOpts{Recursive: true, Remove: true},
					func(bucket, object, versionID string) error {
						// Wait for each heal as per crawler frequency.
						sleepDuration(time.Since(t), f.dataUsageCrawlMult)

						defer func() {
							t = UTCNow()
						}()
						return bgSeq.queueHealTask(healSource{
							bucket:    bucket,
							object:    object,
							versionID: versionID,
						}, madmin.HealItemObject)
					})
			}

			sleepDuration(time.Since(t), f.dataUsageCrawlMult)

			// Add unless healing returned an error.
			if foundObjs {
				this := cachedFolder{name: k, parent: &thisHash, objectHealProbDiv: folder.objectHealProbDiv}
				cache.addChild(hashPath(k))
				if final {
					f.existingFolders = append(f.existingFolders, this)
				} else {
					nextFolders = append(nextFolders, this)
				}
			}
		}
		f.newCache.replaceHashed(thisHash, folder.parent, cache)
	}
	return nextFolders, nil
}

// deepScanFolder will deep scan a folder and return the size if no error occurs.
func (f *folderScanner) deepScanFolder(ctx context.Context, folder cachedFolder) (*dataUsageEntry, error) {
	var cache dataUsageEntry

	done := ctx.Done()

	var addDir func(entName string, typ os.FileMode) error
	var dirStack = []string{f.root, folder.name}

	addDir = func(entName string, typ os.FileMode) error {
		select {
		case <-done:
			return ctx.Err()
		default:
		}

		if typ&os.ModeDir != 0 {
			dirStack = append(dirStack, entName)
			err := readDirFn(path.Join(dirStack...), addDir)
			dirStack = dirStack[:len(dirStack)-1]
			crawlerSleeper.Sleep(ctx, dataCrawlSleepPerFolder)
			return err
		}

		// Dynamic time delay.
		wait := crawlerSleeper.Timer(ctx)

		// Get file size, ignore errors.
		dirStack = append(dirStack, entName)
		fileName := path.Join(dirStack...)
		dirStack = dirStack[:len(dirStack)-1]

		bucket, prefix := path2BucketObjectWithBasePath(f.root, fileName)
		var activeLifeCycle *lifecycle.Lifecycle
		if f.oldCache.Info.lifeCycle != nil {
			if f.oldCache.Info.lifeCycle.HasActiveRules(prefix, false) {
				if f.dataUsageCrawlDebug {
					logger.Info(color.Green("folder-scanner:")+" Prefix %q has active rules", prefix)
				}
				activeLifeCycle = f.oldCache.Info.lifeCycle
			}
		}

		size, err := f.getSize(
			crawlItem{
				Path:       fileName,
				Typ:        typ,
				bucket:     bucket,
				prefix:     path.Dir(prefix),
				objectName: path.Base(entName),
				debug:      f.dataUsageCrawlDebug,
				lifeCycle:  activeLifeCycle,
				heal:       hashPath(path.Join(prefix, entName)).mod(f.oldCache.Info.NextCycle, f.healObjectSelect/folder.objectHealProbDiv),
			})

		// Wait to throttle IO
		wait()

		if err == errSkipFile {
			return nil
		}
		logger.LogIf(ctx, err)
		cache.Size += size
		cache.Objects++
		cache.ObjSizes.add(size)
		return nil
	}
	err := readDirFn(path.Join(dirStack...), addDir)
	if err != nil {
		return nil, err
	}
	return &cache, nil
}

// crawlItem represents each file while walking.
type crawlItem struct {
	Path string
	Typ  os.FileMode

	bucket     string // Bucket.
	prefix     string // Only the prefix if any, does not have final object name.
	objectName string // Only the object name without prefixes.
	lifeCycle  *lifecycle.Lifecycle
	heal       bool // Has the object been selected for heal check?
	debug      bool
}

type getSizeFn func(item crawlItem) (int64, error)

// transformMetaDir will transform a directory to prefix/file.ext
func (i *crawlItem) transformMetaDir() {
	split := strings.Split(i.prefix, SlashSeparator)
	if len(split) > 1 {
		i.prefix = path.Join(split[:len(split)-1]...)
	} else {
		i.prefix = ""
	}
	// Object name is last element
	i.objectName = split[len(split)-1]
}

// actionMeta contains information used to apply actions.
type actionMeta struct {
	oi               ObjectInfo
	successorModTime time.Time // The modtime of the successor version
	numVersions      int       // The number of versions of this object
}

// applyActions will apply lifecycle checks on to a scanned item.
// The resulting size on disk will always be returned.
// The metadata will be compared to consensus on the object layer before any changes are applied.
// If no metadata is supplied, -1 is returned if no action is taken.
func (i *crawlItem) applyActions(ctx context.Context, o ObjectLayer, meta actionMeta) (size int64) {
	size, err := meta.oi.GetActualSize()
	if i.debug {
		logger.LogIf(ctx, err)
	}
	if i.heal {
		if i.debug {
			logger.Info(color.Green("applyActions:")+" heal checking: %v/%v v%s", i.bucket, i.objectPath(), meta.oi.VersionID)
		}
		res, err := o.HealObject(ctx, i.bucket, i.objectPath(), meta.oi.VersionID, madmin.HealOpts{Remove: healDeleteDangling})
		if isErrObjectNotFound(err) || isErrVersionNotFound(err) {
			return 0
		}
		if err != nil && !errors.Is(err, NotImplemented{}) {
			logger.LogIf(ctx, err)
			return 0
		}
		size = res.ObjectSize
	}
	if i.lifeCycle == nil {
		return size
	}

	versionID := meta.oi.VersionID
	action := i.lifeCycle.ComputeAction(
		lifecycle.ObjectOpts{
			Name:             i.objectPath(),
			UserTags:         meta.oi.UserTags,
			ModTime:          meta.oi.ModTime,
			VersionID:        meta.oi.VersionID,
			DeleteMarker:     meta.oi.DeleteMarker,
			IsLatest:         meta.oi.IsLatest,
			NumVersions:      meta.numVersions,
			SuccessorModTime: meta.successorModTime,
			RestoreOngoing:   meta.oi.RestoreOngoing,
			RestoreExpires:   meta.oi.RestoreExpires,
			TransitionStatus: meta.oi.TransitionStatus,
		})
	if i.debug {
		logger.Info(color.Green("applyActions:")+" lifecycle: %q (version-id=%s), Initial scan: %v", i.objectPath(), versionID, action)
	}
	switch action {
	case lifecycle.DeleteAction, lifecycle.DeleteVersionAction:
	case lifecycle.TransitionAction, lifecycle.TransitionVersionAction:
	case lifecycle.DeleteRestoredAction, lifecycle.DeleteRestoredVersionAction:
	default:
		// No action.
		return size
	}

	obj, err := o.GetObjectInfo(ctx, i.bucket, i.objectPath(), ObjectOptions{
		VersionID: versionID,
	})
	if err != nil {
		switch err.(type) {
		case MethodNotAllowed: // This happens usually for a delete marker
			if !obj.DeleteMarker { // if this is not a delete marker log and return
				// Do nothing - heal in the future.
				logger.LogIf(ctx, err)
				return size
			}
		case ObjectNotFound:
			// object not found return 0
			return 0
		default:
			// All other errors proceed.
			logger.LogIf(ctx, err)
			return size
		}
	}
	size = obj.Size

	// Recalculate action.
	lcOpts := lifecycle.ObjectOpts{
		Name:             i.objectPath(),
		UserTags:         obj.UserTags,
		ModTime:          obj.ModTime,
		VersionID:        obj.VersionID,
		DeleteMarker:     obj.DeleteMarker,
		IsLatest:         obj.IsLatest,
		NumVersions:      meta.numVersions,
		SuccessorModTime: meta.successorModTime,
		RestoreOngoing:   obj.RestoreOngoing,
		RestoreExpires:   obj.RestoreExpires,
		TransitionStatus: obj.TransitionStatus,
	}
	action = i.lifeCycle.ComputeAction(lcOpts)

	if i.debug {
		logger.Info(color.Green("applyActions:")+" lifecycle: Secondary scan: %v", action)
	}
	switch action {
	case lifecycle.DeleteAction, lifecycle.DeleteVersionAction:
	case lifecycle.TransitionAction, lifecycle.TransitionVersionAction:
	case lifecycle.DeleteRestoredAction, lifecycle.DeleteRestoredVersionAction:
	default:
		// No action.
		return size
	}

	opts := ObjectOptions{}
	switch action {
	case lifecycle.DeleteVersionAction, lifecycle.DeleteRestoredVersionAction:
		// Defensive code, should never happen
		if obj.VersionID == "" {
			return size
		}
		if rcfg, _ := globalBucketObjectLockSys.Get(i.bucket); rcfg.LockEnabled {
			locked := enforceRetentionForDeletion(ctx, obj)
			if locked {
				if i.debug {
					logger.Info(color.Green("applyActions:")+" lifecycle: %s is locked, not deleting", i.objectPath())
				}
				return size
			}
		}
		opts.VersionID = obj.VersionID
	case lifecycle.DeleteAction, lifecycle.DeleteRestoredAction:
		opts.Versioned = globalBucketVersioningSys.Enabled(i.bucket)
	case lifecycle.TransitionAction, lifecycle.TransitionVersionAction:
		if obj.TransitionStatus == "" {
			opts.Versioned = globalBucketVersioningSys.Enabled(obj.Bucket)
			opts.VersionID = obj.VersionID
			opts.TransitionStatus = lifecycle.TransitionPending
			if _, err = o.DeleteObject(ctx, obj.Bucket, obj.Name, opts); err != nil {
				// Assume it is still there.
				logger.LogIf(ctx, err)
				return size
			}
		}
		globalTransitionState.queueTransitionTask(obj)
		return 0
	}
	if obj.TransitionStatus != "" {
		if err := deleteTransitionedObject(ctx, o, i.bucket, i.objectPath(), lcOpts, action, false); err != nil {
			logger.LogIf(ctx, err)
			return size
		}
	} else {
		obj, err = o.DeleteObject(ctx, i.bucket, i.objectPath(), opts)
		if err != nil {
			// Assume it is still there.
			logger.LogIf(ctx, err)
			return size
		}
	}

	eventName := event.ObjectRemovedDelete
	if obj.DeleteMarker {
		eventName = event.ObjectRemovedDeleteMarkerCreated
	}

	// Notify object deleted event.
	sendEvent(eventArgs{
		EventName:  eventName,
		BucketName: i.bucket,
		Object:     obj,
		Host:       "Internal: [ILM-EXPIRY]",
	})
	return 0
}

// objectPath returns the prefix and object name.
func (i *crawlItem) objectPath() string {
	return path.Join(i.prefix, i.objectName)
}

// healReplication will heal a scanned item that has failed replication.
func (i *crawlItem) healReplication(ctx context.Context, o ObjectLayer, meta actionMeta) {
	if meta.oi.DeleteMarker || !meta.oi.VersionPurgeStatus.Empty() {
		//heal delete marker replication failure or versioned delete replication failure
		if meta.oi.ReplicationStatus == replication.Pending ||
			meta.oi.ReplicationStatus == replication.Failed ||
			meta.oi.VersionPurgeStatus == Failed || meta.oi.VersionPurgeStatus == Pending {
			i.healReplicationDeletes(ctx, o, meta)
			return
		}
	}
	if meta.oi.ReplicationStatus == replication.Pending ||
		meta.oi.ReplicationStatus == replication.Failed {
		globalReplicationState.queueReplicaTask(meta.oi)
	}
}

// healReplicationDeletes will heal a scanned deleted item that failed to replicate deletes.
func (i *crawlItem) healReplicationDeletes(ctx context.Context, o ObjectLayer, meta actionMeta) {
	// handle soft delete and permanent delete failures here.
	if meta.oi.DeleteMarker || !meta.oi.VersionPurgeStatus.Empty() {
		versionID := ""
		dmVersionID := ""
		if meta.oi.VersionPurgeStatus.Empty() {
			dmVersionID = meta.oi.VersionID
		} else {
			versionID = meta.oi.VersionID
		}
		globalReplicationState.queueReplicaDeleteTask(DeletedObjectVersionInfo{
			DeletedObject: DeletedObject{
				ObjectName:                    meta.oi.Name,
				DeleteMarkerVersionID:         dmVersionID,
				VersionID:                     versionID,
				DeleteMarkerReplicationStatus: string(meta.oi.ReplicationStatus),
				DeleteMarkerMTime:             DeleteMarkerMTime{meta.oi.ModTime},
				DeleteMarker:                  meta.oi.DeleteMarker,
				VersionPurgeStatus:            meta.oi.VersionPurgeStatus,
			},
			Bucket: meta.oi.Bucket,
		})
	}
}

type dynamicSleeper struct {
	mu sync.RWMutex

	// Sleep factor
	factor float64

	// maximum sleep cap,
	// set to <= 0 to disable.
	maxSleep time.Duration

	// Don't sleep at all, if time taken is below this value.
	// This is to avoid too small costly sleeps.
	minSleep time.Duration

	// cycle will be closed
	cycle chan struct{}
}

// newDynamicSleeper
func newDynamicSleeper(factor float64, maxWait time.Duration) *dynamicSleeper {
	return &dynamicSleeper{
		factor:   factor,
		cycle:    make(chan struct{}, 0),
		maxSleep: maxWait,
		minSleep: 100 * time.Microsecond,
	}
}

type DynamicSleepFn func(ctx context.Context) func()

// Timer returns a timer that has started.
// When the returned function is called it will wait.
func (d *dynamicSleeper) Timer(ctx context.Context) func() {
	t := time.Now()
	return func() {
		doneAt := time.Now()
		for {
			// Grab current values
			d.mu.RLock()
			minWait, maxWait := d.minSleep, d.maxSleep
			factor := d.factor
			cycle := d.cycle
			d.mu.RUnlock()
			elapsed := doneAt.Sub(t)
			// Don't sleep for really small amount of time
			wantSleep := time.Duration(float64(elapsed) * factor)
			if wantSleep <= minWait {
				return
			}
			if maxWait > 0 && wantSleep > maxWait {
				wantSleep = maxWait
			}
			timer := time.NewTimer(wantSleep)
			select {
			case <-ctx.Done():
				if !timer.Stop() {
					<-timer.C
				}
				return
			case <-timer.C:
				return
			case <-cycle:
				if !timer.Stop() {
					// We expired.
					<-timer.C
					return
				}
			}
		}
	}
}

// Sleep sleeps the specified time multiplied by the sleep factor.
// If the factor is updated the sleep will be done again with the new factor.
func (d *dynamicSleeper) Sleep(ctx context.Context, base time.Duration) {
	for {
		// Grab current values
		d.mu.RLock()
		minWait, maxWait := d.minSleep, d.maxSleep
		factor := d.factor
		cycle := d.cycle
		d.mu.RUnlock()
		// Don't sleep for really small amount of time
		wantSleep := time.Duration(float64(base) * factor)
		if wantSleep <= minWait {
			return
		}
		if maxWait > 0 && wantSleep > maxWait {
			wantSleep = maxWait
		}
		timer := time.NewTimer(wantSleep)
		select {
		case <-ctx.Done():
			if !timer.Stop() {
				<-timer.C
			}
			return
		case <-timer.C:
			return
		case <-cycle:
			if !timer.Stop() {
				// We expired.
				<-timer.C
				return
			}
		}
	}
}

// Update the current settings and cycle all waiting.
// Parameters are the same as in the contructor.
func (d *dynamicSleeper) Update(factor float64, maxWait time.Duration) {
	d.mu.Lock()
	defer d.mu.Unlock()
	if d.factor == factor && d.maxSleep == maxWait {
		return
	}
	// Update values and cycle waiting.
	close(d.cycle)
	d.factor = factor
	d.maxSleep = maxWait
	d.cycle = make(chan struct{})
}<|MERGE_RESOLUTION|>--- conflicted
+++ resolved
@@ -176,14 +176,6 @@
 		return cache, errors.New("internal error: root scan attempted")
 	}
 
-<<<<<<< HEAD
-=======
-	delayMult, err := strconv.ParseFloat(env.Get(envDataUsageCrawlDelay, "10.0"), 64)
-	if err != nil {
-		logger.LogIf(ctx, err)
-		delayMult = dataCrawlSleepDefMult
-	}
->>>>>>> a6113b23
 	s := folderScanner{
 		root:                basePath,
 		getSize:             getSize,
@@ -512,24 +504,7 @@
 			}
 
 			// Dynamic time delay.
-<<<<<<< HEAD
 			wait := crawlerSleeper.Timer(ctx)
-
-			err = objAPI.HealObjects(ctx, bucket, prefix, madmin.HealOpts{Recursive: true, Remove: healDeleteDangling},
-				func(bucket, object, versionID string) error {
-					// Wait for each heal as per crawler frequency.
-					wait()
-					wait = crawlerSleeper.Timer(ctx)
-					return bgSeq.queueHealTask(healSource{
-						bucket:    bucket,
-						object:    object,
-						versionID: versionID,
-					}, madmin.HealItemObject)
-				})
-
-			wait()
-=======
-			t := UTCNow()
 			resolver.bucket = bucket
 
 			foundObjs := false
@@ -557,8 +532,8 @@
 						logger.Info(color.Green("healObjects:")+" got partial, %d agreed, errs: %v", nAgreed, errs)
 					}
 					// Sleep and reset.
-					sleepDuration(time.Since(t), f.dataUsageCrawlMult)
-					t = UTCNow()
+					wait()
+					wait = crawlerSleeper.Timer(ctx)
 					entry, ok := entries.resolve(&resolver)
 					if !ok {
 						for _, err := range errs {
@@ -594,8 +569,8 @@
 					}
 					for _, ver := range fiv.Versions {
 						// Sleep and reset.
-						sleepDuration(time.Since(t), f.dataUsageCrawlMult)
-						t = UTCNow()
+						wait()
+						wait = crawlerSleeper.Timer(ctx)
 						err := bgSeq.queueHealTask(healSource{
 							bucket:    bucket,
 							object:    fiv.Name,
@@ -618,7 +593,6 @@
 			if f.dataUsageCrawlDebug && err != nil && err != errFileNotFound {
 				logger.Info(color.Green("healObjects:")+" checking returned value %v (%T)", err, err)
 			}
->>>>>>> a6113b23
 
 			// If we found one or more disks with this folder, delete it.
 			if err == nil && dangling {
@@ -629,11 +603,8 @@
 				objAPI.HealObjects(ctx, bucket, prefix, madmin.HealOpts{Recursive: true, Remove: true},
 					func(bucket, object, versionID string) error {
 						// Wait for each heal as per crawler frequency.
-						sleepDuration(time.Since(t), f.dataUsageCrawlMult)
-
-						defer func() {
-							t = UTCNow()
-						}()
+						wait()
+						wait = crawlerSleeper.Timer(ctx)
 						return bgSeq.queueHealTask(healSource{
 							bucket:    bucket,
 							object:    object,
@@ -642,7 +613,7 @@
 					})
 			}
 
-			sleepDuration(time.Since(t), f.dataUsageCrawlMult)
+			wait()
 
 			// Add unless healing returned an error.
 			if foundObjs {
