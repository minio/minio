--- conflicted
+++ resolved
@@ -147,17 +147,7 @@
 		index := index
 		g.Go(func() error {
 			if storageDisks[index] != nil {
-<<<<<<< HEAD
-				if err := storageDisks[index].DeleteVol(ctx, bucket, opts.Force); err != nil {
-					return err
-				}
-				if err := storageDisks[index].Delete(ctx, minioMetaMultipartBucket, bucket, true); err != errFileNotFound {
-					return err
-				}
-				return nil
-=======
-				return storageDisks[index].DeleteVol(ctx, bucket, forceDelete)
->>>>>>> 60aad1b7
+				return storageDisks[index].DeleteVol(ctx, bucket, opts.Force)
 			}
 			return errDiskNotFound
 		}, index)
