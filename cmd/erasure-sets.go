/*
 * MinIO Cloud Storage, (C) 2018-2019 MinIO, Inc.
 *
 * Licensed under the Apache License, Version 2.0 (the "License");
 * you may not use this file except in compliance with the License.
 * You may obtain a copy of the License at
 *
 *     http://www.apache.org/licenses/LICENSE-2.0
 *
 * Unless required by applicable law or agreed to in writing, software
 * distributed under the License is distributed on an "AS IS" BASIS,
 * WITHOUT WARRANTIES OR CONDITIONS OF ANY KIND, either express or implied.
 * See the License for the specific language governing permissions and
 * limitations under the License.
 */

package cmd

import (
	"context"
	"encoding/binary"
	"errors"
	"fmt"
	"hash/crc32"
	"math/rand"
	"net/http"
	"sort"
	"sync"
	"time"

	"github.com/dchest/siphash"
	"github.com/google/uuid"
	"github.com/minio/minio-go/v7/pkg/set"
	"github.com/minio/minio-go/v7/pkg/tags"
	"github.com/minio/minio/cmd/logger"
	"github.com/minio/minio/pkg/bpool"
	"github.com/minio/minio/pkg/console"
	"github.com/minio/minio/pkg/dsync"
	"github.com/minio/minio/pkg/madmin"
	"github.com/minio/minio/pkg/sync/errgroup"
)

// setsDsyncLockers is encapsulated type for Close()
type setsDsyncLockers [][]dsync.NetLocker

// Information of a new disk connection
type diskConnectInfo struct {
	setIndex int
}

// erasureSets implements ObjectLayer combining a static list of erasure coded
// object sets. NOTE: There is no dynamic scaling allowed or intended in
// current design.
type erasureSets struct {
	GatewayUnsupported

	sets []*erasureObjects

	// Reference format.
	format *formatErasureV3

	// erasureDisks mutex to lock erasureDisks.
	erasureDisksMu sync.RWMutex

	// Re-ordered list of disks per set.
	erasureDisks [][]StorageAPI

	// Distributed locker clients.
	erasureLockers setsDsyncLockers

	// Distributed lock owner (constant per running instance).
	erasureLockOwner string

	// List of endpoints provided on the command line.
	endpoints Endpoints

	// String version of all the endpoints, an optimization
	// to avoid url.String() conversion taking CPU on
	// large disk setups.
	endpointStrings []string

	// Total number of sets and the number of disks per set.
	setCount, setDriveCount int
	defaultParityCount      int

	poolIndex int

	disksConnectEvent chan diskConnectInfo

	// Distribution algorithm of choice.
	distributionAlgo string
	deploymentID     [16]byte

	disksStorageInfoCache timedValue

	mrfMU         sync.Mutex
	mrfOperations map[healSource]int
}

func isEndpointConnected(diskMap map[string]StorageAPI, endpoint string) bool {
	disk := diskMap[endpoint]
	if disk == nil {
		return false
	}
	return disk.IsOnline()
}

func (s *erasureSets) getDiskMap() map[string]StorageAPI {
	diskMap := make(map[string]StorageAPI)

	s.erasureDisksMu.RLock()
	defer s.erasureDisksMu.RUnlock()

	for i := 0; i < s.setCount; i++ {
		for j := 0; j < s.setDriveCount; j++ {
			disk := s.erasureDisks[i][j]
			if disk == OfflineDisk {
				continue
			}
			if !disk.IsOnline() {
				continue
			}
			diskMap[disk.String()] = disk
		}
	}
	return diskMap
}

// Initializes a new StorageAPI from the endpoint argument, returns
// StorageAPI and also `format` which exists on the disk.
func connectEndpoint(endpoint Endpoint) (StorageAPI, *formatErasureV3, error) {
	disk, err := newStorageAPIWithoutHealthCheck(endpoint)
	if err != nil {
		return nil, nil, err
	}

	format, err := loadFormatErasure(disk)
	if err != nil {
		if errors.Is(err, errUnformattedDisk) {
			info, derr := disk.DiskInfo(context.TODO())
			if derr != nil && info.RootDisk {
				return nil, nil, fmt.Errorf("Disk: %s returned %w", disk, derr) // make sure to '%w' to wrap the error
			}
		}
		return nil, nil, fmt.Errorf("Disk: %s returned %w", disk, err) // make sure to '%w' to wrap the error
	}

	return disk, format, nil
}

// findDiskIndex - returns the i,j'th position of the input `diskID` against the reference
// format, after successful validation.
//   - i'th position is the set index
//   - j'th position is the disk index in the current set
func findDiskIndexByDiskID(refFormat *formatErasureV3, diskID string) (int, int, error) {
	if diskID == offlineDiskUUID {
		return -1, -1, fmt.Errorf("diskID: %s is offline", diskID)
	}
	for i := 0; i < len(refFormat.Erasure.Sets); i++ {
		for j := 0; j < len(refFormat.Erasure.Sets[0]); j++ {
			if refFormat.Erasure.Sets[i][j] == diskID {
				return i, j, nil
			}
		}
	}

	return -1, -1, fmt.Errorf("diskID: %s not found", diskID)
}

// findDiskIndex - returns the i,j'th position of the input `format` against the reference
// format, after successful validation.
//   - i'th position is the set index
//   - j'th position is the disk index in the current set
func findDiskIndex(refFormat, format *formatErasureV3) (int, int, error) {
	if err := formatErasureV3Check(refFormat, format); err != nil {
		return 0, 0, err
	}

	if format.Erasure.This == offlineDiskUUID {
		return -1, -1, fmt.Errorf("diskID: %s is offline", format.Erasure.This)
	}

	for i := 0; i < len(refFormat.Erasure.Sets); i++ {
		for j := 0; j < len(refFormat.Erasure.Sets[0]); j++ {
			if refFormat.Erasure.Sets[i][j] == format.Erasure.This {
				return i, j, nil
			}
		}
	}

	return -1, -1, fmt.Errorf("diskID: %s not found", format.Erasure.This)
}

// connectDisks - attempt to connect all the endpoints, loads format
// and re-arranges the disks in proper position.
func (s *erasureSets) connectDisks() {
	var wg sync.WaitGroup
	diskMap := s.getDiskMap()
	for _, endpoint := range s.endpoints {
		diskPath := endpoint.String()
		if endpoint.IsLocal {
			diskPath = endpoint.Path
		}
		if isEndpointConnected(diskMap, diskPath) {
			continue
		}
		wg.Add(1)
		go func(endpoint Endpoint) {
			defer wg.Done()
			disk, format, err := connectEndpoint(endpoint)
			if err != nil {
				if endpoint.IsLocal && errors.Is(err, errUnformattedDisk) {
					globalBackgroundHealState.pushHealLocalDisks(endpoint)
					logger.Info(fmt.Sprintf("Found unformatted drive %s, attempting to heal...", endpoint))
				} else {
					printEndpointError(endpoint, err, true)
				}
				return
			}
			if disk.IsLocal() && disk.Healing() != nil {
				globalBackgroundHealState.pushHealLocalDisks(disk.Endpoint())
				logger.Info(fmt.Sprintf("Found the drive %s that needs healing, attempting to heal...", disk))
			}
			s.erasureDisksMu.RLock()
			setIndex, diskIndex, err := findDiskIndex(s.format, format)
			s.erasureDisksMu.RUnlock()
			if err != nil {
				printEndpointError(endpoint, err, false)
				return
			}

			s.erasureDisksMu.Lock()
			if s.erasureDisks[setIndex][diskIndex] != nil {
				s.erasureDisks[setIndex][diskIndex].Close()
			}
			if disk.IsLocal() {
				disk.SetDiskID(format.Erasure.This)
				s.erasureDisks[setIndex][diskIndex] = disk
			} else {
				// Enable healthcheck disk for remote endpoint.
				disk, err = newStorageAPI(endpoint)
				if err != nil {
					printEndpointError(endpoint, err, false)
					return
				}
				disk.SetDiskID(format.Erasure.This)
				s.erasureDisks[setIndex][diskIndex] = disk
			}
			disk.SetDiskLoc(s.poolIndex, setIndex, diskIndex)
			s.endpointStrings[setIndex*s.setDriveCount+diskIndex] = disk.String()
			s.erasureDisksMu.Unlock()
			go func(setIndex int) {
				idler := time.NewTimer(100 * time.Millisecond)
				defer idler.Stop()

				// Send a new disk connect event with a timeout
				select {
				case s.disksConnectEvent <- diskConnectInfo{setIndex: setIndex}:
				case <-idler.C:
				}
			}(setIndex)
		}(endpoint)
	}
	wg.Wait()
}

// monitorAndConnectEndpoints this is a monitoring loop to keep track of disconnected
// endpoints by reconnecting them and making sure to place them into right position in
// the set topology, this monitoring happens at a given monitoring interval.
func (s *erasureSets) monitorAndConnectEndpoints(ctx context.Context, monitorInterval time.Duration) {
	r := rand.New(rand.NewSource(time.Now().UnixNano()))

	time.Sleep(time.Duration(r.Float64() * float64(time.Second)))

	// Pre-emptively connect the disks if possible.
	s.connectDisks()

	monitor := time.NewTimer(monitorInterval)
	defer monitor.Stop()

	for {
		select {
		case <-ctx.Done():
			return
		case <-monitor.C:
			// Reset the timer once fired for required interval.
			monitor.Reset(monitorInterval)

			if serverDebugLog {
				console.Debugln("running disk monitoring")
			}

			s.connectDisks()
		}
	}
}

func (s *erasureSets) GetLockers(setIndex int) func() ([]dsync.NetLocker, string) {
	return func() ([]dsync.NetLocker, string) {
		lockers := make([]dsync.NetLocker, len(s.erasureLockers[setIndex]))
		copy(lockers, s.erasureLockers[setIndex])
		return lockers, s.erasureLockOwner
	}
}

func (s *erasureSets) GetEndpoints(setIndex int) func() []string {
	return func() []string {
		s.erasureDisksMu.RLock()
		defer s.erasureDisksMu.RUnlock()

		eps := make([]string, s.setDriveCount)
		for i := 0; i < s.setDriveCount; i++ {
			eps[i] = s.endpointStrings[setIndex*s.setDriveCount+i]
		}
		return eps
	}
}

// GetDisks returns a closure for a given set, which provides list of disks per set.
func (s *erasureSets) GetDisks(setIndex int) func() []StorageAPI {
	return func() []StorageAPI {
		s.erasureDisksMu.RLock()
		defer s.erasureDisksMu.RUnlock()
		disks := make([]StorageAPI, s.setDriveCount)
		copy(disks, s.erasureDisks[setIndex])
		return disks
	}
}

// defaultMonitorConnectEndpointInterval is the interval to monitor endpoint connections.
// Must be bigger than defaultMonitorNewDiskInterval.
const defaultMonitorConnectEndpointInterval = defaultMonitorNewDiskInterval + time.Second*5

// Initialize new set of erasure coded sets.
func newErasureSets(ctx context.Context, endpoints Endpoints, storageDisks []StorageAPI, format *formatErasureV3, defaultParityCount, poolIdx int) (*erasureSets, error) {
	setCount := len(format.Erasure.Sets)
	setDriveCount := len(format.Erasure.Sets[0])

	endpointStrings := make([]string, len(endpoints))

	// Initialize the erasure sets instance.
	s := &erasureSets{
		sets:               make([]*erasureObjects, setCount),
		erasureDisks:       make([][]StorageAPI, setCount),
		erasureLockers:     make([][]dsync.NetLocker, setCount),
		erasureLockOwner:   GetLocalPeer(globalEndpoints),
		endpoints:          endpoints,
		endpointStrings:    endpointStrings,
		setCount:           setCount,
		setDriveCount:      setDriveCount,
		defaultParityCount: defaultParityCount,
		format:             format,
		disksConnectEvent:  make(chan diskConnectInfo),
		distributionAlgo:   format.Erasure.DistributionAlgo,
		deploymentID:       uuid.MustParse(format.ID),
		mrfOperations:      make(map[healSource]int),
		poolIndex:          poolIdx,
	}

	mutex := newNSLock(globalIsDistErasure)

	// Number of buffers, max 2GB.
	n := setCount * setDriveCount
	if n > 100 {
		n = 100
	}
	// Initialize byte pool once for all sets, bpool size is set to
	// setCount * setDriveCount with each memory upto blockSizeV1.
	bp := bpool.NewBytePoolCap(n, blockSizeV1, blockSizeV1*2)

	for i := 0; i < setCount; i++ {
		s.erasureDisks[i] = make([]StorageAPI, setDriveCount)
	}

	var erasureLockers = map[string]dsync.NetLocker{}
	for _, endpoint := range endpoints {
		if _, ok := erasureLockers[endpoint.Host]; !ok {
			erasureLockers[endpoint.Host] = newLockAPI(endpoint)
		}
	}

	for i := 0; i < setCount; i++ {
		var lockerEpSet = set.NewStringSet()
		for j := 0; j < setDriveCount; j++ {
			endpoint := endpoints[i*setDriveCount+j]
			// Only add lockers only one per endpoint and per erasure set.
			if locker, ok := erasureLockers[endpoint.Host]; ok && !lockerEpSet.Contains(endpoint.Host) {
				lockerEpSet.Add(endpoint.Host)
				s.erasureLockers[i] = append(s.erasureLockers[i], locker)
			}
			disk := storageDisks[i*setDriveCount+j]
			if disk == nil {
				continue
			}
			diskID, derr := disk.GetDiskID()
			if derr != nil {
				continue
			}
			m, n, err := findDiskIndexByDiskID(format, diskID)
			if err != nil {
				continue
			}
			disk.SetDiskLoc(s.poolIndex, m, n)
			s.endpointStrings[m*setDriveCount+n] = disk.String()
			s.erasureDisks[m][n] = disk
		}

		// Initialize erasure objects for a given set.
		s.sets[i] = &erasureObjects{
<<<<<<< HEAD
			setIndex:           i,
			poolIndex:          poolIdx,
			setDriveCount:      setDriveCount,
			defaultParityCount: defaultParityCount,
			getDisks:           s.GetDisks(i),
			getLockers:         s.GetLockers(i),
			getEndpoints:       s.GetEndpoints(i),
			nsMutex:            mutex,
			bp:                 bp,
			mrfOpCh:            make(chan partialOperation, 10000),
=======
			setNumber:             i,
			setDriveCount:         setDriveCount,
			defaultParityCount:    defaultParityCount,
			getDisks:              s.GetDisks(i),
			getLockers:            s.GetLockers(i),
			getEndpoints:          s.GetEndpoints(i),
			deletedCleanupSleeper: newDynamicSleeper(10, 10*time.Second),
			nsMutex:               mutex,
			bp:                    bp,
			mrfOpCh:               make(chan partialOperation, 10000),
>>>>>>> 0b9c1744
		}
	}

	// cleanup ".trash/" folder every 30 minutes with sufficient sleep cycles.
	const deletedObjectsCleanupInterval = 30 * time.Minute

	// start cleanup stale uploads go-routine.
	go s.cleanupStaleUploads(ctx, GlobalStaleUploadsCleanupInterval, GlobalStaleUploadsExpiry)

	// start cleanup of deleted objects.
	go s.cleanupDeletedObjects(ctx, deletedObjectsCleanupInterval)

	// Start the disk monitoring and connect routine.
	go s.monitorAndConnectEndpoints(ctx, defaultMonitorConnectEndpointInterval)
	go s.maintainMRFList()
	go s.healMRFRoutine()

	return s, nil
}

func (s *erasureSets) cleanupDeletedObjects(ctx context.Context, cleanupInterval time.Duration) {
	timer := time.NewTimer(cleanupInterval)
	defer timer.Stop()

	for {
		select {
		case <-ctx.Done():
			return
		case <-timer.C:
			// Reset for the next interval
			timer.Reset(cleanupInterval)

			for _, set := range s.sets {
				set.cleanupDeletedObjects(ctx)
			}
		}
	}
}

func (s *erasureSets) cleanupStaleUploads(ctx context.Context, cleanupInterval, expiry time.Duration) {
	timer := time.NewTimer(cleanupInterval)
	defer timer.Stop()

	for {
		select {
		case <-ctx.Done():
			return
		case <-timer.C:
			// Reset for the next interval
			timer.Reset(cleanupInterval)

			for _, set := range s.sets {
				set.cleanupStaleUploads(ctx, expiry)
			}
		}
	}
}

const objectErasureMapKey = "objectErasureMap"

type auditObjectOp struct {
	Pool  int      `json:"poolId"`
	Set   int      `json:"setId"`
	Disks []string `json:"disks"`
}

func auditObjectErasureSet(ctx context.Context, object string, set *erasureObjects) {
	if len(logger.AuditTargets) == 0 {
		return
	}

	object = decodeDirObject(object)

	op := auditObjectOp{
		Pool:  set.poolIndex + 1,
		Set:   set.setIndex + 1,
		Disks: set.getEndpoints(),
	}

	var objectErasureSetTag map[string]auditObjectOp
	reqInfo := logger.GetReqInfo(ctx)
	for _, kv := range reqInfo.GetTags() {
		if kv.Key == objectErasureMapKey {
			objectErasureSetTag = kv.Val.(map[string]auditObjectOp)
			break
		}
	}

	if objectErasureSetTag == nil {
		objectErasureSetTag = make(map[string]auditObjectOp)
	}

	objectErasureSetTag[object] = op
	reqInfo.SetTags(objectErasureMapKey, objectErasureSetTag)
}

// NewNSLock - initialize a new namespace RWLocker instance.
func (s *erasureSets) NewNSLock(bucket string, objects ...string) RWLocker {
	if len(objects) == 1 {
		return s.getHashedSet(objects[0]).NewNSLock(bucket, objects...)
	}
	return s.getHashedSet("").NewNSLock(bucket, objects...)
}

// SetDriveCount returns the current drives per set.
func (s *erasureSets) SetDriveCount() int {
	return s.setDriveCount
}

// ParityCount returns the default parity count used while erasure
// coding objects
func (s *erasureSets) ParityCount() int {
	return s.defaultParityCount
}

// StorageUsageInfo - combines output of StorageInfo across all erasure coded object sets.
// This only returns disk usage info for ServerPools to perform placement decision, this call
// is not implemented in Object interface and is not meant to be used by other object
// layer implementations.
func (s *erasureSets) StorageUsageInfo(ctx context.Context) StorageInfo {
	storageUsageInfo := func() StorageInfo {
		var storageInfo StorageInfo
		storageInfos := make([]StorageInfo, len(s.sets))
		storageInfo.Backend.Type = madmin.Erasure

		g := errgroup.WithNErrs(len(s.sets))
		for index := range s.sets {
			index := index
			g.Go(func() error {
				// ignoring errors on purpose
				storageInfos[index], _ = s.sets[index].StorageInfo(ctx)
				return nil
			}, index)
		}

		// Wait for the go routines.
		g.Wait()

		for _, lstorageInfo := range storageInfos {
			storageInfo.Disks = append(storageInfo.Disks, lstorageInfo.Disks...)
		}

		return storageInfo
	}

	s.disksStorageInfoCache.Once.Do(func() {
		s.disksStorageInfoCache.TTL = time.Second
		s.disksStorageInfoCache.Update = func() (interface{}, error) {
			return storageUsageInfo(), nil
		}
	})

	v, _ := s.disksStorageInfoCache.Get()
	return v.(StorageInfo)
}

// StorageInfo - combines output of StorageInfo across all erasure coded object sets.
func (s *erasureSets) StorageInfo(ctx context.Context) (StorageInfo, []error) {
	var storageInfo madmin.StorageInfo

	storageInfos := make([]madmin.StorageInfo, len(s.sets))
	storageInfoErrs := make([][]error, len(s.sets))

	g := errgroup.WithNErrs(len(s.sets))
	for index := range s.sets {
		index := index
		g.Go(func() error {
			storageInfos[index], storageInfoErrs[index] = s.sets[index].StorageInfo(ctx)
			return nil
		}, index)
	}

	// Wait for the go routines.
	g.Wait()

	for _, lstorageInfo := range storageInfos {
		storageInfo.Disks = append(storageInfo.Disks, lstorageInfo.Disks...)
	}

	var errs []error
	for i := range s.sets {
		errs = append(errs, storageInfoErrs[i]...)
	}

	return storageInfo, errs
}

// Shutdown shutsdown all erasure coded sets in parallel
// returns error upon first error.
func (s *erasureSets) Shutdown(ctx context.Context) error {
	g := errgroup.WithNErrs(len(s.sets))

	for index := range s.sets {
		index := index
		g.Go(func() error {
			return s.sets[index].Shutdown(ctx)
		}, index)
	}

	for _, err := range g.Wait() {
		if err != nil {
			return err
		}
	}
	select {
	case _, ok := <-s.disksConnectEvent:
		if ok {
			close(s.disksConnectEvent)
		}
	default:
		close(s.disksConnectEvent)
	}
	return nil
}

// MakeBucketLocation - creates a new bucket across all sets simultaneously,
// then return the first encountered error
func (s *erasureSets) MakeBucketWithLocation(ctx context.Context, bucket string, opts BucketOptions) error {
	g := errgroup.WithNErrs(len(s.sets))

	// Create buckets in parallel across all sets.
	for index := range s.sets {
		index := index
		g.Go(func() error {
			return s.sets[index].MakeBucketWithLocation(ctx, bucket, opts)
		}, index)
	}

	errs := g.Wait()

	// Return the first encountered error
	for _, err := range errs {
		if err != nil {
			return err
		}
	}

	// Success.
	return nil
}

// hashes the key returning an integer based on the input algorithm.
// This function currently supports
// - CRCMOD
// - SIPMOD
// - all new algos.
func sipHashMod(key string, cardinality int, id [16]byte) int {
	if cardinality <= 0 {
		return -1
	}
	// use the faster version as per siphash docs
	// https://github.com/dchest/siphash#usage
	k0, k1 := binary.LittleEndian.Uint64(id[0:8]), binary.LittleEndian.Uint64(id[8:16])
	sum64 := siphash.Hash(k0, k1, []byte(key))
	return int(sum64 % uint64(cardinality))
}

func crcHashMod(key string, cardinality int) int {
	if cardinality <= 0 {
		return -1
	}
	keyCrc := crc32.Checksum([]byte(key), crc32.IEEETable)
	return int(keyCrc % uint32(cardinality))
}

func hashKey(algo string, key string, cardinality int, id [16]byte) int {
	switch algo {
	case formatErasureVersionV2DistributionAlgoV1:
		return crcHashMod(key, cardinality)
	case formatErasureVersionV3DistributionAlgoV2, formatErasureVersionV3DistributionAlgoV3:
		return sipHashMod(key, cardinality, id)
	default:
		// Unknown algorithm returns -1, also if cardinality is lesser than 0.
		return -1
	}
}

// Returns always a same erasure coded set for a given input.
func (s *erasureSets) getHashedSetIndex(input string) int {
	return hashKey(s.distributionAlgo, input, len(s.sets), s.deploymentID)
}

// Returns always a same erasure coded set for a given input.
func (s *erasureSets) getHashedSet(input string) (set *erasureObjects) {
	return s.sets[s.getHashedSetIndex(input)]
}

// GetBucketInfo - returns bucket info from one of the erasure coded set.
func (s *erasureSets) GetBucketInfo(ctx context.Context, bucket string) (bucketInfo BucketInfo, err error) {
	return s.getHashedSet("").GetBucketInfo(ctx, bucket)
}

// IsNotificationSupported returns whether bucket notification is applicable for this layer.
func (s *erasureSets) IsNotificationSupported() bool {
	return s.getHashedSet("").IsNotificationSupported()
}

// IsListenSupported returns whether listen bucket notification is applicable for this layer.
func (s *erasureSets) IsListenSupported() bool {
	return true
}

// IsEncryptionSupported returns whether server side encryption is implemented for this layer.
func (s *erasureSets) IsEncryptionSupported() bool {
	return s.getHashedSet("").IsEncryptionSupported()
}

// IsCompressionSupported returns whether compression is applicable for this layer.
func (s *erasureSets) IsCompressionSupported() bool {
	return s.getHashedSet("").IsCompressionSupported()
}

func (s *erasureSets) IsTaggingSupported() bool {
	return true
}

// DeleteBucket - deletes a bucket on all sets simultaneously,
// even if one of the sets fail to delete buckets, we proceed to
// undo a successful operation.
func (s *erasureSets) DeleteBucket(ctx context.Context, bucket string, forceDelete bool) error {
	g := errgroup.WithNErrs(len(s.sets))

	// Delete buckets in parallel across all sets.
	for index := range s.sets {
		index := index
		g.Go(func() error {
			return s.sets[index].DeleteBucket(ctx, bucket, forceDelete)
		}, index)
	}

	errs := g.Wait()
	// For any failure, we attempt undo all the delete buckets operation
	// by creating buckets again on all sets which were successfully deleted.
	for _, err := range errs {
		if err != nil {
			undoDeleteBucketSets(ctx, bucket, s.sets, errs)
			return err
		}
	}

	// Delete all bucket metadata.
	deleteBucketMetadata(ctx, s, bucket)

	// Success.
	return nil
}

// This function is used to undo a successful DeleteBucket operation.
func undoDeleteBucketSets(ctx context.Context, bucket string, sets []*erasureObjects, errs []error) {
	g := errgroup.WithNErrs(len(sets))

	// Undo previous delete bucket on all underlying sets.
	for index := range sets {
		index := index
		g.Go(func() error {
			if errs[index] == nil {
				return sets[index].MakeBucketWithLocation(ctx, bucket, BucketOptions{})
			}
			return nil
		}, index)
	}

	g.Wait()
}

// List all buckets from one of the set, we are not doing merge
// sort here just for simplification. As per design it is assumed
// that all buckets are present on all sets.
func (s *erasureSets) ListBuckets(ctx context.Context) (buckets []BucketInfo, err error) {
	var listBuckets []BucketInfo
	var healBuckets = map[string]VolInfo{}
	for _, set := range s.sets {
		// lists all unique buckets across drives.
		if err := listAllBuckets(ctx, set.getDisks(), healBuckets); err != nil {
			return nil, err
		}
	}

	for _, v := range healBuckets {
		listBuckets = append(listBuckets, BucketInfo(v))
	}

	sort.Slice(listBuckets, func(i, j int) bool {
		return listBuckets[i].Name < listBuckets[j].Name
	})

	return listBuckets, nil
}

// --- Object Operations ---

// GetObjectNInfo - returns object info and locked object ReadCloser
func (s *erasureSets) GetObjectNInfo(ctx context.Context, bucket, object string, rs *HTTPRangeSpec, h http.Header, lockType LockType, opts ObjectOptions) (gr *GetObjectReader, err error) {
	set := s.getHashedSet(object)
	auditObjectErasureSet(ctx, object, set)
	return set.GetObjectNInfo(ctx, bucket, object, rs, h, lockType, opts)
}

<<<<<<< HEAD
// GetObject - reads an object from the hashedSet based on the object name.
func (s *erasureSets) GetObject(ctx context.Context, bucket, object string, startOffset int64, length int64, writer io.Writer, etag string, opts ObjectOptions) error {
	set := s.getHashedSet(object)
	auditObjectErasureSet(ctx, object, set)
	return set.GetObject(ctx, bucket, object, startOffset, length, writer, etag, opts)
}

=======
>>>>>>> 0b9c1744
func (s *erasureSets) parentDirIsObject(ctx context.Context, bucket, parent string) bool {
	if parent == "." {
		return false
	}
	return s.getHashedSet(parent).parentDirIsObject(ctx, bucket, parent)
}

// PutObject - writes an object to hashedSet based on the object name.
func (s *erasureSets) PutObject(ctx context.Context, bucket string, object string, data *PutObjReader, opts ObjectOptions) (objInfo ObjectInfo, err error) {
	set := s.getHashedSet(object)
	auditObjectErasureSet(ctx, object, set)
	opts.ParentIsObject = s.parentDirIsObject
	return set.PutObject(ctx, bucket, object, data, opts)
}

// GetObjectInfo - reads object metadata from the hashedSet based on the object name.
func (s *erasureSets) GetObjectInfo(ctx context.Context, bucket, object string, opts ObjectOptions) (objInfo ObjectInfo, err error) {
	set := s.getHashedSet(object)
	auditObjectErasureSet(ctx, object, set)
	return set.GetObjectInfo(ctx, bucket, object, opts)
}

// DeleteObject - deletes an object from the hashedSet based on the object name.
func (s *erasureSets) DeleteObject(ctx context.Context, bucket string, object string, opts ObjectOptions) (objInfo ObjectInfo, err error) {
	set := s.getHashedSet(object)
	auditObjectErasureSet(ctx, object, set)
	return set.DeleteObject(ctx, bucket, object, opts)
}

// DeleteObjects - bulk delete of objects
// Bulk delete is only possible within one set. For that purpose
// objects are group by set first, and then bulk delete is invoked
// for each set, the error response of each delete will be returned
func (s *erasureSets) DeleteObjects(ctx context.Context, bucket string, objects []ObjectToDelete, opts ObjectOptions) ([]DeletedObject, []error) {
	type delObj struct {
		// Set index associated to this object
		setIndex int
		// Original index from the list of arguments
		// where this object is passed
		origIndex int
		// object to delete
		object ObjectToDelete
	}

	// Transform []delObj to the list of object names
	toNames := func(delObjs []delObj) []ObjectToDelete {
		objs := make([]ObjectToDelete, len(delObjs))
		for i, obj := range delObjs {
			objs[i] = obj.object
		}
		return objs
	}

	// The result of delete operation on all passed objects
	var delErrs = make([]error, len(objects))

	// The result of delete objects
	var delObjects = make([]DeletedObject, len(objects))

	// A map between a set and its associated objects
	var objSetMap = make(map[int][]delObj)

	// Group objects by set index
	for i, object := range objects {
		index := s.getHashedSetIndex(object.ObjectName)
		objSetMap[index] = append(objSetMap[index], delObj{setIndex: index, origIndex: i, object: object})
	}

	// Invoke bulk delete on objects per set and save
	// the result of the delete operation
	for _, objsGroup := range objSetMap {
		set := s.getHashedSet(objsGroup[0].object.ObjectName)
		dobjects, errs := set.DeleteObjects(ctx, bucket, toNames(objsGroup), opts)
		for i, obj := range objsGroup {
			delErrs[obj.origIndex] = errs[i]
			delObjects[obj.origIndex] = dobjects[i]
			if errs[i] == nil {
				auditObjectErasureSet(ctx, obj.object.ObjectName, set)
			}
		}
	}

	return delObjects, delErrs
}

// CopyObject - copies objects from one hashedSet to another hashedSet, on server side.
func (s *erasureSets) CopyObject(ctx context.Context, srcBucket, srcObject, dstBucket, dstObject string, srcInfo ObjectInfo, srcOpts, dstOpts ObjectOptions) (objInfo ObjectInfo, err error) {
	srcSet := s.getHashedSet(srcObject)
	dstSet := s.getHashedSet(dstObject)

	auditObjectErasureSet(ctx, dstObject, dstSet)

	cpSrcDstSame := srcSet == dstSet
	// Check if this request is only metadata update.
	if cpSrcDstSame && srcInfo.metadataOnly {
		// Version ID is set for the destination and source == destination version ID.
		// perform an in-place update.
		if dstOpts.VersionID != "" && srcOpts.VersionID == dstOpts.VersionID {
			return srcSet.CopyObject(ctx, srcBucket, srcObject, dstBucket, dstObject, srcInfo, srcOpts, dstOpts)
		}
		// Destination is not versioned and source version ID is empty
		// perform an in-place update.
		if !dstOpts.Versioned && srcOpts.VersionID == "" {
			return srcSet.CopyObject(ctx, srcBucket, srcObject, dstBucket, dstObject, srcInfo, srcOpts, dstOpts)
		}
		// CopyObject optimization where we don't create an entire copy
		// of the content, instead we add a reference, we disallow legacy
		// objects to be self referenced in this manner so make sure
		// that we actually create a new dataDir for legacy objects.
		if dstOpts.Versioned && srcOpts.VersionID != dstOpts.VersionID && !srcInfo.Legacy {
			srcInfo.versionOnly = true
			return srcSet.CopyObject(ctx, srcBucket, srcObject, dstBucket, dstObject, srcInfo, srcOpts, dstOpts)
		}
	}

	putOpts := ObjectOptions{
		ServerSideEncryption: dstOpts.ServerSideEncryption,
		UserDefined:          srcInfo.UserDefined,
		Versioned:            dstOpts.Versioned,
		VersionID:            dstOpts.VersionID,
		MTime:                dstOpts.MTime,
	}

	return dstSet.putObject(ctx, dstBucket, dstObject, srcInfo.PutObjReader, putOpts)
}

// FileInfoVersionsCh - file info versions channel
type FileInfoVersionsCh struct {
	Ch    chan FileInfoVersions
	Prev  FileInfoVersions
	Valid bool
}

// Pop - pops a cached entry if any, or from the cached channel.
func (f *FileInfoVersionsCh) Pop() (fi FileInfoVersions, ok bool) {
	if f.Valid {
		f.Valid = false
		return f.Prev, true
	} // No cached entries found, read from channel
	f.Prev, ok = <-f.Ch
	return f.Prev, ok
}

// Push - cache an entry, for Pop() later.
func (f *FileInfoVersionsCh) Push(fi FileInfoVersions) {
	f.Prev = fi
	f.Valid = true
}

// FileInfoCh - file info channel
type FileInfoCh struct {
	Ch    chan FileInfo
	Prev  FileInfo
	Valid bool
}

// Pop - pops a cached entry if any, or from the cached channel.
func (f *FileInfoCh) Pop() (fi FileInfo, ok bool) {
	if f.Valid {
		f.Valid = false
		return f.Prev, true
	} // No cached entries found, read from channel
	f.Prev, ok = <-f.Ch
	return f.Prev, ok
}

// Push - cache an entry, for Pop() later.
func (f *FileInfoCh) Push(fi FileInfo) {
	f.Prev = fi
	f.Valid = true
}

// Calculate lexically least entry across multiple FileInfo channels,
// returns the lexically common entry and the total number of times
// we found this entry. Additionally also returns a boolean
// to indicate if the caller needs to call this function
// again to list the next entry. It is callers responsibility
// if the caller wishes to list N entries to call lexicallySortedEntry
// N times until this boolean is 'false'.
func lexicallySortedEntryVersions(entryChs []FileInfoVersionsCh, entries []FileInfoVersions, entriesValid []bool) (FileInfoVersions, int, bool) {
	for j := range entryChs {
		entries[j], entriesValid[j] = entryChs[j].Pop()
	}

	var isTruncated = false
	for _, valid := range entriesValid {
		if !valid {
			continue
		}
		isTruncated = true
		break
	}

	var lentry FileInfoVersions
	var found bool
	for i, valid := range entriesValid {
		if !valid {
			continue
		}
		if !found {
			lentry = entries[i]
			found = true
			continue
		}
		if entries[i].Name < lentry.Name {
			lentry = entries[i]
		}
	}

	// We haven't been able to find any lexically least entry,
	// this would mean that we don't have valid entry.
	if !found {
		return lentry, 0, isTruncated
	}

	lexicallySortedEntryCount := 0
	for i, valid := range entriesValid {
		if !valid {
			continue
		}

		// Entries are duplicated across disks,
		// we should simply skip such entries.
		if lentry.Name == entries[i].Name && lentry.LatestModTime.Equal(entries[i].LatestModTime) {
			lexicallySortedEntryCount++
			continue
		}

		// Push all entries which are lexically higher
		// and will be returned later in Pop()
		entryChs[i].Push(entries[i])
	}

	return lentry, lexicallySortedEntryCount, isTruncated
}

func (s *erasureSets) startMergeWalksVersions(ctx context.Context, bucket, prefix, marker string, recursive bool, endWalkCh <-chan struct{}) []FileInfoVersionsCh {
	return s.startMergeWalksVersionsN(ctx, bucket, prefix, marker, recursive, endWalkCh, -1)
}

// Starts a walk versions channel across N number of disks and returns a slice.
// FileInfoCh which can be read from.
func (s *erasureSets) startMergeWalksVersionsN(ctx context.Context, bucket, prefix, marker string, recursive bool, endWalkCh <-chan struct{}, ndisks int) []FileInfoVersionsCh {
	var entryChs []FileInfoVersionsCh
	var wg sync.WaitGroup
	var mutex sync.Mutex
	for _, set := range s.sets {
		// Reset for the next erasure set.
		for _, disk := range set.getLoadBalancedNDisks(ndisks) {
			wg.Add(1)
			go func(disk StorageAPI) {
				defer wg.Done()

				entryCh, err := disk.WalkVersions(GlobalContext, bucket, prefix, marker, recursive, endWalkCh)
				if err != nil {
					return
				}

				mutex.Lock()
				entryChs = append(entryChs, FileInfoVersionsCh{
					Ch: entryCh,
				})
				mutex.Unlock()
			}(disk)
		}
	}
	wg.Wait()
	return entryChs
}

func (s *erasureSets) ListMultipartUploads(ctx context.Context, bucket, prefix, keyMarker, uploadIDMarker, delimiter string, maxUploads int) (result ListMultipartsInfo, err error) {
	// In list multipart uploads we are going to treat input prefix as the object,
	// this means that we are not supporting directory navigation.
	set := s.getHashedSet(prefix)
	auditObjectErasureSet(ctx, prefix, set)
	return set.ListMultipartUploads(ctx, bucket, prefix, keyMarker, uploadIDMarker, delimiter, maxUploads)
}

// Initiate a new multipart upload on a hashedSet based on object name.
func (s *erasureSets) NewMultipartUpload(ctx context.Context, bucket, object string, opts ObjectOptions) (uploadID string, err error) {
	set := s.getHashedSet(object)
	auditObjectErasureSet(ctx, object, set)
	return set.NewMultipartUpload(ctx, bucket, object, opts)
}

// Copies a part of an object from source hashedSet to destination hashedSet.
func (s *erasureSets) CopyObjectPart(ctx context.Context, srcBucket, srcObject, destBucket, destObject string, uploadID string, partID int,
	startOffset int64, length int64, srcInfo ObjectInfo, srcOpts, dstOpts ObjectOptions) (partInfo PartInfo, err error) {
	destSet := s.getHashedSet(destObject)
	auditObjectErasureSet(ctx, destObject, destSet)
	return destSet.PutObjectPart(ctx, destBucket, destObject, uploadID, partID, NewPutObjReader(srcInfo.Reader), dstOpts)
}

// PutObjectPart - writes part of an object to hashedSet based on the object name.
func (s *erasureSets) PutObjectPart(ctx context.Context, bucket, object, uploadID string, partID int, data *PutObjReader, opts ObjectOptions) (info PartInfo, err error) {
	set := s.getHashedSet(object)
	auditObjectErasureSet(ctx, object, set)
	return set.PutObjectPart(ctx, bucket, object, uploadID, partID, data, opts)
}

// GetMultipartInfo - return multipart metadata info uploaded at hashedSet.
func (s *erasureSets) GetMultipartInfo(ctx context.Context, bucket, object, uploadID string, opts ObjectOptions) (result MultipartInfo, err error) {
	set := s.getHashedSet(object)
	auditObjectErasureSet(ctx, object, set)
	return set.GetMultipartInfo(ctx, bucket, object, uploadID, opts)
}

// ListObjectParts - lists all uploaded parts to an object in hashedSet.
func (s *erasureSets) ListObjectParts(ctx context.Context, bucket, object, uploadID string, partNumberMarker int, maxParts int, opts ObjectOptions) (result ListPartsInfo, err error) {
	set := s.getHashedSet(object)
	auditObjectErasureSet(ctx, object, set)
	return set.ListObjectParts(ctx, bucket, object, uploadID, partNumberMarker, maxParts, opts)
}

// Aborts an in-progress multipart operation on hashedSet based on the object name.
func (s *erasureSets) AbortMultipartUpload(ctx context.Context, bucket, object, uploadID string, opts ObjectOptions) error {
	set := s.getHashedSet(object)
	auditObjectErasureSet(ctx, object, set)
	return set.AbortMultipartUpload(ctx, bucket, object, uploadID, opts)
}

// CompleteMultipartUpload - completes a pending multipart transaction, on hashedSet based on object name.
func (s *erasureSets) CompleteMultipartUpload(ctx context.Context, bucket, object, uploadID string, uploadedParts []CompletePart, opts ObjectOptions) (objInfo ObjectInfo, err error) {
	set := s.getHashedSet(object)
	auditObjectErasureSet(ctx, object, set)
	opts.ParentIsObject = s.parentDirIsObject
	return set.CompleteMultipartUpload(ctx, bucket, object, uploadID, uploadedParts, opts)
}

/*

All disks online
-----------------
- All Unformatted - format all and return success.
- Some Unformatted - format all and return success.
- Any JBOD inconsistent - return failure
- Some are corrupt (missing format.json) - return failure
- Any unrecognized disks - return failure

Some disks are offline and we have quorum.
-----------------
- Some unformatted - format all and return success,
  treat disks offline as corrupted.
- Any JBOD inconsistent - return failure
- Some are corrupt (missing format.json)
- Any unrecognized disks - return failure

No read quorum
-----------------
failure for all cases.

// Pseudo code for managing `format.json`.

// Generic checks.
if (no quorum) return error
if (any disk is corrupt) return error // Always error
if (jbod inconsistent) return error // Always error.
if (disks not recognized) // Always error.

// Specific checks.
if (all disks online)
  if (all disks return format.json)
     if (jbod consistent)
        if (all disks recognized)
          return
  else
     if (all disks return format.json not found)
        return error
     else (some disks return format.json not found)
        (heal format)
        return
     fi
   fi
else
   if (some disks return format.json not found)
        // Offline disks are marked as dead.
        (heal format) // Offline disks should be marked as dead.
        return success
   fi
fi
*/

func formatsToDrivesInfo(endpoints Endpoints, formats []*formatErasureV3, sErrs []error) (beforeDrives []madmin.HealDriveInfo) {
	beforeDrives = make([]madmin.HealDriveInfo, len(endpoints))
	// Existing formats are available (i.e. ok), so save it in
	// result, also populate disks to be healed.
	for i, format := range formats {
		drive := endpoints.GetString(i)
		var state = madmin.DriveStateCorrupt
		switch {
		case format != nil:
			state = madmin.DriveStateOk
		case sErrs[i] == errUnformattedDisk:
			state = madmin.DriveStateMissing
		case sErrs[i] == errDiskNotFound:
			state = madmin.DriveStateOffline
		}
		beforeDrives[i] = madmin.HealDriveInfo{
			UUID: func() string {
				if format != nil {
					return format.Erasure.This
				}
				return ""
			}(),
			Endpoint: drive,
			State:    state,
		}
	}

	return beforeDrives
}

// If it is a single node Erasure and all disks are root disks, it is most likely a test setup, else it is a production setup.
// On a test setup we allow creation of format.json on root disks to help with dev/testing.
func isTestSetup(infos []DiskInfo, errs []error) bool {
	rootDiskCount := 0
	for i := range errs {
		if errs[i] == nil || errs[i] == errUnformattedDisk {
			if infos[i].RootDisk {
				rootDiskCount++
			}
		}
	}
	// It is a test setup if all disks are root disks in quorum.
	return rootDiskCount >= len(infos)/2+1
}

func getHealDiskInfos(storageDisks []StorageAPI, errs []error) ([]DiskInfo, []error) {
	infos := make([]DiskInfo, len(storageDisks))
	g := errgroup.WithNErrs(len(storageDisks))
	for index := range storageDisks {
		index := index
		g.Go(func() error {
			if errs[index] != nil && errs[index] != errUnformattedDisk {
				return errs[index]
			}
			if storageDisks[index] == nil {
				return errDiskNotFound
			}
			var err error
			infos[index], err = storageDisks[index].DiskInfo(context.TODO())
			return err
		}, index)
	}
	return infos, g.Wait()
}

// Mark root disks as down so as not to heal them.
func markRootDisksAsDown(storageDisks []StorageAPI, errs []error) {
	var infos []DiskInfo
	infos, errs = getHealDiskInfos(storageDisks, errs)
	if !isTestSetup(infos, errs) {
		for i := range storageDisks {
			if storageDisks[i] != nil && infos[i].RootDisk {
				// We should not heal on root disk. i.e in a situation where the minio-administrator has unmounted a
				// defective drive we should not heal a path on the root disk.
				logger.Info("Disk `%s` the same as the system root disk.\n"+
					"Disk will not be used. Please supply a separate disk and restart the server.",
					storageDisks[i].String())
				storageDisks[i] = nil
			}
		}
	}
}

// HealFormat - heals missing `format.json` on fresh unformatted disks.
func (s *erasureSets) HealFormat(ctx context.Context, dryRun bool) (res madmin.HealResultItem, err error) {
	storageDisks, errs := initStorageDisksWithErrorsWithoutHealthCheck(s.endpoints)
	for i, derr := range errs {
		if derr != nil && derr != errDiskNotFound {
			return madmin.HealResultItem{}, fmt.Errorf("Disk %s: %w", s.endpoints[i], derr)
		}
	}

	defer func(storageDisks []StorageAPI) {
		if err != nil {
			closeStorageDisks(storageDisks)
		}
	}(storageDisks)

	formats, sErrs := loadFormatErasureAll(storageDisks, true)
	if err = checkFormatErasureValues(formats, storageDisks, s.setDriveCount); err != nil {
		return madmin.HealResultItem{}, err
	}

	// Mark all root disks down
	markRootDisksAsDown(storageDisks, sErrs)

	refFormat, err := getFormatErasureInQuorum(formats)
	if err != nil {
		return res, err
	}

	// Prepare heal-result
	res = madmin.HealResultItem{
		Type:      madmin.HealItemMetadata,
		Detail:    "disk-format",
		DiskCount: s.setCount * s.setDriveCount,
		SetCount:  s.setCount,
	}

	// Fetch all the drive info status.
	beforeDrives := formatsToDrivesInfo(s.endpoints, formats, sErrs)

	res.After.Drives = make([]madmin.HealDriveInfo, len(beforeDrives))
	res.Before.Drives = make([]madmin.HealDriveInfo, len(beforeDrives))
	// Copy "after" drive state too from before.
	for k, v := range beforeDrives {
		res.Before.Drives[k] = v
		res.After.Drives[k] = v
	}

	if countErrs(sErrs, errUnformattedDisk) == 0 {
		return res, errNoHealRequired
	}

	// Initialize a new set of set formats which will be written to disk.
	newFormatSets := newHealFormatSets(refFormat, s.setCount, s.setDriveCount, formats, sErrs)

	if !dryRun {
		var tmpNewFormats = make([]*formatErasureV3, s.setCount*s.setDriveCount)
		for i := range newFormatSets {
			for j := range newFormatSets[i] {
				if newFormatSets[i][j] == nil {
					continue
				}
				res.After.Drives[i*s.setDriveCount+j].UUID = newFormatSets[i][j].Erasure.This
				res.After.Drives[i*s.setDriveCount+j].State = madmin.DriveStateOk
				tmpNewFormats[i*s.setDriveCount+j] = newFormatSets[i][j]
			}
		}

		// Save new formats `format.json` on unformatted disks.
		if err = saveUnformattedFormat(ctx, storageDisks, tmpNewFormats); err != nil {
			return madmin.HealResultItem{}, err
		}

		s.erasureDisksMu.Lock()

		for index, format := range tmpNewFormats {
			if format == nil {
				continue
			}

			m, n, err := findDiskIndexByDiskID(refFormat, format.Erasure.This)
			if err != nil {
				continue
			}

			if s.erasureDisks[m][n] != nil {
				s.erasureDisks[m][n].Close()
			}
			storageDisks[index].SetDiskLoc(s.poolIndex, m, n)
			s.erasureDisks[m][n] = storageDisks[index]
			s.endpointStrings[m*s.setDriveCount+n] = storageDisks[index].String()
		}

		// Replace reference format with what was loaded from disks.
		s.format = refFormat

		s.erasureDisksMu.Unlock()
	}

	return res, nil
}

// HealBucket - heals inconsistent buckets and bucket metadata on all sets.
func (s *erasureSets) HealBucket(ctx context.Context, bucket string, opts madmin.HealOpts) (result madmin.HealResultItem, err error) {
	// Initialize heal result info
	result = madmin.HealResultItem{
		Type:      madmin.HealItemBucket,
		Bucket:    bucket,
		DiskCount: s.setCount * s.setDriveCount,
		SetCount:  s.setCount,
	}

	for _, set := range s.sets {
		var healResult madmin.HealResultItem
		healResult, err = set.HealBucket(ctx, bucket, opts)
		if err != nil {
			return result, toObjectErr(err, bucket)
		}
		result.Before.Drives = append(result.Before.Drives, healResult.Before.Drives...)
		result.After.Drives = append(result.After.Drives, healResult.After.Drives...)
	}

	// Check if we had quorum to write, if not return an appropriate error.
	_, afterDriveOnline := result.GetOnlineCounts()
	if afterDriveOnline < ((s.setCount*s.setDriveCount)/2)+1 {
		return result, toObjectErr(errErasureWriteQuorum, bucket)
	}

	return result, nil
}

// HealObject - heals inconsistent object on a hashedSet based on object name.
func (s *erasureSets) HealObject(ctx context.Context, bucket, object, versionID string, opts madmin.HealOpts) (madmin.HealResultItem, error) {
	return s.getHashedSet(object).HealObject(ctx, bucket, object, versionID, opts)
}

// PutObjectTags - replace or add tags to an existing object
func (s *erasureSets) PutObjectTags(ctx context.Context, bucket, object string, tags string, opts ObjectOptions) (ObjectInfo, error) {
	er := s.getHashedSet(object)
	return er.PutObjectTags(ctx, bucket, object, tags, opts)
}

// DeleteObjectTags - delete object tags from an existing object
func (s *erasureSets) DeleteObjectTags(ctx context.Context, bucket, object string, opts ObjectOptions) (ObjectInfo, error) {
	er := s.getHashedSet(object)
	return er.DeleteObjectTags(ctx, bucket, object, opts)
}

// GetObjectTags - get object tags from an existing object
func (s *erasureSets) GetObjectTags(ctx context.Context, bucket, object string, opts ObjectOptions) (*tags.Tags, error) {
	er := s.getHashedSet(object)
	return er.GetObjectTags(ctx, bucket, object, opts)
}

// maintainMRFList gathers the list of successful partial uploads
// from all underlying er.sets and puts them in a global map which
// should not have more than 10000 entries.
func (s *erasureSets) maintainMRFList() {
	var agg = make(chan partialOperation, 10000)
	for i, er := range s.sets {
		go func(c <-chan partialOperation, setIndex int) {
			for msg := range c {
				msg.failedSet = setIndex
				select {
				case agg <- msg:
				default:
				}
			}
		}(er.mrfOpCh, i)
	}

	for fOp := range agg {
		s.mrfMU.Lock()
		if len(s.mrfOperations) > 10000 {
			s.mrfMU.Unlock()
			continue
		}
		s.mrfOperations[healSource{
			bucket:    fOp.bucket,
			object:    fOp.object,
			versionID: fOp.versionID,
		}] = fOp.failedSet
		s.mrfMU.Unlock()
	}
}

func toSourceChTimed(t *time.Timer, sourceCh chan healSource, u healSource) {
	t.Reset(100 * time.Millisecond)

	// No defer, as we don't know which
	// case will be selected

	select {
	case sourceCh <- u:
	case <-t.C:
		return
	}

	// We still need to check the return value
	// of Stop, because t could have fired
	// between the send on sourceCh and this line.
	if !t.Stop() {
		<-t.C
	}
}

// healMRFRoutine monitors new disks connection, sweep the MRF list
// to find objects related to the new disk that needs to be healed.
func (s *erasureSets) healMRFRoutine() {
	// Wait until background heal state is initialized
	bgSeq := mustGetHealSequence(GlobalContext)

	idler := time.NewTimer(100 * time.Millisecond)
	defer idler.Stop()

	for e := range s.disksConnectEvent {
		// Get the list of objects related the er.set
		// to which the connected disk belongs.
		var mrfOperations []healSource
		s.mrfMU.Lock()
		for k, v := range s.mrfOperations {
			if v == e.setIndex {
				mrfOperations = append(mrfOperations, k)
			}
		}
		s.mrfMU.Unlock()

		// Heal objects
		for _, u := range mrfOperations {
			// Send an object to background heal
			toSourceChTimed(idler, bgSeq.sourceCh, u)

			s.mrfMU.Lock()
			delete(s.mrfOperations, u)
			s.mrfMU.Unlock()
		}
	}
}<|MERGE_RESOLUTION|>--- conflicted
+++ resolved
@@ -407,19 +407,8 @@
 
 		// Initialize erasure objects for a given set.
 		s.sets[i] = &erasureObjects{
-<<<<<<< HEAD
-			setIndex:           i,
-			poolIndex:          poolIdx,
-			setDriveCount:      setDriveCount,
-			defaultParityCount: defaultParityCount,
-			getDisks:           s.GetDisks(i),
-			getLockers:         s.GetLockers(i),
-			getEndpoints:       s.GetEndpoints(i),
-			nsMutex:            mutex,
-			bp:                 bp,
-			mrfOpCh:            make(chan partialOperation, 10000),
-=======
-			setNumber:             i,
+			setIndex:              i,
+			poolIndex:             poolIdx,
 			setDriveCount:         setDriveCount,
 			defaultParityCount:    defaultParityCount,
 			getDisks:              s.GetDisks(i),
@@ -429,7 +418,6 @@
 			nsMutex:               mutex,
 			bp:                    bp,
 			mrfOpCh:               make(chan partialOperation, 10000),
->>>>>>> 0b9c1744
 		}
 	}
 
@@ -828,16 +816,6 @@
 	return set.GetObjectNInfo(ctx, bucket, object, rs, h, lockType, opts)
 }
 
-<<<<<<< HEAD
-// GetObject - reads an object from the hashedSet based on the object name.
-func (s *erasureSets) GetObject(ctx context.Context, bucket, object string, startOffset int64, length int64, writer io.Writer, etag string, opts ObjectOptions) error {
-	set := s.getHashedSet(object)
-	auditObjectErasureSet(ctx, object, set)
-	return set.GetObject(ctx, bucket, object, startOffset, length, writer, etag, opts)
-}
-
-=======
->>>>>>> 0b9c1744
 func (s *erasureSets) parentDirIsObject(ctx context.Context, bucket, parent string) bool {
 	if parent == "." {
 		return false
