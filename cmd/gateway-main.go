--- conflicted
+++ resolved
@@ -170,28 +170,6 @@
       $ {{.HelpName}}
 `
 
-const siaGatewayTemplate = `NAME:
-  {{.HelpName}} - {{.Usage}}
-
-USAGE:
-  {{.HelpName}} {{if .VisibleFlags}}[FLAGS]{{end}} [SIA_DAEMON_ADDR]
-{{if .VisibleFlags}}
-FLAGS:
-  {{range .VisibleFlags}}{{.}}
-  {{end}}{{end}}
-
-ENVIRONMENT VARIABLES: (Default values in parenthesis)
-  SIA_DAEMON_ADDR:           The address and port of your Sia Daemon instance. 	(127.0.0.1:9980)
-  SIA_CACHE_DIR:             The name of the Sia cache directory. (.sia_cache)
-  SIA_ROOT_DIR:				 The root directory on Sia where all buckets and objects will be stored. ()
-  SIA_DEBUG:                 A flag for enabling debug messages to be printed to the screen. [0=Off, 1=On] Useful for developers only. (0)
-
-EXAMPLES:
-  1. Start minio gateway server for Sia backend.
-      $ {{.HelpName}}
-
-`
-
 var (
 	azureBackendCmd = cli.Command{
 		Name:               "azure",
@@ -237,25 +215,12 @@
 		HideHelpCommand:    true,
 	}
 
-	siaBackendCmd = cli.Command{
-		Name:               "sia",
-		Usage:              "Sia Decentralized Private Cloud Storage.",
-		Action:             siaGatewayMain,
-		CustomHelpTemplate: siaGatewayTemplate,
-		Flags:              append(serverFlags, globalFlags...),
-		HideHelpCommand:    true,
-	}
-
 	gatewayCmd = cli.Command{
 		Name:            "gateway",
 		Usage:           "Start object storage gateway.",
 		Flags:           append(serverFlags, globalFlags...),
 		HideHelpCommand: true,
-<<<<<<< HEAD
-		Subcommands:     []cli.Command{azureBackendCmd, s3BackendCmd, gcsBackendCmd, siaBackendCmd},
-=======
 		Subcommands:     []cli.Command{azureBackendCmd, s3BackendCmd, gcsBackendCmd, b2BackendCmd, siaBackendCmd},
->>>>>>> 17bb7b7e
 	}
 )
 
@@ -266,10 +231,7 @@
 	azureBackend gatewayBackend = "azure"
 	s3Backend    gatewayBackend = "s3"
 	gcsBackend   gatewayBackend = "gcs"
-<<<<<<< HEAD
-=======
 	b2Backend    gatewayBackend = "b2"
->>>>>>> 17bb7b7e
 	siaBackend   gatewayBackend = "sia"
 	// Add more backends here.
 )
@@ -280,10 +242,7 @@
 // - Azure Blob Storage.
 // - AWS S3.
 // - Google Cloud Storage.
-<<<<<<< HEAD
-=======
 // - Backblaze B2.
->>>>>>> 17bb7b7e
 // - Sia Decentralized Private Cloud.
 // - Add your favorite backend here.
 func newGatewayLayer(backendType gatewayBackend, arg string) (gw GatewayLayer, err error) {
@@ -296,23 +255,6 @@
 		// FIXME: The following print command is temporary and
 		// will be removed when gcs is ready for production use.
 		log.Println(colorYellow("\n               *** Warning: Not Ready for Production ***"))
-<<<<<<< HEAD
-		gw, err = newGCSGateway(arg)
-	case siaBackend:
-		log.Println(colorYellow("\n               *** Warning: Sia Not Ready for Production ***"))
-		gw, err = newSiaGateway(arg)
-
-	default:
-		return nil, fmt.Errorf("Unrecognized backend type %s", backendType)
-	}
-
-	if err = initBucketPoliciesGW(gw); err != nil {
-		return nil, err
-
-	}
-
-	return gw, nil
-=======
 		return newGCSGateway(arg)
 	case b2Backend:
 		// FIXME: The following print command is temporary and
@@ -325,7 +267,7 @@
 	default:
 		return nil, fmt.Errorf("Unrecognized backend type %s", backendType)
 	}
->>>>>>> 17bb7b7e
+	return gw, err
 }
 
 // Return endpoint.
@@ -419,8 +361,6 @@
 	gatewayMain(ctx, gcsBackend)
 }
 
-<<<<<<< HEAD
-=======
 func b2GatewayMain(ctx *cli.Context) {
 	if ctx.Args().Present() && ctx.Args().First() == "help" {
 		cli.ShowCommandHelpAndExit(ctx, "b2", 1)
@@ -432,7 +372,6 @@
 	gatewayMain(ctx, b2Backend)
 }
 
->>>>>>> 17bb7b7e
 // Handler for 'minio gateway sia' command line
 func siaGatewayMain(ctx *cli.Context) {
 	if ctx.Args().Present() && ctx.Args().First() == "help" {
@@ -547,11 +486,8 @@
 			mode = globalMinioModeGatewayGCS
 		case s3Backend:
 			mode = globalMinioModeGatewayS3
-<<<<<<< HEAD
-=======
 		case b2Backend:
 			mode = globalMinioModeGatewayB2
->>>>>>> 17bb7b7e
 		case siaBackend:
 			mode = globalMinioModeGatewaySia
 		}
