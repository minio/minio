/*
 * Minio Cloud Storage, (C) 2017 Minio, Inc.
 *
 * Licensed under the Apache License, Version 2.0 (the "License");
 * you may not use this file except in compliance with the License.
 * You may obtain a copy of the License at
 *
 *     http://www.apache.org/licenses/LICENSE-2.0
 *
 * Unless required by applicable law or agreed to in writing, software
 * distributed under the License is distributed on an "AS IS" BASIS,
 * WITHOUT WARRANTIES OR CONDITIONS OF ANY KIND, either express or implied.
 * See the License for the specific language governing permissions and
 * limitations under the License.
 */

package cmd

import (
	"errors"
	"fmt"
	"net/url"
	"os"
	"strings"

	"github.com/gorilla/mux"
	"github.com/minio/cli"
)

var gatewayTemplate = `NAME:
  {{.HelpName}} - {{.Usage}}

USAGE:
  {{.HelpName}} {{if .VisibleFlags}}[FLAGS]{{end}} BACKEND
{{if .VisibleFlags}}
FLAGS:
  {{range .VisibleFlags}}{{.}}
  {{end}}{{end}}
ENVIRONMENT VARIABLES:
  ACCESS:
     MINIO_ACCESS_KEY: Username or access key of your storage backend.
     MINIO_SECRET_KEY: Password or secret key of your storage backend.

EXAMPLES:
  1. Start minio gateway server for Azure Blob Storage backend.
      $ {{.HelpName}} azure

  2. Start minio gateway server bound to a specific ADDRESS:PORT.
      $ {{.HelpName}} --address 192.168.1.101:9000 azure
`

var gatewayCmd = cli.Command{
	Name:               "gateway",
	Usage:              "Start object storage gateway server.",
	Action:             gatewayMain,
	CustomHelpTemplate: gatewayTemplate,
	Flags: append(serverFlags, cli.BoolFlag{
		Name:  "quiet",
		Usage: "Disable startup banner.",
	},
		cli.StringFlag{
			Name:  "endpoint",
			Usage: "The endpoint.",
			Value: "https://s3.amazonaws.com/",
		},
	),
	HideHelpCommand: true,
}

// Represents the type of the gateway backend.
type gatewayBackend string

const (
	azureBackend gatewayBackend = "azure"
	s3Backend    gatewayBackend = "s3"
	// Add more backends here.
)

// Returns access and secretkey set from environment variables.
func mustGetGatewayCredsFromEnv() (accessKey, secretKey string) {
	// Fetch access keys from environment variables.
	accessKey = os.Getenv("MINIO_ACCESS_KEY")
	secretKey = os.Getenv("MINIO_SECRET_KEY")
	if accessKey == "" || secretKey == "" {
		fatalIf(errors.New("Missing credentials"), "Access and secret keys are mandatory to run Minio gateway server.")
	}
	return accessKey, secretKey
}

// Initialize gateway layer depending on the backend type.
// Supported backend types are
//
// - Azure Blob Storage.
// - Add your favorite backend here.
<<<<<<< HEAD
func newGatewayLayer(backendType, endpoint, accessKey, secretKey string) (GatewayLayer, error) {
	switch gatewayBackend(backendType) {
	case azureBackend:
		return newAzureLayer(accessKey, secretKey)
	case s3Backend:
		useHTTPS := true
		if u, err := url.Parse(endpoint); err != nil {
		} else if u.Scheme == "http" || u.Scheme == "https" {
			useHTTPS = (u.Scheme == "https")
			endpoint = u.Host
		}

		return newS3Gateway(endpoint, useHTTPS, accessKey, secretKey)
	}

	return nil, fmt.Errorf("Unrecognized backend type %s", backendType)
=======
func newGatewayLayer(backendType, endPoint, accessKey, secretKey string, secure bool) (GatewayLayer, error) {
	if gatewayBackend(backendType) != azureBackend {
		return nil, fmt.Errorf("Unrecognized backend type %s", backendType)
	}
	return newAzureLayer(endPoint, accessKey, secretKey, secure)
>>>>>>> c5249c35
}

// Initialize a new gateway config.
//
// DO NOT save this config, this is meant to be
// only used in memory.
func newGatewayConfig(accessKey, secretKey, region string) error {
	// Initialize server config.
	srvCfg := newServerConfigV18()

	// If env is set for a fresh start, save them to config file.
	srvCfg.SetCredential(credential{
		AccessKey: accessKey,
		SecretKey: secretKey,
	})

	// Set custom region.
	srvCfg.SetRegion(region)

	// hold the mutex lock before a new config is assigned.
	// Save the new config globally.
	// unlock the mutex.
	serverConfigMu.Lock()
	serverConfig = srvCfg
	serverConfigMu.Unlock()

	return nil
}

// Return endpoint.
func parseGatewayEndpoint(arg string) (endPoint string, secure bool, err error) {
	schemeSpecified := len(strings.Split(arg, "://")) > 1
	if !schemeSpecified {
		// Default connection will be "secure".
		arg = "https://" + arg
	}
	u, err := url.Parse(arg)
	if err != nil {
		return "", false, err
	}

	switch u.Scheme {
	case "http":
		return u.Host, false, nil
	case "https":
		return u.Host, true, nil
	default:
		return "", false, fmt.Errorf("Unrecognized scheme %s", u.Scheme)
	}
}

// Handler for 'minio gateway'.
func gatewayMain(ctx *cli.Context) {
	if !ctx.Args().Present() || ctx.Args().First() == "help" {
		cli.ShowCommandHelpAndExit(ctx, "gateway", 1)
	}

	// Fetch access and secret key from env.
	accessKey, secretKey := mustGetGatewayCredsFromEnv()

	// Initialize new gateway config.
	//
	// TODO: add support for custom region when we add
	// support for S3 backend storage, currently this can
	// default to "us-east-1"
	newGatewayConfig(accessKey, secretKey, globalMinioDefaultRegion)

	// Get quiet flag from command line argument.
	quietFlag := ctx.Bool("quiet") || ctx.GlobalBool("quiet")
	if quietFlag {
		log.EnableQuiet()
	}

	// First argument is selected backend type.
	backendType := ctx.Args().First()

	// Second argument is endpoint.	If no endpoint is specified then the
	// gateway implementation should use a default setting.
	endPoint, secure, err := parseGatewayEndpoint(ctx.Args().Get(1))
	fatalIf(err, "Unable to parse endpoint")

	// Create certs path for SSL configuration.
	fatalIf(createConfigDir(), "Unable to create configuration directory")

<<<<<<< HEAD
	newObject, err := newGatewayLayer(backendType, ctx.String("endpoint"), accessKey, secretKey)
	fatalIf(err, "Unable to initialize gateway layer. Error: %s", err)
=======
	newObject, err := newGatewayLayer(backendType, endPoint, accessKey, secretKey, secure)
	fatalIf(err, "Unable to initialize gateway layer")
>>>>>>> c5249c35

	initNSLock(false) // Enable local namespace lock.

	router := mux.NewRouter().SkipClean(true)
	registerGatewayAPIRouter(router, newObject)

	var handlerFns = []HandlerFunc{
		// Limits all requests size to a maximum fixed limit
		setRequestSizeLimitHandler,
		// Adds 'crossdomain.xml' policy handler to serve legacy flash clients.
		setCrossDomainPolicy,
		// Validates all incoming requests to have a valid date header.
		setTimeValidityHandler,
		// CORS setting for all browser API requests.
		setCorsHandler,
		// Validates all incoming URL resources, for invalid/unsupported
		// resources client receives a HTTP error.
		setIgnoreResourcesHandler,
		// Auth handler verifies incoming authorization headers and
		// routes them accordingly. Client receives a HTTP error for
		// invalid/unsupported signatures.
		setAuthHandler,
	}

	apiServer := NewServerMux(ctx.String("address"), registerHandlers(router, handlerFns...))

	_, _, globalIsSSL, err = getSSLConfig()
	fatalIf(err, "Invalid SSL key file")

	// Start server, automatically configures TLS if certs are available.
	go func() {
		cert, key := "", ""
		if globalIsSSL {
			cert, key = getPublicCertFile(), getPrivateKeyFile()
		}

		aerr := apiServer.ListenAndServe(cert, key)
		fatalIf(aerr, "Failed to start minio server")
	}()

	// Once endpoints are finalized, initialize the new object api.
	globalObjLayerMutex.Lock()
	globalObjectAPI = newObject
	globalObjLayerMutex.Unlock()

	// Prints the formatted startup message once object layer is initialized.
	if !quietFlag {
		mode := ""
		if gatewayBackend(backendType) == azureBackend {
			mode = globalMinioModeGatewayAzure
		} else if gatewayBackend(backendType) == s3Backend {
			mode = globalMinioModeGatewayS3
		}
		checkUpdate(mode)
		apiEndpoints := getAPIEndpoints(apiServer.Addr)
		printGatewayStartupMessage(apiEndpoints, accessKey, secretKey, backendType)
	}

	<-globalServiceDoneCh
}<|MERGE_RESOLUTION|>--- conflicted
+++ resolved
@@ -92,30 +92,15 @@
 //
 // - Azure Blob Storage.
 // - Add your favorite backend here.
-<<<<<<< HEAD
-func newGatewayLayer(backendType, endpoint, accessKey, secretKey string) (GatewayLayer, error) {
+func newGatewayLayer(backendType, endpoint, accessKey, secretKey string, secure bool) (GatewayLayer, error) {
 	switch gatewayBackend(backendType) {
 	case azureBackend:
-		return newAzureLayer(accessKey, secretKey)
+		return newAzureLayer(endpoint, accessKey, secretKey, secure)
 	case s3Backend:
-		useHTTPS := true
-		if u, err := url.Parse(endpoint); err != nil {
-		} else if u.Scheme == "http" || u.Scheme == "https" {
-			useHTTPS = (u.Scheme == "https")
-			endpoint = u.Host
-		}
-
-		return newS3Gateway(endpoint, useHTTPS, accessKey, secretKey)
+		return newS3Gateway(endpoint, accessKey, secretKey, secure)
 	}
 
 	return nil, fmt.Errorf("Unrecognized backend type %s", backendType)
-=======
-func newGatewayLayer(backendType, endPoint, accessKey, secretKey string, secure bool) (GatewayLayer, error) {
-	if gatewayBackend(backendType) != azureBackend {
-		return nil, fmt.Errorf("Unrecognized backend type %s", backendType)
-	}
-	return newAzureLayer(endPoint, accessKey, secretKey, secure)
->>>>>>> c5249c35
 }
 
 // Initialize a new gateway config.
@@ -152,6 +137,7 @@
 		// Default connection will be "secure".
 		arg = "https://" + arg
 	}
+
 	u, err := url.Parse(arg)
 	if err != nil {
 		return "", false, err
@@ -200,13 +186,8 @@
 	// Create certs path for SSL configuration.
 	fatalIf(createConfigDir(), "Unable to create configuration directory")
 
-<<<<<<< HEAD
-	newObject, err := newGatewayLayer(backendType, ctx.String("endpoint"), accessKey, secretKey)
-	fatalIf(err, "Unable to initialize gateway layer. Error: %s", err)
-=======
 	newObject, err := newGatewayLayer(backendType, endPoint, accessKey, secretKey, secure)
 	fatalIf(err, "Unable to initialize gateway layer")
->>>>>>> c5249c35
 
 	initNSLock(false) // Enable local namespace lock.
 
