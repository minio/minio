--- conflicted
+++ resolved
@@ -895,11 +895,7 @@
 	// Use buffered channel to take care of burst sends or slow w.Write()
 	ch := make(chan pubsub.Maskable, 2000)
 
-<<<<<<< HEAD
-	globalHTTPListen.Subscribe(mask, ch, doneCh, func(evI pubsub.Maskable) bool {
-=======
-	listenFn := func(evI interface{}) bool {
->>>>>>> 95b51c48
+	err := globalHTTPListen.Subscribe(mask, ch, doneCh, func(evI pubsub.Maskable) bool {
 		ev, ok := evI.(event.Event)
 		if !ok {
 			return false
@@ -910,14 +906,11 @@
 			}
 		}
 		return rulesMap.MatchSimple(ev.EventName, ev.S3.Object.Key)
-	}
-
-	err := globalHTTPListen.Subscribe(ch, doneCh, listenFn)
-	if err != nil {
-		s.writeErrorResponse(w, err)
-		return
-	}
-
+	})
+	if err != nil {
+		s.writeErrorResponse(w, err)
+		return
+	}
 	keepAliveTicker := time.NewTicker(500 * time.Millisecond)
 	defer keepAliveTicker.Stop()
 
@@ -959,29 +952,18 @@
 
 	// Trace Publisher uses nonblocking publish and hence does not wait for slow subscribers.
 	// Use buffered channel to take care of burst sends or slow w.Write()
-<<<<<<< HEAD
 	ch := make(chan pubsub.Maskable, 2000)
 	mask := pubsub.MaskFromMaskable(traceOpts.TraceTypes())
-	globalTrace.Subscribe(mask, ch, r.Context().Done(), func(entry pubsub.Maskable) bool {
+	err = globalTrace.Subscribe(mask, ch, r.Context().Done(), func(entry pubsub.Maskable) bool {
 		if e, ok := entry.(madmin.TraceInfo); ok {
 			return shouldTrace(e, traceOpts)
 		}
 		return false
 	})
-=======
-	ch := make(chan interface{}, 2000)
-
-	traceFn := func(entry interface{}) bool {
-		return mustTrace(entry, traceOpts)
-	}
-
-	err = globalTrace.Subscribe(ch, doneCh, traceFn)
-	if err != nil {
-		s.writeErrorResponse(w, err)
-		return
-	}
->>>>>>> 95b51c48
-
+	if err != nil {
+		s.writeErrorResponse(w, err)
+		return
+	}
 	keepAliveTicker := time.NewTicker(500 * time.Millisecond)
 	defer keepAliveTicker.Stop()
 
@@ -1063,18 +1045,12 @@
 	doneCh := make(chan struct{})
 	defer close(doneCh)
 
-<<<<<<< HEAD
 	ch := make(chan pubsub.Maskable, 2000)
-	globalConsoleSys.Subscribe(ch, doneCh, "", 0, madmin.LogMaskAll, nil)
-=======
-	ch := make(chan interface{}, 2000)
-	err := globalConsoleSys.Subscribe(ch, doneCh, "", 0, string(logger.All), nil)
-	if err != nil {
-		s.writeErrorResponse(w, err)
-		return
-	}
->>>>>>> 95b51c48
-
+	err := globalConsoleSys.Subscribe(ch, doneCh, "", 0, madmin.LogMaskAll, nil)
+	if err != nil {
+		s.writeErrorResponse(w, err)
+		return
+	}
 	keepAliveTicker := time.NewTicker(500 * time.Millisecond)
 	defer keepAliveTicker.Stop()
 
