--- conflicted
+++ resolved
@@ -788,10 +788,6 @@
 		if !isSSEC || !slices.Contains(maps.Keys(validSSEReplicationHeaders), k) {
 			if stringsHasPrefixFold(k, ReservedMetadataPrefixLower) {
 				if strings.EqualFold(k, ReservedMetadataPrefixLower+"crc") {
-<<<<<<< HEAD
-					// TODO: We do not have the SSE-C key here, so we cannot calculate the CRC for SSE-C objects.
-=======
->>>>>>> 51f9a7bf
 					for k, v := range getCRCMeta(objInfo, partNum, nil) {
 						meta[k] = v
 					}
@@ -810,11 +806,6 @@
 	}
 
 	if len(objInfo.Checksum) > 0 {
-<<<<<<< HEAD
-		// TODO: We do not have the SSE-C key here, so we cannot calculate the CRC for SSE-C objects.
-		for k, v := range getCRCMeta(objInfo, 0, nil) {
-			meta[k] = v
-=======
 		// Add encrypted CRC to metadata for SSE-C objects.
 		if isSSEC {
 			meta[ReservedMetadataPrefixLower+"crc"] = base64.StdEncoding.EncodeToString(objInfo.Checksum)
@@ -822,7 +813,6 @@
 			for k, v := range getCRCMeta(objInfo, 0, nil) {
 				meta[k] = v
 			}
->>>>>>> 51f9a7bf
 		}
 	}
 
