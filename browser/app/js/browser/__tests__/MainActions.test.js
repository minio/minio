/*
 * Minio Cloud Storage (C) 2018 Minio, Inc.
 *
 * Licensed under the Apache License, Version 2.0 (the "License");
 * you may not use this file except in compliance with the License.
 * You may obtain a copy of the License at
 *
 *     http://www.apache.org/licenses/LICENSE-2.0
 *
 * Unless required by applicable law or agreed to in writing, software
 * distributed under the License is distributed on an "AS IS" BASIS,
 * WITHOUT WARRANTIES OR CONDITIONS OF ANY KIND, either express or implied.
 * See the License for the specific language governing permissions and
 * limitations under the License.
 */

import React from "react"
import { shallow, mount } from "enzyme"
import { MainActions } from "../MainActions"

jest.mock("../../web", () => ({
  LoggedIn: jest
    .fn(() => true)
    .mockReturnValueOnce(true)
    .mockReturnValueOnce(false)
    .mockReturnValueOnce(false)
}))

describe("MainActions", () => {
  it("should render without crashing", () => {
    shallow(<MainActions />)
  })

  it("should not show any actions when user has not LoggedIn and prefixWritable is false", () => {
    const wrapper = shallow(<MainActions />)
    expect(wrapper.find("#show-make-bucket").length).toBe(0)
    expect(wrapper.find("#file-input").length).toBe(0)
  })

  it("should show only file upload action when user has not LoggedIn and prefixWritable is true", () => {
    const wrapper = shallow(<MainActions prefixWritable={true} />)
    expect(wrapper.find("#show-make-bucket").length).toBe(0)
    expect(wrapper.find("#file-input").length).toBe(1)
  })

  it("should show make bucket upload file actions when user has LoggedIn", () => {
    const wrapper = shallow(<MainActions />)
    expect(wrapper.find("#show-make-bucket").length).toBe(1)
    expect(wrapper.find("#file-input").length).toBe(1)
  })

  it("should call showMakeBucketModal when create bucket icon is clicked", () => {
    const showMakeBucketModal = jest.fn()
    const wrapper = shallow(
      <MainActions showMakeBucketModal={showMakeBucketModal} />
    )
    wrapper
      .find("#show-make-bucket")
      .simulate("click", { preventDefault: jest.fn() })
    expect(showMakeBucketModal).toHaveBeenCalled()
  })

  it("should call uploadFile when a file is selected for upload", () => {
    const uploadFile = jest.fn()
    const wrapper = shallow(<MainActions uploadFile={uploadFile} />)
<<<<<<< HEAD
    const files = [new Blob(["file content"], { type: "text/plain" })]
    const input = wrapper.find("#file-input")
    const event = {
      preventDefault: jest.fn(),
      target: {
        files: {
          length: files.length,
          item: function(index) {
            return files[index]
          }
        }
      }
    }
    input.simulate("change", event)
    expect(uploadFile).toHaveBeenCalledWith(files[0], null)
=======
    const file = new Blob(["file content"], { type: "text/plain" })
    wrapper.find("#file-input").simulate("change", {
      preventDefault: jest.fn(),
      target: { files: [file] }
    })
    expect(uploadFile).toHaveBeenCalledWith(file)
>>>>>>> 2182c1a4
  })
})<|MERGE_RESOLUTION|>--- conflicted
+++ resolved
@@ -63,7 +63,6 @@
   it("should call uploadFile when a file is selected for upload", () => {
     const uploadFile = jest.fn()
     const wrapper = shallow(<MainActions uploadFile={uploadFile} />)
-<<<<<<< HEAD
     const files = [new Blob(["file content"], { type: "text/plain" })]
     const input = wrapper.find("#file-input")
     const event = {
@@ -79,13 +78,5 @@
     }
     input.simulate("change", event)
     expect(uploadFile).toHaveBeenCalledWith(files[0], null)
-=======
-    const file = new Blob(["file content"], { type: "text/plain" })
-    wrapper.find("#file-input").simulate("change", {
-      preventDefault: jest.fn(),
-      target: { files: [file] }
-    })
-    expect(uploadFile).toHaveBeenCalledWith(file)
->>>>>>> 2182c1a4
   })
 })