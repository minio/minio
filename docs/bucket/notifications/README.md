--- conflicted
+++ resolved
@@ -135,15 +135,9 @@
 
 ```
 mc mb myminio/images
-<<<<<<< HEAD
-mc events add  myminio/images arn:minio:sqs::1:amqp --suffix .jpg
-mc events list myminio/images
-arn:minio:sqs::1:amqp s3:ObjectCreated:*,s3:ObjectRemoved:* Filter: suffix=".jpg"
-=======
 mc event add  myminio/images arn:minio:sqs::1:amqp --suffix .jpg
 mc event list myminio/images
 arn:minio:sqs::1:amqp s3:ObjectCreated:*,s3:ObjectRemoved:* Filter: suffix=”.jpg”
->>>>>>> 471e4f64
 ```
 In this example, the ARN value is ``arn:minio:sqs::1:amqp``. For more information about ARN see the [AWS ARN documentation](http://docs.aws.amazon.com/general/latest/gr/aws-arns-and-namespaces.html).
 
@@ -253,15 +247,9 @@
 
 ```
 mc mb myminio/images
-<<<<<<< HEAD
-mc events add  myminio/images arn:minio:sqs::1:mqtt --suffix .jpg
-mc events list myminio/images
-arn:minio:sqs::1:amqp s3:ObjectCreated:*,s3:ObjectRemoved:* Filter: suffix=".jpg"
-=======
 mc event add  myminio/images arn:minio:sqs::1:mqtt --suffix .jpg
 mc event list myminio/images
 arn:minio:sqs::1:amqp s3:ObjectCreated:*,s3:ObjectRemoved:* Filter: suffix=”.jpg”
->>>>>>> 471e4f64
 ```
 
 In this example, the ARN value is ``arn:minio:sqs::1:mqtt``. For more information about ARN see the [AWS ARN documentation](http://docs.aws.amazon.com/general/latest/gr/aws-arns-and-namespaces.html).
@@ -369,15 +357,9 @@
 
 ```
 mc mb myminio/images
-<<<<<<< HEAD
-mc events add  myminio/images arn:minio:sqs::1:elasticsearch --suffix .jpg
-mc events list myminio/images
-arn:minio:sqs::1:elasticsearch s3:ObjectCreated:*,s3:ObjectRemoved:* Filter: suffix=".jpg"
-=======
 mc event add  myminio/images arn:minio:sqs::1:elasticsearch --suffix .jpg
 mc event list myminio/images
 arn:minio:sqs::1:elasticsearch s3:ObjectCreated:*,s3:ObjectRemoved:* Filter: suffix=”.jpg”
->>>>>>> 471e4f64
 ```
 
 **Note:** The ARN displayed by Minio in the previous step is required to configure this bucket notification. For more information about ARN see the [AWS ARN documentation](http://docs.aws.amazon.com/general/latest/gr/aws-arns-and-namespaces.html).
@@ -525,15 +507,9 @@
 
 ```
 mc mb myminio/images
-<<<<<<< HEAD
-mc events add  myminio/images arn:minio:sqs::1:redis --suffix .jpg
-mc events list myminio/images
-arn:minio:sqs::1:redis s3:ObjectCreated:*,s3:ObjectRemoved:* Filter: suffix=".jpg"
-=======
 mc event add  myminio/images arn:minio:sqs::1:redis --suffix .jpg
 mc event list myminio/images
 arn:minio:sqs::1:redis s3:ObjectCreated:*,s3:ObjectRemoved:* Filter: suffix=”.jpg”
->>>>>>> 471e4f64
 ```
 
 **Note:** The ARN displayed by Minio in the previous step is required to configure this bucket notification. For more information about ARN see the [AWS ARN documentation](http://docs.aws.amazon.com/general/latest/gr/aws-arns-and-namespaces.html).
@@ -648,15 +624,9 @@
 
 ```
 mc mb myminio/images
-<<<<<<< HEAD
-mc events add  myminio/images arn:minio:sqs::1:nats --suffix .jpg
-mc events list myminio/images
-arn:minio:sqs::1:nats s3:ObjectCreated:*,s3:ObjectRemoved:* Filter: suffix=".jpg"
-=======
 mc event add  myminio/images arn:minio:sqs::1:nats --suffix .jpg
 mc event list myminio/images
 arn:minio:sqs::1:nats s3:ObjectCreated:*,s3:ObjectRemoved:* Filter: suffix=”.jpg”
->>>>>>> 471e4f64
 ```
 
 In this example, the ARN value is `arn:minio:sqs::1:nats`. For more information about ARN see the [AWS ARN documentation](http://docs.aws.amazon.com/general/latest/gr/aws-arns-and-namespaces.html).
@@ -866,14 +836,8 @@
 # Add notification configuration on the `images` bucket using the MySQL ARN. The --suffix argument filters events.
 mc event add myminio/images arn:minio:sqs::1:postgresql --suffix .jpg
 # Print out the notification configuration on the `images` bucket.
-<<<<<<< HEAD
-mc events list myminio/images
-arn:minio:sqs::1:postgresql s3:ObjectCreated:*,s3:ObjectRemoved:* Filter: suffix=".jpg"
-=======
-mc event list myminio/images
 mc event list myminio/images
 arn:minio:sqs::1:postgresql s3:ObjectCreated:*,s3:ObjectRemoved:* Filter: suffix=”.jpg”
->>>>>>> 471e4f64
 ```
 
 **Note:** The ARN displayed by Minio in the previous step is required to configure this bucket notification. For more information about ARN see the [AWS ARN documentation](http://docs.aws.amazon.com/general/latest/gr/aws-arns-and-namespaces.html).
@@ -970,17 +934,10 @@
 # Create bucket named `images` in myminio
 mc mb myminio/images
 # Add notification configuration on the `images` bucket using the MySQL ARN. The --suffix argument filters events.
-<<<<<<< HEAD
-mc events add myminio/images arn:minio:sqs::1:mysql --suffix .jpg
-# Print out the notification configuration on the `images` bucket.
-mc events list myminio/images
-arn:minio:sqs::1:mysql s3:ObjectCreated:*,s3:ObjectRemoved:* Filter: suffix=".jpg"
-=======
 mc event add myminio/images arn:minio:sqs::1:postgresql --suffix .jpg
 # Print out the notification configuration on the `images` bucket.
 mc event list myminio/images
-arn:minio:sqs::1:postgresql s3:ObjectCreated:*,s3:ObjectRemoved:* Filter: suffix=”.jpg”
->>>>>>> 471e4f64
+arn:minio:sqs::1:mysql s3:ObjectCreated:*,s3:ObjectRemoved:* Filter: suffix=”.jpg”
 ```
 
 **Note:** The ARN displayed by Minio in the previous step is required to configure this bucket notification. For more information about ARN see the [AWS ARN documentation](http://docs.aws.amazon.com/general/latest/gr/aws-arns-and-namespaces.html).
@@ -1050,15 +1007,9 @@
 
 ```
 mc mb myminio/images
-<<<<<<< HEAD
-mc events add  myminio/images arn:minio:sqs::1:kafka --suffix .jpg
-mc events list myminio/images
-arn:minio:sqs::1:kafka s3:ObjectCreated:*,s3:ObjectRemoved:* Filter: suffix=".jpg"
-=======
 mc event add  myminio/images arn:minio:sqs::1:kafka --suffix .jpg
 mc event list myminio/images
 arn:minio:sqs::1:kafka s3:ObjectCreated:*,s3:ObjectRemoved:* Filter: suffix=”.jpg”
->>>>>>> 471e4f64
 ```
 
 In this example, the ARN value is `arn:minio:sqs::1:kafka`. For more information about ARN see the [AWS ARN documentation](http://docs.aws.amazon.com/general/latest/gr/aws-arns-and-namespaces.html).
@@ -1130,15 +1081,10 @@
 
 In this example, the ARN value is `arn:minio:sqs::1:amqp`. For more information about ARN see the [AWS ARN documentation](http://docs.aws.amazon.com/general/latest/gr/aws-arns-and-namespaces.html).
 
-<<<<<<< HEAD
 Use the following command to check if the event notification was successful:
 
 ```sh
-mc events list myminio/images
-=======
-```
 mc event list myminio/images
->>>>>>> 471e4f64
 ```
 
 A response similar to this one should be displayed:
@@ -1170,20 +1116,8 @@
 
 Use the following command to upload a JPEG image to Minio Server:
 
-<<<<<<< HEAD
 ```sh
 mc cp ~/images.jpg myminio/images
-=======
-### Step 2: Enable bucket notification using Minio client
-
-We will enable bucket event notification to trigger whenever a JPEG image is uploaded or deleted ``images`` bucket on ``myminio`` server. Here ARN value is ``arn:minio:sqs::1:nsq``.
-
-```
-mc mb myminio/images
-mc event add  myminio/images arn:minio:sqs::1:nsq --suffix .jpg
-mc event list myminio/images
-arn:minio:sqs::1:nsq s3:ObjectCreated:*,s3:ObjectRemoved:* Filter: suffix=”.jpg”
->>>>>>> 471e4f64
 ```
 
 A response similar to this one should be displayed:
